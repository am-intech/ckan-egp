import cli
from collections import defaultdict
import datetime

class CreateTestData(cli.CkanCommand):
    '''Create test data in the database.
    Tests can also delete the created objects easily with the delete() method.

    create-test-data         - annakarenina and warandpeace
    create-test-data search  - realistic data to test search
    create-test-data gov     - government style data
    create-test-data family  - package relationships data
    create-test-data user    - create a user 'tester' with api key 'tester'
    '''
    summary = __doc__.split('\n')[0]
    usage = __doc__
    max_args = 1
    min_args = 0
    author = u'tester'

    pkg_names = []
    tag_names = []
    group_names = set()
    user_refs = []
    
    pkg_core_fields = ['name', 'title', 'version', 'url', 'notes',
                       'author', 'author_email',
                       'maintainer', 'maintainer_email',
                       ]

    def command(self):
        from ckan import plugins
        self._load_config()
        self._setup_app()
        plugins.load('synchronous_search') # so packages get indexed
        if self.args:
            cmd = self.args[0]
        else:
            cmd = 'basic'
        if self.verbose:
            print 'Creating %s test data' % cmd
        if cmd == 'basic':
            self.create_basic_test_data()
        elif cmd == 'user':
            self.create_test_user()
            print 'Created user %r with password %r and apikey %r' % ('tester',
                    'tester', 'tester')
        elif cmd == 'search':
            self.create_search_test_data()
        elif cmd == 'gov':
            self.create_gov_test_data()
        elif cmd == 'family':
            self.create_family_test_data()
        else:
            print 'Command %s not recognized' % cmd
            raise NotImplementedError
        if self.verbose:
            print 'Creating %s test data: Complete!' % cmd

    @classmethod
    def create_basic_test_data(cls):
        cls.create()

    @classmethod
    def create_search_test_data(cls):
        cls.create_arbitrary(search_items)

    @classmethod
    def create_gov_test_data(cls, extra_users=[]):
        cls.create_arbitrary(gov_items, extra_user_names=extra_users)

    @classmethod
    def create_family_test_data(cls, extra_users=[]):
        cls.create_arbitrary(family_items,
                              relationships=family_relationships,
                              extra_user_names=extra_users)

    @classmethod
    def create_test_user(cls):
        import ckan.model as model
        tester = model.User.by_name(u'tester')
        if tester is None:
            tester = model.User(name=u'tester', apikey=u'tester',
                password=u'tester')
            model.Session.add(tester)
            model.Session.commit()
        model.Session.remove()
        cls.user_refs.append(u'tester')

    @classmethod
    def create_arbitrary(cls, package_dicts, relationships=[],
            extra_user_names=[], extra_group_names=[], 
            admins=[]):
        '''Creates packages and a few extra objects as well at the
        same time if required.
        @param package_dicts - a list of dictionaries with the package
                               properties.
                               Extra keys allowed:
                               "admins" - list of user names to make admin
                                          for this package.
        @param extra_group_names - a list of group names to create. No
                               properties get set though.
        @param admins - a list of user names to make admins of all the
                               packages created.                           
        '''
        assert isinstance(relationships, (list, tuple))
        assert isinstance(extra_user_names, (list, tuple))
        assert isinstance(extra_group_names, (list, tuple))
        import ckan.model as model
        model.Session.remove()
        new_user_names = extra_user_names
        new_group_names = set()
        new_groups = {}
        
        rev = model.repo.new_revision() 
        rev.author = cls.author
        rev.message = u'Creating test packages.'
        
        admins_list = defaultdict(list) # package_name: admin_names
        if package_dicts:
            if isinstance(package_dicts, dict):
                package_dicts = [package_dicts]
            for item in package_dicts:
                pkg_dict = {}
                for field in cls.pkg_core_fields:
                    if item.has_key(field):
                        pkg_dict[field] = unicode(item[field])
                pkg = model.Package(**pkg_dict)
                model.Session.add(pkg)
                for attr, val in item.items():
                    if isinstance(val, str):
                        val = unicode(val)
                    if attr=='name':
                        continue                
                    if attr in cls.pkg_core_fields:
                        pass
                    elif attr == 'download_url':
                        pkg.add_resource(unicode(val))
                    elif attr == 'resources':
                        assert isinstance(val, (list, tuple))
                        for res_dict in val:
                            non_extras = {}
                            for k, v in res_dict.items():
                                if k != 'extras':
                                    if not isinstance(v, datetime.datetime):
                                        v = unicode(v)
                                    non_extras[str(k)] = v
                            extras = dict([(str(k), unicode(v)) for k, v in res_dict.get('extras', {}).items()])
                            pkg.add_resource(extras=extras, **non_extras)
                    elif attr == 'tags':
                        if isinstance(val, (str, unicode)):
                            tags = val.split()
                        elif isinstance(val, list):
                            tags = val
                        else:
                            raise NotImplementedError
                        for tag_name in tags:
                            tag_name = unicode(tag_name)
                            tag = model.Tag.by_name(tag_name)
                            if not tag:
                                tag = model.Tag(name=tag_name)
                                cls.tag_names.append(tag_name)
                                model.Session.add(tag)    
                            pkg.tags.append(tag)
                            model.Session.flush()
                    elif attr == 'groups':
                        model.Session.flush()
                        if isinstance(val, (str, unicode)):
                            group_names = val.split()
                        elif isinstance(val, list):
                            group_names = val
                        else:
                            raise NotImplementedError
                        for group_name in group_names:
                            group = model.Group.by_name(unicode(group_name))
                            if not group:
<<<<<<< HEAD
                                group = model.Group(name=unicode(group_name))
                                model.Session.add(group)
                                new_group_names.add(group_name)
                            member = model.Member(group=group, table_id=pkg.id, table_name='package')
                            model.Session.add(member)
=======
                                if not group_name in new_groups:
                                    group = model.Group(name=unicode(group_name))
                                    model.Session.add(group)
                                    new_group_names.add(group_name)
                                    new_groups[group_name] = group
                                else:
                                    # If adding multiple packages with the same group name,
                                    # model.Group.by_name will not find the group as the
                                    # session has not yet been committed at this point.
                                    # Fetch from the new_groups dict instead.
                                    group = new_groups[group_name]
                            pkg.groups.append(group)
>>>>>>> 79e887d6
                    elif attr == 'license':
                        pkg.license_id = val
                    elif attr == 'license_id':
                        pkg.license_id = val
                    elif attr == 'extras':
                        pkg.extras = val
                    elif attr == 'admins':
                        assert isinstance(val, list)
                        admins_list[item['name']].extend(val)
                        for user_name in val:
                            if user_name not in new_user_names:
                                new_user_names.append(user_name)
                    else:
                        raise NotImplementedError(attr)
                cls.pkg_names.append(item['name'])
                model.setup_default_user_roles(pkg, admins=[])
                for admin in admins:
                    admins_list[item['name']].append(admin)
            model.repo.commit_and_remove()

        needs_commit = False
        
        rev = model.repo.new_revision() 
        for group_name in extra_group_names:
            group = model.Group(name=unicode(group_name))
            model.Session.add(group)
            new_group_names.add(group_name)
            needs_commit = True

        if needs_commit:
            model.repo.commit_and_remove()
            needs_commit = False

        # create users that have been identified as being needed
        for user_name in new_user_names:
            if not model.User.by_name(unicode(user_name)):
                user = model.User(name=unicode(user_name))
                model.Session.add(user)
                cls.user_refs.append(user_name)
                needs_commit = True

        if needs_commit:
            model.repo.commit_and_remove()
            needs_commit = False

        # setup authz for admins
        for pkg_name, admins in admins_list.items():
            pkg = model.Package.by_name(unicode(pkg_name))
            admins_obj_list = []
            for admin in admins:
                if isinstance(admin, model.User):
                    admin_obj = admin
                else:
                    admin_obj = model.User.by_name(unicode(admin))
                assert admin_obj, admin
                admins_obj_list.append(admin_obj)
            model.setup_default_user_roles(pkg, admins_obj_list)
            needs_commit = True

        # setup authz for groups just created
        for group_name in new_group_names:
            group = model.Group.by_name(unicode(group_name))
            model.setup_default_user_roles(group)
            cls.group_names.add(group_name)
            needs_commit = True

        if needs_commit:
            model.repo.commit_and_remove()
            needs_commit = False

        if relationships:
            rev = model.repo.new_revision() 
            rev.author = cls.author
            rev.message = u'Creating package relationships.'

            def pkg(pkg_name):
                return model.Package.by_name(unicode(pkg_name))
            for subject_name, relationship, object_name in relationships:
                pkg(subject_name).add_relationship(
                    unicode(relationship), pkg(object_name))
                needs_commit = True

            model.repo.commit_and_remove()
        

    @classmethod
    def create_groups(cls, group_dicts, admin_user_name=None):
        '''A more featured interface for creating groups.
        All group fields can be filled, packages added and they can
        have an admin user.'''
        import ckan.model as model
        rev = model.repo.new_revision()
        # same name as user we create below
        rev.author = cls.author
        if admin_user_name:
            admin_users = [model.User.by_name(admin_user_name)]
        else:
            admin_users = []
        assert isinstance(group_dicts, (list, tuple))
        group_attributes = set(('name', 'title', 'description', 'parent_id'))
        for group_dict in group_dicts:
            group = model.Group(name=unicode(group_dict['name']))
            for key in group_dict:
                if key in group_attributes:
                    setattr(group, key, group_dict[key])
                else:
                    group.extras[key] = group_dict[key]
            pkg_names = group_dict.get('packages', [])
            assert isinstance(pkg_names, (list, tuple))
            for pkg_name in pkg_names:
                pkg = model.Package.by_name(unicode(pkg_name))
                assert pkg, pkg_name
                member = model.Member(group=group, table_id=pkg.id, table_name='package')
                model.Session.add(member)
            model.Session.add(group)
            model.setup_default_user_roles(group, admin_users)
            cls.group_names.add(group_dict['name'])
        model.repo.commit_and_remove()

    @classmethod
    def create(cls):
        import ckan.model as model
        model.Session.remove()
        rev = model.repo.new_revision()
        # same name as user we create below
        rev.author = cls.author
        rev.message = u'''Creating test data.
 * Package: annakarenina
 * Package: warandpeace
 * Associated tags, etc etc
'''
        cls.pkg_names = [u'annakarenina', u'warandpeace']
        pkg1 = model.Package(name=cls.pkg_names[0])
        model.Session.add(pkg1)
        pkg1.title = u'A Novel By Tolstoy'
        pkg1.version = u'0.7a'
        pkg1.url = u'http://www.annakarenina.com'
        # put an & in the url string to test escaping
        if 'alt_url' in model.Resource.get_extra_columns():
            configured_extras = ({'alt_url': u'alt123'},
                                 {'alt_url': u'alt345'})
        else:
            configured_extras = ({}, {})
        pr1 = model.Resource(
            url=u'http://www.annakarenina.com/download/x=1&y=2',
            format=u'plain text',
            description=u'Full text. Needs escaping: " Umlaut: \xfc',
            hash=u'abc123',
            extras={'size_extra': u'123'},
            **configured_extras[0]
            )
        pr2 = model.Resource(
            url=u'http://www.annakarenina.com/index.json',
            format=u'json',
            description=u'Index of the novel',
            hash=u'def456',
            extras={'size_extra': u'345'},
            **configured_extras[1]
            )
        model.Session.add(pr1)
        model.Session.add(pr2)
        pkg1.resources.append(pr1)
        pkg1.resources.append(pr2)
        pkg1.notes = u'''Some test notes

### A 3rd level heading

**Some bolded text.**

*Some italicized text.*

Foreign characters:
u with umlaut \xfc
66-style quote \u201c
foreign word: th\xfcmb
 
Needs escaping:
left arrow <

<http://ckan.net/>

'''
        pkg2 = model.Package(name=cls.pkg_names[1])
        tag1 = model.Tag(name=u'russian')
        tag2 = model.Tag(name=u'tolstoy')

        # Flexible tag, allows spaces, upper-case,
        # and all punctuation except commas
        tag3 = model.Tag(name=u'Flexible \u30a1')

        for obj in [pkg2, tag1, tag2, tag3]:
            model.Session.add(obj)
        pkg1.tags = [tag1, tag2, tag3]
        pkg2.tags = [ tag1, tag3 ]
        cls.tag_names = [ t.name for t in (tag1, tag2, tag3) ]
        pkg1.license_id = u'other-open'
        pkg2.license_id = u'cc-nc' # closed license
        pkg2.title = u'A Wonderful Story'
        pkg1.extras = {u'genre':'romantic novel',
                       u'original media':'book'}
        # group
        david = model.Group(name=u'david',
                             title=u'Dave\'s books',
                             description=u'These are books that David likes.')
        roger = model.Group(name=u'roger',
                             title=u'Roger\'s books',
                             description=u'Roger likes these books.')
        for obj in [david, roger]:
            model.Session.add(obj)
        
        cls.group_names.add(u'david')
        cls.group_names.add(u'roger')

        model.Session.flush()
        
        model.Session.add(model.Member(table_id=pkg1.id, table_name='package', group=david))
        model.Session.add(model.Member(table_id=pkg2.id, table_name='package', group=david))
        model.Session.add(model.Member(table_id=pkg1.id, table_name='package', group=roger))
        # authz
        model.Session.add_all([
            model.User(name=u'tester', apikey=u'tester', password=u'tester'),
            model.User(name=u'joeadmin', password=u'joeadmin'),
            model.User(name=u'annafan', about=u'I love reading Annakarenina. My site: <a href="http://anna.com">anna.com</a>', password=u'annafan'),
            model.User(name=u'russianfan', password=u'russianfan'),
            model.User(name=u'testsysadmin', password=u'testsysadmin'),
            ])
        cls.user_refs.extend([u'tester', u'joeadmin', u'annafan', u'russianfan', u'testsysadmin'])
        model.repo.commit_and_remove()

        visitor = model.User.by_name(model.PSEUDO_USER__VISITOR)
        anna = model.Package.by_name(u'annakarenina')
        war = model.Package.by_name(u'warandpeace')
        annafan = model.User.by_name(u'annafan')
        russianfan = model.User.by_name(u'russianfan')
        model.setup_default_user_roles(anna, [annafan])
        model.setup_default_user_roles(war, [russianfan])
        model.add_user_to_role(visitor, model.Role.ADMIN, war)
        david = model.Group.by_name(u'david')
        roger = model.Group.by_name(u'roger')
        model.setup_default_user_roles(david, [russianfan])
        model.setup_default_user_roles(roger, [russianfan])
        model.add_user_to_role(visitor, model.Role.ADMIN, roger)
        testsysadmin = model.User.by_name(u'testsysadmin')
        model.add_user_to_role(testsysadmin, model.Role.ADMIN, model.System())

        model.repo.commit_and_remove()

        # Create a couple of authorization groups
        for ag_name in [u'anauthzgroup', u'anotherauthzgroup']:
            ag=model.AuthorizationGroup.by_name(ag_name) 
            if not ag: #may already exist, if not create
                ag=model.AuthorizationGroup(name=ag_name)
                model.Session.add(ag)

        model.repo.commit_and_remove()

        # and give them a range of roles on various things
        ag = model.AuthorizationGroup.by_name(u'anauthzgroup')
        aag = model.AuthorizationGroup.by_name(u'anotherauthzgroup')
        pkg = model.Package.by_name(u'warandpeace')
        g = model.Group.by_name('david')

        model.add_authorization_group_to_role(ag, u'editor', model.System())
        model.add_authorization_group_to_role(ag, u'reader', pkg)
        model.add_authorization_group_to_role(ag, u'admin', aag)
        model.add_authorization_group_to_role(aag, u'editor', ag)
        model.add_authorization_group_to_role(ag, u'editor', g)

        model.repo.commit_and_remove()





    @classmethod
    def create_user(cls, name='', **kwargs):
        import ckan.model as model
        # User objects are not revisioned
        user_ref = name or kwargs['openid']
        assert user_ref
        for k, v in kwargs.items():
            if v:
                # avoid unicode warnings
                kwargs[k] = unicode(v)
        user = model.User(name=unicode(name), **kwargs)
        model.Session.add(user)
        model.Session.commit()
        cls.user_refs.append(user_ref)

    @classmethod
    def flag_for_deletion(cls, pkg_names=[], tag_names=[], group_names=[],
                          user_names=[]):
        '''If you create a domain object manually in your test then you
        can name it here (flag it up) and it will be deleted when you next
        call CreateTestData.delete().'''
        if isinstance(pkg_names, basestring):
            pkg_names = [pkg_names]
        cls.pkg_names.extend(pkg_names)
        cls.tag_names.extend(tag_names)
        cls.group_names = cls.group_names.union(set(group_names))
        cls.user_refs.extend(user_names)

    @classmethod
    def delete(cls):
        '''Purges packages etc. that were created by this class.'''
        import ckan.model as model
        for pkg_name in cls.pkg_names:
            model.Session().autoflush = False
            pkg = model.Package.by_name(unicode(pkg_name))
            if pkg:
                pkg.purge()
        for tag_name in cls.tag_names:
            tag = model.Tag.by_name(unicode(tag_name))
            if tag:
                tag.purge()
        for group_name in cls.group_names:
            group = model.Group.by_name(unicode(group_name))
            if group:
                model.Session.delete(group)
        revs = model.Session.query(model.Revision).filter_by(author=cls.author)
        for rev in revs:
            for pkg in rev.packages:
                pkg.purge()
            for grp in rev.groups:
                grp.purge()
            model.Session.commit()
            model.Session.delete(rev)
        for user_name in cls.user_refs:
            user = model.User.get(unicode(user_name))
            if user:
                user.purge()
        model.Session.commit()
        model.Session.remove()
        cls.reset()

    @classmethod
    def reset(cls):
        cls.pkg_names = []
        cls.group_names = set()
        cls.tag_names = []
        cls.user_refs = []

    @classmethod
    def get_all_data(cls):
        return cls.pkg_names + list(cls.group_names) + cls.tag_names + cls.user_refs


search_items = [{'name':'gils',
              'title':'Government Information Locator Service',
              'url':'',
              'tags':'registry,country-usa,government,federal,gov,workshop-20081101,penguin'.split(','),
              'resources':[{'url':'http://www.dcsf.gov.uk/rsgateway/DB/SFR/s000859/SFR17_2009_tables.xls',
                          'format':'XLS',
                          'last_modified': datetime.datetime(2005,10,01),
                          'description':'December 2009 | http://www.statistics.gov.uk/hub/id/119-36345'},
                          {'url':'http://www.dcsf.gov.uk/rsgateway/DB/SFR/s000860/SFR17_2009_key.doc',
                          'format':'DOC',
                          'description':'http://www.statistics.gov.uk/hub/id/119-34565'}],
              'groups':'ukgov test1 test2 penguin',
              'license':'gpl-3.0',
              'notes':u'''From <http://www.gpoaccess.gov/gils/about.html>
              
> The Government Information Locator Service (GILS) is an effort to identify, locate, and describe publicly available Federal
> Because this collection is decentralized, the GPO

Foreign word:
u with umlaut th\xfcmb
''',
              'extras':{'date_released':'2008'},
              },
             {'name':'us-gov-images',
              'title':'U.S. Government Photos and Graphics',
              'url':'http://www.usa.gov/Topics/Graphics.shtml',
              'download_url':'http://www.usa.gov/Topics/Graphics.shtml',
              'tags':'images,graphics,photographs,photos,pictures,us,usa,america,history,wildlife,nature,war,military,todo split,gov,penguin'.split(','),
              'groups':'ukgov test1 penguin',
              'license':'other-open',
              'notes':'''## About

Collection of links to different US image collections in the public domain.

## Openness

> Most of these images and graphics are available for use in the public domain, and''',
              'extras':{'date_released':'2009'},
              },
             {'name':'usa-courts-gov',
              'title':'Text of US Federal Cases',
              'url':'http://bulk.resource.org/courts.gov/',
              'download_url':'http://bulk.resource.org/courts.gov/',
              'tags':'us,courts,case-law,us,courts,case-law,gov,legal,law,access-bulk,penguins,penguin'.split(','),
              'groups':'ukgov test2 penguin',
              'license':'cc-zero',
              'notes':'''### Description

1.8 million pages of U.S. case law available with no restrictions. From the [README](http://bulk.resource.org/courts.gov/0_README.html):

> This file is  http://bulk.resource.org/courts.gov/0_README.html and was last revised.

penguin
''',
              'extras':{'date_released':'2007-06'},
              },
             {'name':'uk-government-expenditure',
              'title':'UK Government Expenditure',
              'tags':'workshop-20081101,uk,gov,expenditure,finance,public,funding,penguin'.split(','),
              'groups':'ukgov penguin',              
              'notes':'''Discussed at [Workshop on Public Information, 2008-11-02](http://okfn.org/wiki/PublicInformation).

Overview is available in Red Book, or Financial Statement and Budget Report (FSBR), [published by the Treasury](http://www.hm-treasury.gov.uk/budget.htm).''',
              'extras':{'date_released':'2007-10'},
              },
             {'name':'se-publications',
              'title':'Sweden - Government Offices of Sweden - Publications',
              'url':'http://www.sweden.gov.se/sb/d/574',
              'groups':'penguin',              
              'tags':u'country-sweden,format-pdf,access-www,documents,publications,government,eutransparency,penguin,CAPITALS,surprise.,greek omega \u03a9,japanese katakana \u30a1'.split(','),
              'license':'',
              'notes':'''### About

Official documents including "government bills and reports, information material and other publications".

### Reuse

Not clear.''',
              'extras':{'date_released':'2009-10-27'},
              },
             {'name':'se-opengov',
              'title':'Opengov.se',
              'groups':'penguin',              
              'url':'http://www.opengov.se/',
              'download_url':'http://www.opengov.se/data/open/',
              'tags':'country-sweden,government,data,penguin'.split(','),
              'license':'cc-by-sa',
              'notes':'''### About

From [website](http://www.opengov.se/sidor/english/):

> Opengov.se is an initiative to highlight available public datasets in Sweden. It contains a commentable catalog of government datasets, their formats and usage restrictions.

> The goal is to highlight the benefits of open access to government data and explain how this is done in practice.

### Openness

It appears that the website is under a CC-BY-SA license. Legal status of the data varies. Data that is fully open can be viewed at:

 * <http://www.opengov.se/data/open/>'''
              },
             ]

family_items = [{'name':u'abraham', 'title':u'Abraham'},
                {'name':u'homer', 'title':u'Homer'},
                {'name':u'homer_derived', 'title':u'Homer Derived'},
                {'name':u'beer', 'title':u'Beer'},
                {'name':u'bart', 'title':u'Bart'},
                {'name':u'lisa', 'title':u'Lisa'},
                {'name':u'marge', 'title':u'Marge'},
                ]
family_relationships = [('abraham', 'parent_of', 'homer'),
                        ('homer', 'parent_of', 'bart'),
                        ('homer', 'parent_of', 'lisa'),
                        ('marge', 'parent_of', 'lisa'),
                        ('marge', 'parent_of', 'bart'),
                        ('homer_derived', 'derives_from', 'homer'),
                        ('homer', 'depends_on', 'beer'),
                        ]

gov_items = [
    {'name':'private-fostering-england-2009',
     'title':'Private Fostering',
     'notes':'Figures on children cared for and accommodated in private fostering arrangements, England, Year ending 31 March 2009',
     'resources':[{'url':'http://www.dcsf.gov.uk/rsgateway/DB/SFR/s000859/SFR17_2009_tables.xls',
                  'format':'XLS',
                  'description':'December 2009 | http://www.statistics.gov.uk/hub/id/119-36345'},
                  {'url':'http://www.dcsf.gov.uk/rsgateway/DB/SFR/s000860/SFR17_2009_key.doc',
                  'format':'DOC',
                  'description':'http://www.statistics.gov.uk/hub/id/119-34565'}],
     'url':'http://www.dcsf.gov.uk/rsgateway/DB/SFR/s000859/index.shtml',
     'author':'DCSF Data Services Group',
     'author_email':'statistics@dcsf.gsi.gov.uk',
     'license':'ukcrown',
     'tags':'children fostering',
     'extras':{
        'external_reference':'DCSF-DCSF-0024',
        'date_released':'2009-07-30',
        'date_updated':'2009-07-30',
        'update_frequency':'annually',
        'geographic_granularity':'regional',
        'geographic_coverage':'100000: England',
        'department':'Department for Education',
        'published_by':'Department for Education [3]',
        'published_via':'',
        'temporal_granularity':'years',
        'temporal_coverage-from':'2008-6',
        'temporal_coverage-to':'2009-6',
        'mandate':'',
        'national_statistic':'yes',
        'precision':'Numbers to nearest 10, percentage to nearest whole number',
        'taxonomy_url':'',
        'agency':'',
        'import_source':'ONS-Jan-09',
        }
     },
    {'name':'weekly-fuel-prices',
     'title':'Weekly fuel prices',
     'notes':'Latest price as at start of week of unleaded petrol and diesel.',
     'resources':[{'url':'http://www.decc.gov.uk/en/content/cms/statistics/prices.xls', 'format':'XLS', 'description':''}],
     'url':'http://www.decc.gov.uk/en/content/cms/statistics/source/prices/prices.aspx',
     'author':'DECC Energy Statistics Team',
     'author_email':'energy.stats@decc.gsi.gov.uk',
     'license':'ukcrown',
     'tags':'fuel prices',
     'extras':{
        'external_reference':'DECC-DECC-0001',
        'date_released':'2009-11-24',
        'date_updated':'2009-11-24',
        'update_frequency':'weekly',
        'geographic_granularity':'national',
        'geographic_coverage':'111100: United Kingdom (England, Scotland, Wales, Northern Ireland)',
        'department':'Department of Energy and Climate Change',
        'published_by':'Department of Energy and Climate Change [4]',
        'published_via':'',
         'mandate':'',
        'temporal_granularity':'weeks',
        'temporal_coverage-from':'2008-11-24',
        'temporal_coverage-to':'2009-11-24',
        'national_statistic':'no',
        'import_source':'DECC-Jan-09',
        }
     }
    ]<|MERGE_RESOLUTION|>--- conflicted
+++ resolved
@@ -174,13 +174,6 @@
                         for group_name in group_names:
                             group = model.Group.by_name(unicode(group_name))
                             if not group:
-<<<<<<< HEAD
-                                group = model.Group(name=unicode(group_name))
-                                model.Session.add(group)
-                                new_group_names.add(group_name)
-                            member = model.Member(group=group, table_id=pkg.id, table_name='package')
-                            model.Session.add(member)
-=======
                                 if not group_name in new_groups:
                                     group = model.Group(name=unicode(group_name))
                                     model.Session.add(group)
@@ -192,8 +185,8 @@
                                     # session has not yet been committed at this point.
                                     # Fetch from the new_groups dict instead.
                                     group = new_groups[group_name]
-                            pkg.groups.append(group)
->>>>>>> 79e887d6
+                            member = model.Member(group=group, table_id=pkg.id, table_name='package')
+                            model.Session.add(member)
                     elif attr == 'license':
                         pkg.license_id = val
                     elif attr == 'license_id':
