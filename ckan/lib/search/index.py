import socket
import string
import logging
import collections
import json
import datetime
from dateutil.parser import parse

import re

import solr

from pylons import config
from paste.deploy.converters import asbool

from common import SearchIndexError, make_connection
from ckan.model import PackageRelationship
import ckan.model as model
from ckan.plugins import (PluginImplementations,
                          IPackageController)
import ckan.logic as logic
import ckan.lib.plugins as lib_plugins
import ckan.lib.navl.dictization_functions

log = logging.getLogger(__name__)

TYPE_FIELD = "entity_type"
PACKAGE_TYPE = "package"
KEY_CHARS = string.digits + string.letters + "_-"
SOLR_FIELDS = [TYPE_FIELD, "res_url", "text", "urls", "indexed_ts", "site_id"]
RESERVED_FIELDS = SOLR_FIELDS + ["tags", "groups", "res_name", "res_description",
                                 "res_format", "res_url", "res_type"]
RELATIONSHIP_TYPES = PackageRelationship.types

# Regular expression used to strip invalid XML characters
_illegal_xml_chars_re = re.compile(u'[\x00-\x08\x0b\x0c\x0e-\x1F\uD800-\uDFFF\uFFFE\uFFFF]')

def escape_xml_illegal_chars(val, replacement=''):
    '''
        Replaces any character not supported by XML with
        a replacement string (default is an empty string)
        Thanks to http://goo.gl/ZziIz
    '''
    return _illegal_xml_chars_re.sub(replacement, val)


def clear_index():
    import solr.core
    conn = make_connection()
    query = "+site_id:\"%s\"" % (config.get('ckan.site_id'))
    try:
        conn.delete_query(query)
        conn.commit()
    except socket.error, e:
        err = 'Could not connect to SOLR %r: %r' % (conn.url, e)
        log.error(err)
        raise SearchIndexError(err)
    except solr.core.SolrException, e:
        err = 'SOLR %r exception: %r' % (conn.url, e)
        log.error(err)
        raise SearchIndexError(err)
    finally:
        conn.close()

class SearchIndex(object):
    """
    A search index handles the management of documents of a specific type in the
    index, but no queries.
    The default implementation maps many of the methods, so most subclasses will
    only have to implement ``update_dict`` and ``remove_dict``.
    """

    def __init__(self):
        pass

    def insert_dict(self, data):
        """ Insert new data from a dictionary. """
        return self.update_dict(data)

    def update_dict(self, data):
        """ Update data from a dictionary. """
        log.debug("NOOP Index: %s" % ",".join(data.keys()))

    def remove_dict(self, data):
        """ Delete an index entry uniquely identified by ``data``. """
        log.debug("NOOP Delete: %s" % ",".join(data.keys()))

    def clear(self):
        """ Delete the complete index. """
        clear_index()

    def get_all_entity_ids(self):
        """ Return a list of entity IDs in the index. """
        raise NotImplemented

class NoopSearchIndex(SearchIndex): pass

class PackageSearchIndex(SearchIndex):
    def remove_dict(self, pkg_dict):
        self.delete_package(pkg_dict)

    def update_dict(self, pkg_dict, defer_commit=False):
        self.index_package(pkg_dict, defer_commit)

    def index_package(self, pkg_dict, defer_commit=False):
        if pkg_dict is None:
            return

<<<<<<< HEAD
        data_dict_json = json.dumps(pkg_dict)
=======
        # tracking summary values will be stale, never store them
        tracking_summary = pkg_dict.pop('tracking_summary', None)
        for r in pkg_dict.get('resources', []):
            r.pop('tracking_summary', None)
>>>>>>> 27bbda1d

        if config.get('ckan.cache_validated_datasets', True):
            package_plugin = lib_plugins.lookup_package_plugin(
                pkg_dict.get('type'))

            schema = package_plugin.show_package_schema()
            validated_pkg_dict, errors = lib_plugins.plugin_validate(
                package_plugin, {'model': model, 'session': model.Session},
                pkg_dict, schema, 'package_show')
            pkg_dict['validated_data_dict'] = json.dumps(validated_pkg_dict,
                cls=ckan.lib.navl.dictization_functions.MissingNullEncoder)

        pkg_dict['data_dict'] = data_dict_json

        # add to string field for sorting
        title = pkg_dict.get('title')
        if title:
            pkg_dict['title_string'] = title

        if (not pkg_dict.get('state')) or ('active' not in pkg_dict.get('state')):
            return self.delete_package(pkg_dict)

        index_fields = RESERVED_FIELDS + pkg_dict.keys()

        # include the extras in the main namespace
        extras = pkg_dict.get('extras', [])
        for extra in extras:
            key, value = extra['key'], extra['value']
            if isinstance(value, (tuple, list)):
                value = " ".join(map(unicode, value))
            key = ''.join([c for c in key if c in KEY_CHARS])
            pkg_dict['extras_' + key] = value
            if key not in index_fields:
                pkg_dict[key] = value
        pkg_dict.pop('extras', None)

        # add tags, removing vocab tags from 'tags' list and adding them as
        # vocab_<tag name> so that they can be used in facets
        non_vocab_tag_names = []
        tags = pkg_dict.pop('tags', [])
        context = {'model': model}

        for tag in tags:
            if tag.get('vocabulary_id'):
                data = {'id': tag['vocabulary_id']}
                vocab = logic.get_action('vocabulary_show')(context, data)
                key = u'vocab_%s' % vocab['name']
                if key in pkg_dict:
                    pkg_dict[key].append(tag['name'])
                else:
                    pkg_dict[key] = [tag['name']]
            else:
                non_vocab_tag_names.append(tag['name'])

        pkg_dict['tags'] = non_vocab_tag_names

        # add groups
        groups = pkg_dict.pop('groups', [])

        # we use the capacity to make things private in the search index
        if pkg_dict['private']:
            pkg_dict['capacity'] = 'private'
        else:
            pkg_dict['capacity'] = 'public'

        pkg_dict['groups'] = [group['name'] for group in groups]

        # if there is an owner_org we want to add this to groups for index
        # purposes
        if pkg_dict.get('organization'):
           pkg_dict['organization'] = pkg_dict['organization']['name']
        else:
           pkg_dict['organization'] = None

        # tracking
        if not tracking_summary:
            tracking_summary = model.TrackingSummary.get_for_package(
                pkg_dict['id'])
        pkg_dict['views_total'] = tracking_summary['total']
        pkg_dict['views_recent'] = tracking_summary['recent']

        resource_fields = [('name', 'res_name'),
                           ('description', 'res_description'),
                           ('format', 'res_format'),
                           ('url', 'res_url'),
                           ('resource_type', 'res_type')]
        resource_extras = [(e, 'res_extras_' + e) for e
                            in model.Resource.get_extra_columns()]
        # flatten the structure for indexing:
        for resource in pkg_dict.get('resources', []):
            for (okey, nkey) in resource_fields + resource_extras:
                pkg_dict[nkey] = pkg_dict.get(nkey, []) + [resource.get(okey, u'')]
        pkg_dict.pop('resources', None)

        rel_dict = collections.defaultdict(list)
        subjects = pkg_dict.pop("relationships_as_subject", [])
        objects = pkg_dict.pop("relationships_as_object", [])
        for rel in objects:
            type = model.PackageRelationship.forward_to_reverse_type(rel['type'])
            rel_dict[type].append(model.Package.get(rel['subject_package_id']).name)
        for rel in subjects:
            type = rel['type']
            rel_dict[type].append(model.Package.get(rel['object_package_id']).name)
        for key, value in rel_dict.iteritems():
            if key not in pkg_dict:
                pkg_dict[key] = value

        pkg_dict[TYPE_FIELD] = PACKAGE_TYPE

        # Save dataset type
        pkg_dict['dataset_type'] = pkg_dict['type']

        # clean the dict fixing keys and dates
        # FIXME where are we getting these dirty keys from?  can we not just
        # fix them in the correct place or is this something that always will
        # be needed?  For my data not changing the keys seems to not cause a
        # problem.
        new_dict = {}
        bogus_date = datetime.datetime(1, 1, 1)
        for key, value in pkg_dict.items():
            key = key.encode('ascii', 'ignore')
            if key.endswith('_date'):
                try:
                    date = parse(value, default=bogus_date)
                    if date != bogus_date:
                        value = date.isoformat() + 'Z'
                    else:
                        # The date field was empty, so dateutil filled it with
                        # the default bogus date
                        value = None
                except ValueError:
                    continue
            new_dict[key] = value
        pkg_dict = new_dict

        for k in ('title', 'notes', 'title_string'):
            if k in pkg_dict and pkg_dict[k]:
                pkg_dict[k] = escape_xml_illegal_chars(pkg_dict[k])

        # modify dates (SOLR is quite picky with dates, and only accepts ISO dates
        # with UTC time (i.e trailing Z)
        # See http://lucene.apache.org/solr/api/org/apache/solr/schema/DateField.html
        pkg_dict['metadata_created'] += 'Z'
        pkg_dict['metadata_modified'] += 'Z'

        # mark this CKAN instance as data source:
        pkg_dict['site_id'] = config.get('ckan.site_id')

        # Strip a selection of the fields.
        # These fields are possible candidates for sorting search results on,
        # so we strip leading spaces because solr will sort " " before "a" or "A".
        for field_name in ['title']:
            try:
                value = pkg_dict.get(field_name)
                if value:
                    pkg_dict[field_name] = value.lstrip()
            except KeyError:
                pass

        # add a unique index_id to avoid conflicts
        import hashlib
        pkg_dict['index_id'] = hashlib.md5('%s%s' % (pkg_dict['id'],config.get('ckan.site_id'))).hexdigest()

        for item in PluginImplementations(IPackageController):
            pkg_dict = item.before_index(pkg_dict)

        assert pkg_dict, 'Plugin must return non empty package dict on index'

        # send to solr:
        try:
            conn = make_connection()
            commit = not defer_commit
            if not asbool(config.get('ckan.search.solr_commit', 'true')):
                commit = False
            conn.add_many([pkg_dict], _commit=commit)
        except solr.core.SolrException, e:
            msg = 'Solr returned an error: {0} {1} - {2}'.format(
                e.httpcode, e.reason, e.body[:1000] # limit huge responses
            )
            raise SearchIndexError(msg)
        except socket.error, e:
            err = 'Could not connect to Solr using {0}: {1}'.format(conn.url, str(e))
            log.error(err)
            raise SearchIndexError(err)
        finally:
            conn.close()

        commit_debug_msg = 'Not commited yet' if defer_commit else 'Commited'
        log.debug('Updated index for %s [%s]' % (pkg_dict.get('name'), commit_debug_msg))

    def commit(self):
        try:
            conn = make_connection()
            conn.commit(wait_searcher=False)
        except Exception, e:
            log.exception(e)
            raise SearchIndexError(e)
        finally:
            conn.close()


    def delete_package(self, pkg_dict):
        conn = make_connection()
        query = "+%s:%s (+id:\"%s\" OR +name:\"%s\") +site_id:\"%s\"" % (TYPE_FIELD, PACKAGE_TYPE,
                                                       pkg_dict.get('id'), pkg_dict.get('id'),
                                                       config.get('ckan.site_id'))
        try:
            conn.delete_query(query)
            if asbool(config.get('ckan.search.solr_commit', 'true')):
                conn.commit()
        except Exception, e:
            log.exception(e)
            raise SearchIndexError(e)
        finally:
            conn.close()<|MERGE_RESOLUTION|>--- conflicted
+++ resolved
@@ -106,14 +106,12 @@
         if pkg_dict is None:
             return
 
-<<<<<<< HEAD
-        data_dict_json = json.dumps(pkg_dict)
-=======
         # tracking summary values will be stale, never store them
         tracking_summary = pkg_dict.pop('tracking_summary', None)
         for r in pkg_dict.get('resources', []):
             r.pop('tracking_summary', None)
->>>>>>> 27bbda1d
+
+        data_dict_json = json.dumps(pkg_dict)
 
         if config.get('ckan.cache_validated_datasets', True):
             package_plugin = lib_plugins.lookup_package_plugin(
