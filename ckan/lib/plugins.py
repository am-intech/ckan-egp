--- conflicted
+++ resolved
@@ -270,10 +270,6 @@
             raise dictization_functions.DataError(data_dict)
 
     def setup_template_variables(self, context, data_dict):
-<<<<<<< HEAD
-
-=======
->>>>>>> e192cdd0
         authz_fn = logic.get_action('group_list_authz')
         c.groups_authz = authz_fn(context, data_dict)
         data_dict.update({'available_only': True})
