--- conflicted
+++ resolved
@@ -45,11 +45,7 @@
     db load-data4nr {file-path.csv}
     db load-cospread {file-path.csv}
     db load-esw {file-path.txt} [{host} {api-key}]
-<<<<<<< HEAD
-    db load-onshub [{file-path.csv}|recent|all]
-=======
     db load-ons [{file-path.csv}|recent|all]
->>>>>>> a206a6af
     db migrate06
     db migrate09a
     db migrate09b
