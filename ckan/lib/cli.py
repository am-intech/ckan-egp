import collections
import csv
import multiprocessing as mp
import os
import datetime
import sys
from pprint import pprint
import re
import itertools
import json
import logging
import ckan.logic as logic
import ckan.model as model
import ckan.include.rjsmin as rjsmin
import ckan.include.rcssmin as rcssmin
import ckan.lib.fanstatic_resources as fanstatic_resources
import ckan.plugins as p
import sqlalchemy as sa
import urlparse
import routes
from pylons import config

import paste.script
from paste.registry import Registry
from paste.script.util.logging_config import fileConfig

#NB No CKAN imports are allowed until after the config file is loaded.
#   i.e. do the imports in methods, after _load_config is called.
#   Otherwise loggers get disabled.


def parse_db_config(config_key='sqlalchemy.url'):
    ''' Takes a config key for a database connection url and parses it into
    a dictionary. Expects a url like:

    'postgres://tester:pass@localhost/ckantest3'
    '''
    from pylons import config
    url = config[config_key]
    regex = [
        '^\s*(?P<db_type>\w*)',
        '://',
        '(?P<db_user>[^:]*)',
        ':?',
        '(?P<db_pass>[^@]*)',
        '@',
        '(?P<db_host>[^/:]*)',
        ':?',
        '(?P<db_port>[^/]*)',
        '/',
        '(?P<db_name>[\w.-]*)'
    ]
    db_details_match = re.match(''.join(regex), url)
    if not db_details_match:
        raise Exception('Could not extract db details from url: %r' % url)
    db_details = db_details_match.groupdict()
    return db_details


## from http://code.activestate.com/recipes/577058/ MIT licence.
## Written by Trent Mick
def query_yes_no(question, default="yes"):
    """Ask a yes/no question via raw_input() and return their answer.

    "question" is a string that is presented to the user.
    "default" is the presumed answer if the user just hits <Enter>.
        It must be "yes" (the default), "no" or None (meaning
        an answer is required of the user).

    The "answer" return value is one of "yes" or "no".
    """
    valid = {"yes": "yes",   "y": "yes",  "ye": "yes",
             "no": "no",     "n": "no"}
    if default is None:
        prompt = " [y/n] "
    elif default == "yes":
        prompt = " [Y/n] "
    elif default == "no":
        prompt = " [y/N] "
    else:
        raise ValueError("invalid default answer: '%s'" % default)

    while 1:
        sys.stdout.write(question + prompt)
        choice = raw_input().lower()
        if default is not None and choice == '':
            return default
        elif choice in valid.keys():
            return valid[choice]
        else:
            sys.stdout.write("Please respond with 'yes' or 'no' "\
                             "(or 'y' or 'n').\n")


class MockTranslator(object):
    def gettext(self, value):
        return value

    def ugettext(self, value):
        return value

    def ungettext(self, singular, plural, n):
        if n > 1:
            return plural
        return singular


class CkanCommand(paste.script.command.Command):
    '''Base class for classes that implement CKAN paster commands to inherit.'''
    parser = paste.script.command.Command.standard_parser(verbose=True)
    parser.add_option('-c', '--config', dest='config',
                      default='development.ini', help='Config file to use.')
    parser.add_option('-f', '--file',
                      action='store',
                      dest='file_path',
                      help="File to dump results to (if needed)")
    default_verbosity = 1
    group_name = 'ckan'

    def _get_config(self):
        from paste.deploy import appconfig

        if self.options.config:
            self.filename = os.path.abspath(self.options.config)
            config_source = '-c parameter'
        elif os.environ.get('CKAN_INI'):
            self.filename = os.environ.get('CKAN_INI')
            config_source = '$CKAN_INI'
        else:
            self.filename = os.path.join(os.getcwd(), 'development.ini')
            config_source = 'default value'

        if not os.path.exists(self.filename):
            msg = 'Config file not found: %s' % self.filename
            msg += '\n(Given by: %s)' % config_source
            raise self.BadCommand(msg)

        fileConfig(self.filename)
        return appconfig('config:' + self.filename)

    def _load_config(self, load_site_user=True):
        conf = self._get_config()
        assert 'ckan' not in dir()  # otherwise loggers would be disabled
        # We have now loaded the config. Now we can import ckan for the
        # first time.
        from ckan.config.environment import load_environment
        load_environment(conf.global_conf, conf.local_conf)

        self.registry = Registry()
        self.registry.prepare()
        import pylons
        self.translator_obj = MockTranslator()
        self.registry.register(pylons.translator, self.translator_obj)

        if model.user_table.exists() and load_site_user:
            # If the DB has already been initialized, create and register
            # a pylons context object, and add the site user to it, so the
            # auth works as in a normal web request
            c = pylons.util.AttribSafeContextObj()

            self.registry.register(pylons.c, c)

            self.site_user = logic.get_action('get_site_user')({'ignore_auth': True}, {})

            pylons.c.user = self.site_user['name']
            pylons.c.userobj = model.User.get(self.site_user['name'])

        ## give routes enough information to run url_for
        parsed = urlparse.urlparse(conf.get('ckan.site_url', 'http://0.0.0.0'))
        request_config = routes.request_config()
        request_config.host = parsed.netloc + parsed.path
        request_config.protocol = parsed.scheme

    def _setup_app(self):
        cmd = paste.script.appinstall.SetupCommand('setup-app')
        cmd.run([self.filename])


class ManageDb(CkanCommand):
    '''Perform various tasks on the database.

    db create                      - alias of db upgrade
    db init                        - create and put in default data
    db clean
    db upgrade [version no.]       - Data migrate
    db version                     - returns current version of data schema
    db dump FILE_PATH              - dump to a pg_dump file
    db dump-rdf DATASET_NAME FILE_PATH
    db simple-dump-csv FILE_PATH   - dump just datasets in CSV format
    db simple-dump-json FILE_PATH  - dump just datasets in JSON format
    db user-dump-csv FILE_PATH     - dump user information to a CSV file
    db send-rdf TALIS_STORE USERNAME PASSWORD
    db load FILE_PATH              - load a pg_dump from a file
    db load-only FILE_PATH         - load a pg_dump from a file but don\'t do
                                     the schema upgrade or search indexing
    db create-from-model           - create database from the model (indexes not made)
    db migrate-filestore           - migrate all uploaded data from the 2.1 filesore.
    '''
    summary = __doc__.split('\n')[0]
    usage = __doc__
    max_args = None
    min_args = 1

    def command(self):
        cmd = self.args[0]

        self._load_config(cmd!='upgrade')
        import ckan.model as model
        import ckan.lib.search as search

        if cmd == 'init':

            model.repo.init_db()
            if self.verbose:
                print 'Initialising DB: SUCCESS'
        elif cmd == 'clean' or cmd == 'drop':

            # remove any *.pyc version files to prevent conflicts
            v_path = os.path.join(os.path.dirname(__file__),
                                  '..', 'migration', 'versions', '*.pyc')
            import glob
            filelist = glob.glob(v_path)
            for f in filelist:
                os.remove(f)

            model.repo.clean_db()
            search.clear()
            if self.verbose:
                print 'Cleaning DB: SUCCESS'
        elif cmd == 'upgrade':
            if len(self.args) > 1:
                model.repo.upgrade_db(self.args[1])
            else:
                model.repo.upgrade_db()
        elif cmd == 'version':
            self.version()
        elif cmd == 'dump':
            self.dump()
        elif cmd == 'load':
            self.load()
        elif cmd == 'load-only':
            self.load(only_load=True)
        elif cmd == 'simple-dump-csv':
            self.simple_dump_csv()
        elif cmd == 'simple-dump-json':
            self.simple_dump_json()
        elif cmd == 'dump-rdf':
            self.dump_rdf()
        elif cmd == 'user-dump-csv':
            self.user_dump_csv()
        elif cmd == 'create-from-model':
            model.repo.create_db()
            if self.verbose:
                print 'Creating DB: SUCCESS'
        elif cmd == 'send-rdf':
            self.send_rdf()
        elif cmd == 'migrate-filestore':
            self.migrate_filestore()
        else:
            print 'Command %s not recognized' % cmd
            sys.exit(1)

    def _get_db_config(self):
        return parse_db_config()

    def _get_postgres_cmd(self, command):
        self.db_details = self._get_db_config()
        if self.db_details.get('db_type') not in ('postgres', 'postgresql'):
            raise AssertionError('Expected postgres database - not %r' % self.db_details.get('db_type'))
        pg_cmd = command
        pg_cmd += ' -U %(db_user)s' % self.db_details
        if self.db_details.get('db_pass') not in (None, ''):
            pg_cmd = 'export PGPASSWORD=%(db_pass)s && ' % self.db_details + pg_cmd
        if self.db_details.get('db_host') not in (None, ''):
            pg_cmd += ' -h %(db_host)s' % self.db_details
        if self.db_details.get('db_port') not in (None, ''):
            pg_cmd += ' -p %(db_port)s' % self.db_details
        return pg_cmd

    def _get_psql_cmd(self):
        psql_cmd = self._get_postgres_cmd('psql')
        psql_cmd += ' -d %(db_name)s' % self.db_details
        return psql_cmd

    def _postgres_dump(self, filepath):
        pg_dump_cmd = self._get_postgres_cmd('pg_dump')
        pg_dump_cmd += ' %(db_name)s' % self.db_details
        pg_dump_cmd += ' > %s' % filepath
        self._run_cmd(pg_dump_cmd)
        print 'Dumped database to: %s' % filepath

    def _postgres_load(self, filepath):
        import ckan.model as model
        assert not model.repo.are_tables_created(), "Tables already found. You need to 'db clean' before a load."
        pg_cmd = self._get_psql_cmd() + ' -f %s' % filepath
        self._run_cmd(pg_cmd)
        print 'Loaded CKAN database: %s' % filepath

    def _run_cmd(self, command_line):
        import subprocess
        retcode = subprocess.call(command_line, shell=True)
        if retcode != 0:
            raise SystemError('Command exited with errorcode: %i' % retcode)

    def dump(self):
        if len(self.args) < 2:
            print 'Need pg_dump filepath'
            return
        dump_path = self.args[1]

        psql_cmd = self._get_psql_cmd() + ' -f %s'
        pg_cmd = self._postgres_dump(dump_path)

    def load(self, only_load=False):
        if len(self.args) < 2:
            print 'Need pg_dump filepath'
            return
        dump_path = self.args[1]

        psql_cmd = self._get_psql_cmd() + ' -f %s'
        pg_cmd = self._postgres_load(dump_path)
        if not only_load:
            print 'Upgrading DB'
            import ckan.model as model
            model.repo.upgrade_db()

            print 'Rebuilding search index'
            import ckan.lib.search
            ckan.lib.search.rebuild()
        else:
            print 'Now remember you have to call \'db upgrade\' and then \'search-index rebuild\'.'
        print 'Done'

    def simple_dump_csv(self):
        import ckan.model as model
        if len(self.args) < 2:
            print 'Need csv file path'
            return
        dump_filepath = self.args[1]
        import ckan.lib.dumper as dumper
        dump_file = open(dump_filepath, 'w')
        dumper.SimpleDumper().dump(dump_file, format='csv')

    def simple_dump_json(self):
        import ckan.model as model
        if len(self.args) < 2:
            print 'Need json file path'
            return
        dump_filepath = self.args[1]
        import ckan.lib.dumper as dumper
        dump_file = open(dump_filepath, 'w')
        dumper.SimpleDumper().dump(dump_file, format='json')

    def dump_rdf(self):
        if len(self.args) < 3:
            print 'Need dataset name and rdf file path'
            return
        package_name = self.args[1]
        rdf_path = self.args[2]
        import ckan.model as model
        import ckan.lib.rdf as rdf
        pkg = model.Package.by_name(unicode(package_name))
        if not pkg:
            print 'Dataset name "%s" does not exist' % package_name
            return
        rdf = rdf.RdfExporter().export_package(pkg)
        f = open(rdf_path, 'w')
        f.write(rdf)
        f.close()

    def user_dump_csv(self):
        if len(self.args) < 2:
            print 'Need csv file path'
            return
        dump_filepath = self.args[1]
        import ckan.lib.dumper as dumper
        dump_file = open(dump_filepath, 'w')
        dumper.UserDumper().dump(dump_file)

    def send_rdf(self):
        if len(self.args) < 4:
            print 'Need all arguments: {talis-store} {username} {password}'
            return
        talis_store = self.args[1]
        username = self.args[2]
        password = self.args[3]
        import ckan.lib.talis
        talis = ckan.lib.talis.Talis()
        return talis.send_rdf(talis_store, username, password)

    def migrate_filestore(self):
        from ckan.model import Session
        import requests
        from ckan.lib.uploader import ResourceUpload
        results = Session.execute("select id, revision_id, url from resource "
                                  "where resource_type = 'file.upload' "
                                  "and (url_type <> 'upload' or url_type is null)"
                                  "and url like '%storage%'")
        for id, revision_id, url in results:
            response = requests.get(url, stream=True)
            if response.status_code != 200:
                print "failed to fetch %s (code %s)" % (url,
                                                        response.status_code)
                continue
            resource_upload = ResourceUpload({'id': id})
            assert resource_upload.storage_path, "no storage configured aborting"

            directory = resource_upload.get_directory(id)
            filepath = resource_upload.get_path(id)
            try:
                os.makedirs(directory)
            except OSError, e:
                ## errno 17 is file already exists
                if e.errno != 17:
                    raise

            with open(filepath, 'wb+') as out:
                for chunk in response.iter_content(1024):
                    if chunk:
                        out.write(chunk)

            Session.execute("update resource set url_type = 'upload'"
                            "where id = '%s'" % id)
            Session.execute("update resource_revision set url_type = 'upload'"
                            "where id = '%s' and "
                            "revision_id = '%s'" % (id, revision_id))
            Session.commit()
            print "Saved url %s" % url

    def version(self):
        from ckan.model import Session
        print Session.execute('select version from migrate_version;').fetchall()


class SearchIndexCommand(CkanCommand):
    '''Creates a search index for all datasets

    Usage:
      search-index [-i] [-o] [-r] [-e] rebuild [dataset_name]  - reindex dataset_name if given, if not then rebuild
                                                                 full search index (all datasets)
      search-index rebuild_fast                                - reindex using multiprocessing using all cores.
                                                                 This acts in the same way as rubuild -r [EXPERIMENTAL]
      search-index check                                       - checks for datasets not indexed
      search-index show DATASET_NAME                           - shows index of a dataset
      search-index clear [dataset_name]                        - clears the search index for the provided dataset or
                                                                 for the whole ckan instance
    '''

    summary = __doc__.split('\n')[0]
    usage = __doc__
    max_args = 2
    min_args = 0

    def __init__(self, name):
        super(SearchIndexCommand, self).__init__(name)

        self.parser.add_option('-i', '--force', dest='force',
                               action='store_true', default=False,
                               help='Ignore exceptions when rebuilding the index')

        self.parser.add_option('-o', '--only-missing', dest='only_missing',
                               action='store_true', default=False,
                               help='Index non indexed datasets only')

        self.parser.add_option('-r', '--refresh', dest='refresh',
                               action='store_true', default=False,
                               help='Refresh current index (does not clear the existing one)')

        self.parser.add_option('-e', '--commit-each', dest='commit_each',
                               action='store_true', default=False, help=
'''Perform a commit after indexing each dataset. This ensures that changes are
immediately available on the search, but slows significantly the process.
Default is false.''')

    def command(self):
        if not self.args:
            # default to printing help
            print self.usage
            return

        cmd = self.args[0]
        # Do not run load_config yet
        if cmd == 'rebuild_fast':
            self.rebuild_fast()
            return

        self._load_config()
        if cmd == 'rebuild':
            self.rebuild()
        elif cmd == 'check':
            self.check()
        elif cmd == 'show':
            self.show()
        elif cmd == 'clear':
            self.clear()
        else:
            print 'Command %s not recognized' % cmd

    def rebuild(self):
        from ckan.lib.search import rebuild, commit

        # BY default we don't commit after each request to Solr, as it is
        # a really heavy operation and slows things a lot

        if len(self.args) > 1:
            rebuild(self.args[1])
        else:
            rebuild(only_missing=self.options.only_missing,
                    force=self.options.force,
                    refresh=self.options.refresh,
                    defer_commit=(not self.options.commit_each))

        if not self.options.commit_each:
            commit()

    def check(self):
        from ckan.lib.search import check
        check()

    def show(self):
        from ckan.lib.search import show

        if not len(self.args) == 2:
            print 'Missing parameter: dataset-name'
            return
        index = show(self.args[1])
        pprint(index)

    def clear(self):
        from ckan.lib.search import clear
        package_id = self.args[1] if len(self.args) > 1 else None
        clear(package_id)

    def rebuild_fast(self):
        ###  Get out config but without starting pylons environment ####
        conf = self._get_config()

        ### Get ids using own engine, otherwise multiprocess will balk
        db_url = conf['sqlalchemy.url']
        engine = sa.create_engine(db_url)
        package_ids = []
        result = engine.execute("select id from package where state = 'active';")
        for row in result:
            package_ids.append(row[0])

        def start(ids):
            ## load actual enviroment for each subprocess, so each have thier own
            ## sa session
            self._load_config()
            from ckan.lib.search import rebuild, commit
            rebuild(package_ids=ids)
            commit()

        def chunks(l, n):
            """ Yield n successive chunks from l.
            """
            newn = int(len(l) / n)
            for i in xrange(0, n-1):
                yield l[i*newn:i*newn+newn]
            yield l[n*newn-newn:]

        processes = []
        for chunk in chunks(package_ids, mp.cpu_count()):
            process = mp.Process(target=start, args=(chunk,))
            processes.append(process)
            process.daemon = True
            process.start()

        for process in processes:
            process.join()


class Notification(CkanCommand):
    '''Send out modification notifications.

    In "replay" mode, an update signal is sent for each dataset in the database.

    Usage:
      notify replay                        - send out modification signals
    '''

    summary = __doc__.split('\n')[0]
    usage = __doc__
    max_args = 1
    min_args = 0

    def command(self):
        self._load_config()
        from ckan.model import Session, Package, DomainObjectOperation
        from ckan.model.modification import DomainObjectModificationExtension

        if not self.args:
            # default to run
            cmd = 'replay'
        else:
            cmd = self.args[0]

        if cmd == 'replay':
            dome = DomainObjectModificationExtension()
            for package in Session.query(Package):
                dome.notify(package, DomainObjectOperation.changed)
        else:
            print 'Command %s not recognized' % cmd


class RDFExport(CkanCommand):
    '''Export active datasets as RDF
    This command dumps out all currently active datasets as RDF into the
    specified folder.

    Usage:
      paster rdf-export /path/to/store/output
    '''
    summary = __doc__.split('\n')[0]
    usage = __doc__

    def command(self):
        self._load_config()

        if not self.args:
            # default to run
            print RDFExport.__doc__
        else:
            self.export_datasets(self.args[0])

    def export_datasets(self, out_folder):
        '''
        Export datasets as RDF to an output folder.
        '''
        import urlparse
        import urllib2
        import pylons.config as config
        import ckan.model as model
        import ckan.logic as logic
        import ckan.lib.helpers as h

        # Create output folder if not exists
        if not os.path.isdir(out_folder):
            os.makedirs(out_folder)

        fetch_url = config['ckan.site_url']
        user = logic.get_action('get_site_user')({'model': model, 'ignore_auth': True}, {})
        context = {'model': model, 'session': model.Session, 'user': user['name']}
        dataset_names = logic.get_action('package_list')(context, {})
        for dataset_name in dataset_names:
            dd = logic.get_action('package_show')(context, {'id': dataset_name})
            if not dd['state'] == 'active':
                continue

            url = h.url_for(controller='package', action='read', id=dd['name'])

            url = urlparse.urljoin(fetch_url, url[1:]) + '.rdf'
            try:
                fname = os.path.join(out_folder, dd['name']) + ".rdf"
                r = urllib2.urlopen(url).read()
                with open(fname, 'wb') as f:
                    f.write(r)
            except IOError, ioe:
                sys.stderr.write(str(ioe) + "\n")


class Sysadmin(CkanCommand):
    '''Gives sysadmin rights to a named user

    Usage:
      sysadmin                      - lists sysadmins
      sysadmin list                 - lists sysadmins
      sysadmin add USERNAME         - add a user as a sysadmin
      sysadmin remove USERNAME      - removes user from sysadmins
    '''

    summary = __doc__.split('\n')[0]
    usage = __doc__
    max_args = 2
    min_args = 0

    def command(self):
        self._load_config()
        import ckan.model as model

        cmd = self.args[0] if self.args else None
        if cmd is None or cmd == 'list':
            self.list()
        elif cmd == 'add':
            self.add()
        elif cmd == 'remove':
            self.remove()
        else:
            print 'Command %s not recognized' % cmd

    def list(self):
        import ckan.model as model
        print 'Sysadmins:'
        sysadmins = model.Session.query(model.User).filter_by(sysadmin=True)
        print 'count = %i' % sysadmins.count()
        for sysadmin in sysadmins:
            print '%s name=%s id=%s' % (sysadmin.__class__.__name__,
                                        sysadmin.name,
                                        sysadmin.id)

    def add(self):
        import ckan.model as model

        if len(self.args) < 2:
            print 'Need name of the user to be made sysadmin.'
            return
        username = self.args[1]

        user = model.User.by_name(unicode(username))
        if not user:
            print 'User "%s" not found' % username
            makeuser = raw_input('Create new user: %s? [y/n]' % username)
            if makeuser == 'y':
                password = UserCmd.password_prompt()
                print('Creating %s user' % username)
                user = model.User(name=unicode(username),
                                  password=password)
            else:
                print 'Exiting ...'
                return

        user.sysadmin = True
        model.Session.add(user)
        model.repo.commit_and_remove()
        print 'Added %s as sysadmin' % username

    def remove(self):
        import ckan.model as model

        if len(self.args) < 2:
            print 'Need name of the user to be made sysadmin.'
            return
        username = self.args[1]

        user = model.User.by_name(unicode(username))
        if not user:
            print 'Error: user "%s" not found!' % username
            return
        user.sysadmin = False
        model.repo.commit_and_remove()


class UserCmd(CkanCommand):
    '''Manage users

    Usage:
      user                            - lists users
      user list                       - lists users
      user USERNAME                   - shows user properties
      user add USERNAME [FIELD1=VALUE1 FIELD2=VALUE2 ...]
                                      - add a user (prompts for password
                                        if not supplied).
                                        Field can be: apikey
                                                      password
                                                      email
      user setpass USERNAME           - set user password (prompts)
      user remove USERNAME            - removes user from users
      user search QUERY               - searches for a user name
    '''
    summary = __doc__.split('\n')[0]
    usage = __doc__
    max_args = None
    min_args = 0

    def command(self):
        self._load_config()
        import ckan.model as model

        if not self.args:
            self.list()
        else:
            cmd = self.args[0]
            if cmd == 'add':
                self.add()
            elif cmd == 'remove':
                self.remove()
            elif cmd == 'search':
                self.search()
            elif cmd == 'setpass':
                self.setpass()
            elif cmd == 'list':
                self.list()
            else:
                self.show()

    def get_user_str(self, user):
        user_str = 'name=%s' % user.name
        if user.name != user.display_name:
            user_str += ' display=%s' % user.display_name
        return user_str

    def list(self):
        import ckan.model as model
        print 'Users:'
        users = model.Session.query(model.User).filter_by(state='active')
        print 'count = %i' % users.count()
        for user in users:
            print self.get_user_str(user)

    def show(self):
        import ckan.model as model

        username = self.args[0]
        user = model.User.get(unicode(username))
        print 'User: \n', user

    def setpass(self):
        import ckan.model as model

        if len(self.args) < 2:
            print 'Need name of the user.'
            return
        username = self.args[1]
        user = model.User.get(username)
        print('Editing user: %r' % user.name)

        password = self.password_prompt()
        user.password = password
        model.repo.commit_and_remove()
        print 'Done'

    def search(self):
        import ckan.model as model

        if len(self.args) < 2:
            print 'Need user name query string.'
            return
        query_str = self.args[1]

        query = model.User.search(query_str)
        print '%i users matching %r:' % (query.count(), query_str)
        for user in query.all():
            print self.get_user_str(user)

    @classmethod
    def password_prompt(cls):
        import getpass
        password1 = None
        while not password1:
            password1 = getpass.getpass('Password: ')
        password2 = getpass.getpass('Confirm password: ')
        if password1 != password2:
            print 'Passwords do not match'
            sys.exit(1)
        return password1

    def add(self):
        import ckan.model as model

        if len(self.args) < 2:
            print 'Need name of the user.'
            sys.exit(1)
        username = self.args[1]

        # parse args into data_dict
        data_dict = {'name': username}
        for arg in self.args[2:]:
            try:
                field, value = arg.split('=', 1)
                data_dict[field] = value
            except ValueError:
                raise ValueError('Could not parse arg: %r (expected "<option>=<value>)"' % arg)

        if 'password' not in data_dict:
            data_dict['password'] = self.password_prompt()

        if 'fullname' in data_dict:
            data_dict['fullname'] = data_dict['fullname'].decode(sys.getfilesystemencoding())

        print('Creating user: %r' % username)

        try:
            import ckan.logic as logic
            site_user = logic.get_action('get_site_user')({'model': model, 'ignore_auth': True}, {})
            context = {
                'model': model,
                'session': model.Session,
                'ignore_auth': True,
                'user': site_user['name'],
            }
            user_dict = logic.get_action('user_create')(context, data_dict)
            pprint(user_dict)
        except logic.ValidationError, e:
            print e
            sys.exit(1)

    def remove(self):
        import ckan.model as model

        if len(self.args) < 2:
            print 'Need name of the user.'
            return
        username = self.args[1]

        user = model.User.by_name(unicode(username))
        if not user:
            print 'Error: user "%s" not found!' % username
            return
        user.delete()
        model.repo.commit_and_remove()
        print('Deleted user: %s' % username)


class DatasetCmd(CkanCommand):
    '''Manage datasets

    Usage:
      dataset DATASET_NAME|ID            - shows dataset properties
      dataset show DATASET_NAME|ID       - shows dataset properties
      dataset list                       - lists datasets
      dataset delete [DATASET_NAME|ID]   - changes dataset state to 'deleted'
      dataset purge [DATASET_NAME|ID]    - removes dataset from db entirely
    '''
    summary = __doc__.split('\n')[0]
    usage = __doc__
    max_args = 3
    min_args = 0

    def command(self):
        self._load_config()
        import ckan.model as model

        if not self.args:
            print self.usage
        else:
            cmd = self.args[0]
            if cmd == 'delete':
                self.delete(self.args[1])
            elif cmd == 'purge':
                self.purge(self.args[1])
            elif cmd == 'list':
                self.list()
            elif cmd == 'show':
                self.show(self.args[1])
            else:
                self.show(self.args[0])

    def list(self):
        import ckan.model as model
        print 'Datasets:'
        datasets = model.Session.query(model.Package)
        print 'count = %i' % datasets.count()
        for dataset in datasets:
            state = ('(%s)' % dataset.state) if dataset.state != 'active' else ''
            print '%s %s %s' % (dataset.id, dataset.name, state)

    def _get_dataset(self, dataset_ref):
        import ckan.model as model
        dataset = model.Package.get(unicode(dataset_ref))
        assert dataset, 'Could not find dataset matching reference: %r' % dataset_ref
        return dataset

    def show(self, dataset_ref):
        import pprint
        dataset = self._get_dataset(dataset_ref)
        pprint.pprint(dataset.as_dict())

    def delete(self, dataset_ref):
        import ckan.model as model
        dataset = self._get_dataset(dataset_ref)
        old_state = dataset.state

        rev = model.repo.new_revision()
        dataset.delete()
        model.repo.commit_and_remove()
        dataset = self._get_dataset(dataset_ref)
        print '%s %s -> %s' % (dataset.name, old_state, dataset.state)

    def purge(self, dataset_ref):
        import ckan.model as model
        dataset = self._get_dataset(dataset_ref)
        name = dataset.name

        rev = model.repo.new_revision()
        dataset.purge()
        model.repo.commit_and_remove()
        print '%s purged' % name


class Celery(CkanCommand):
    '''Celery daemon

    Usage:
        celeryd <run>            - run the celery daemon
        celeryd run concurrency  - run the celery daemon with
                                   argument 'concurrency'
        celeryd view             - view all tasks in the queue
        celeryd clean            - delete all tasks in the queue
    '''
    min_args = 0
    max_args = 2
    summary = __doc__.split('\n')[0]
    usage = __doc__

    def command(self):
        if not self.args:
            self.run_()
        else:
            cmd = self.args[0]
            if cmd == 'run':
                self.run_()
            elif cmd == 'view':
                self.view()
            elif cmd == 'clean':
                self.clean()
            else:
                print 'Command %s not recognized' % cmd
                sys.exit(1)

    def run_(self):
        os.environ['CKAN_CONFIG'] = os.path.abspath(self.options.config)
        from ckan.lib.celery_app import celery
        celery_args = []
        if len(self.args) == 2 and self.args[1] == 'concurrency':
            celery_args.append['--concurrency=1']
        celery.worker_main(argv=['celeryd', '--loglevel=INFO'] + celery_args)

    def view(self):
        self._load_config()
        import ckan.model as model
        from kombu.transport.sqlalchemy.models import Message
        q = model.Session.query(Message)
        q_visible = q.filter_by(visible=True)
        print '%i messages (total)' % q.count()
        print '%i visible messages' % q_visible.count()
        for message in q:
            if message.visible:
                print '%i: Visible' % (message.id)
            else:
                print '%i: Invisible Sent:%s' % (message.id, message.sent_at)

    def clean(self):
        self._load_config()
        import ckan.model as model
        query = model.Session.execute("select * from kombu_message")
        tasks_initially = query.rowcount
        if not tasks_initially:
            print 'No tasks to delete'
            sys.exit(0)
        query = model.Session.execute("delete from kombu_message")
        query = model.Session.execute("select * from kombu_message")
        tasks_afterwards = query.rowcount
        print '%i of %i tasks deleted' % (tasks_initially - tasks_afterwards,
                                          tasks_initially)
        if tasks_afterwards:
            print 'ERROR: Failed to delete all tasks'
            sys.exit(1)
        model.repo.commit_and_remove()


class Ratings(CkanCommand):
    '''Manage the ratings stored in the db

    Usage:
      ratings count                 - counts ratings
      ratings clean                 - remove all ratings
      ratings clean-anonymous       - remove only anonymous ratings
    '''

    summary = __doc__.split('\n')[0]
    usage = __doc__
    max_args = 1
    min_args = 1

    def command(self):
        self._load_config()
        import ckan.model as model

        cmd = self.args[0]
        if cmd == 'count':
            self.count()
        elif cmd == 'clean':
            self.clean()
        elif cmd == 'clean-anonymous':
            self.clean(user_ratings=False)
        else:
            print 'Command %s not recognized' % cmd

    def count(self):
        import ckan.model as model
        q = model.Session.query(model.Rating)
        print "%i ratings" % q.count()
        q = q.filter(model.Rating.user_id is None)
        print "of which %i are anonymous ratings" % q.count()

    def clean(self, user_ratings=True):
        import ckan.model as model
        q = model.Session.query(model.Rating)
        print "%i ratings" % q.count()
        if not user_ratings:
            q = q.filter(model.Rating.user_id is None)
            print "of which %i are anonymous ratings" % q.count()
        ratings = q.all()
        for rating in ratings:
            rating.purge()
        model.repo.commit_and_remove()


## Used by the Tracking class
_ViewCount = collections.namedtuple("ViewCount", "id name count")


class Tracking(CkanCommand):
    '''Update tracking statistics

    Usage:
      tracking update [start_date]       - update tracking stats
      tracking export FILE [start_date]  - export tracking stats to a csv file
    '''

    summary = __doc__.split('\n')[0]
    usage = __doc__
    max_args = 3
    min_args = 1

    def command(self):
        self._load_config()
        import ckan.model as model
        engine = model.meta.engine

        cmd = self.args[0]
        if cmd == 'update':
            start_date = self.args[1] if len(self.args) > 1 else None
            self.update_all(engine, start_date)
        elif cmd == 'export':
            if len(self.args) <= 1:
                print self.__class__.__doc__
                sys.exit(1)
            output_file = self.args[1]
            start_date = self.args[2] if len(self.args) > 2 else None
            self.update_all(engine, start_date)
            self.export_tracking(engine, output_file)
        else:
            print self.__class__.__doc__
            sys.exit(1)

    def update_all(self, engine, start_date=None):
        if start_date:
            start_date = datetime.datetime.strptime(start_date, '%Y-%m-%d')
        else:
            # No date given. See when we last have data for and get data
            # from 2 days before then in case new data is available.
            # If no date here then use 2011-01-01 as the start date
            sql = '''SELECT tracking_date from tracking_summary
                     ORDER BY tracking_date DESC LIMIT 1;'''
            result = engine.execute(sql).fetchall()
            if result:
                start_date = result[0]['tracking_date']
                start_date += datetime.timedelta(-2)
                # convert date to datetime
                combine = datetime.datetime.combine
                start_date = combine(start_date, datetime.time(0))
            else:
                start_date = datetime.datetime(2011, 1, 1)
        start_date_solrsync = start_date
        end_date = datetime.datetime.now()

        while start_date < end_date:
            stop_date = start_date + datetime.timedelta(1)
            self.update_tracking(engine, start_date)
            print 'tracking updated for %s' % start_date
            start_date = stop_date

        self.update_tracking_solr(engine, start_date_solrsync)

    def _total_views(self, engine):
        sql = '''
            SELECT p.id,
                   p.name,
                   COALESCE(SUM(s.count), 0) AS total_views
               FROM package AS p
               LEFT OUTER JOIN tracking_summary AS s ON s.package_id = p.id
               GROUP BY p.id, p.name
               ORDER BY total_views DESC
        '''
        return [_ViewCount(*t) for t in engine.execute(sql).fetchall()]

    def _recent_views(self, engine, measure_from):
        sql = '''
            SELECT p.id,
                   p.name,
                   COALESCE(SUM(s.count), 0) AS total_views
               FROM package AS p
               LEFT OUTER JOIN tracking_summary AS s ON s.package_id = p.id
               WHERE s.tracking_date >= %(measure_from)s
               GROUP BY p.id, p.name
               ORDER BY total_views DESC
        '''
        return [_ViewCount(*t) for t in engine.execute(sql, measure_from=str(measure_from)).fetchall()]

    def export_tracking(self, engine, output_filename):
        '''Write tracking summary to a csv file.'''
        HEADINGS = [
            "dataset id",
            "dataset name",
            "total views",
            "recent views (last 2 weeks)",
        ]

        measure_from = datetime.date.today() - datetime.timedelta(days=14)
        recent_views = self._recent_views(engine, measure_from)
        total_views = self._total_views(engine)

        with open(output_filename, 'w') as fh:
            f_out = csv.writer(fh)
            f_out.writerow(HEADINGS)
            recent_views_for_id = dict((r.id, r.count) for r in recent_views)
            f_out.writerows([(r.id,
                              r.name,
                              r.count,
                              recent_views_for_id.get(r.id, 0))
                              for r in total_views])

    def update_tracking(self, engine, summary_date):
        PACKAGE_URL = '/dataset/'
        # clear out existing data before adding new
        sql = '''DELETE FROM tracking_summary
                 WHERE tracking_date='%s'; ''' % summary_date
        engine.execute(sql)

        sql = '''SELECT DISTINCT url, user_key,
                     CAST(access_timestamp AS Date) AS tracking_date,
                     tracking_type INTO tracking_tmp
                 FROM tracking_raw
                 WHERE CAST(access_timestamp as Date)='%s';

                 INSERT INTO tracking_summary
                   (url, count, tracking_date, tracking_type)
                 SELECT url, count(user_key), tracking_date, tracking_type
                 FROM tracking_tmp
                 GROUP BY url, tracking_date, tracking_type;

                 DROP TABLE tracking_tmp;
                 COMMIT;''' % summary_date
        engine.execute(sql)

        # get ids for dataset urls
        sql = '''UPDATE tracking_summary t
                 SET package_id = COALESCE(
                        (SELECT id FROM package p
                        WHERE p.name = regexp_replace(' ' || t.url, '^[ ]{1}(/\w{2}){0,1}' || %s, ''))
                     ,'~~not~found~~')
                 WHERE t.package_id IS NULL
                 AND tracking_type = 'page';'''
        engine.execute(sql, PACKAGE_URL)

        # update summary totals for resources
        sql = '''UPDATE tracking_summary t1
                 SET running_total = (
                    SELECT sum(count)
                    FROM tracking_summary t2
                    WHERE t1.url = t2.url
                    AND t2.tracking_date <= t1.tracking_date
                 )
                 ,recent_views = (
                    SELECT sum(count)
                    FROM tracking_summary t2
                    WHERE t1.url = t2.url
                    AND t2.tracking_date <= t1.tracking_date AND t2.tracking_date >= t1.tracking_date - 14
                 )
                 WHERE t1.running_total = 0 AND tracking_type = 'resource';'''
        engine.execute(sql)

        # update summary totals for pages
        sql = '''UPDATE tracking_summary t1
                 SET running_total = (
                    SELECT sum(count)
                    FROM tracking_summary t2
                    WHERE t1.package_id = t2.package_id
                    AND t2.tracking_date <= t1.tracking_date
                 )
                 ,recent_views = (
                    SELECT sum(count)
                    FROM tracking_summary t2
                    WHERE t1.package_id = t2.package_id
                    AND t2.tracking_date <= t1.tracking_date AND t2.tracking_date >= t1.tracking_date - 14
                 )
                 WHERE t1.running_total = 0 AND tracking_type = 'page'
                 AND t1.package_id IS NOT NULL
                 AND t1.package_id != '~~not~found~~';'''
        engine.execute(sql)

    def update_tracking_solr(self, engine, start_date):
        sql = '''SELECT package_id FROM tracking_summary
                where package_id!='~~not~found~~'
                and tracking_date >= %s;'''
        results = engine.execute(sql, start_date)

        package_ids = set()
        for row in results:
            package_ids.add(row['package_id'])

        total = len(package_ids)
        not_found = 0
        print '%i package index%s to be rebuilt starting from %s' % (total, '' if total < 2 else 'es', start_date)

        from ckan.lib.search import rebuild
        for package_id in package_ids:
            try:
                rebuild(package_id)
            except logic.NotFound:
                print "Error: package %s not found." % (package_id)
                not_found += 1
            except KeyboardInterrupt:
                print "Stopped."
                return
            except:
                raise
        print 'search index rebuilding done.' + (' %i not found.' % (not_found) if not_found else "")


class PluginInfo(CkanCommand):
    '''Provide info on installed plugins.
    '''

    summary = __doc__.split('\n')[0]
    usage = __doc__
    max_args = 0
    min_args = 0

    def command(self):
        self.get_info()

    def get_info(self):
        ''' print info about current plugins from the .ini file'''
        import ckan.plugins as p
        self._load_config()
        interfaces = {}
        plugins = {}
        for name in dir(p):
            item = getattr(p, name)
            try:
                if issubclass(item, p.Interface):
                    interfaces[item] = {'class': item}
            except TypeError:
                pass

        for interface in interfaces:
            for plugin in p.PluginImplementations(interface):
                name = plugin.name
                if name not in plugins:
                    plugins[name] = {'doc': plugin.__doc__,
                                     'class': plugin,
                                     'implements': []}
                plugins[name]['implements'].append(interface.__name__)

        for plugin in plugins:
            p = plugins[plugin]
            print plugin + ':'
            print '-' * (len(plugin) + 1)
            if p['doc']:
                print p['doc']
            print 'Implements:'
            for i in p['implements']:
                extra = None
                if i == 'ITemplateHelpers':
                    extra = self.template_helpers(p['class'])
                if i == 'IActions':
                    extra = self.actions(p['class'])
                print '    %s' % i
                if extra:
                    print extra
            print

    def actions(self, cls):
        ''' Return readable action function info. '''
        actions = cls.get_actions()
        return self.function_info(actions)

    def template_helpers(self, cls):
        ''' Return readable helper function info. '''
        helpers = cls.get_helpers()
        return self.function_info(helpers)

    def function_info(self, functions):
        ''' Take a dict of functions and output readable info '''
        import inspect
        output = []
        for function_name in functions:
            fn = functions[function_name]
            args_info = inspect.getargspec(fn)
            params = args_info.args
            num_params = len(params)
            if args_info.varargs:
                params.append('*' + args_info.varargs)
            if args_info.keywords:
                params.append('**' + args_info.keywords)
            if args_info.defaults:
                offset = num_params - len(args_info.defaults)
                for i, v in enumerate(args_info.defaults):
                    params[i + offset] = params[i + offset] + '=' + repr(v)
            # is this a classmethod if so remove the first parameter
            if inspect.ismethod(fn) and inspect.isclass(fn.__self__):
                params = params[1:]
            params = ', '.join(params)
            output.append('        %s(%s)' % (function_name, params))
            # doc string
            if fn.__doc__:
                bits = fn.__doc__.split('\n')
                for bit in bits:
                    output.append('            %s' % bit)
        return ('\n').join(output)


class CreateTestDataCommand(CkanCommand):
    '''Create test data in the database.
    Tests can also delete the created objects easily with the delete() method.

    create-test-data              - annakarenina and warandpeace
    create-test-data search       - realistic data to test search
    create-test-data gov          - government style data
    create-test-data family       - package relationships data
    create-test-data user         - create a user 'tester' with api key 'tester'
    create-test-data translations - annakarenina, warandpeace, and some test
                                    translations of terms
    create-test-data vocabs       - annakerenina, warandpeace, and some test
                                    vocabularies
    create-test-data hierarchy    - hierarchy of groups
    '''
    summary = __doc__.split('\n')[0]
    usage = __doc__
    max_args = 1
    min_args = 0

    def command(self):
        self._load_config()
        self._setup_app()
        from ckan import plugins
        from create_test_data import CreateTestData

        if self.args:
            cmd = self.args[0]
        else:
            cmd = 'basic'
        if self.verbose:
            print 'Creating %s test data' % cmd
        if cmd == 'basic':
            CreateTestData.create_basic_test_data()
        elif cmd == 'user':
            CreateTestData.create_test_user()
            print 'Created user %r with password %r and apikey %r' % ('tester',
                                                                      'tester', 'tester')
        elif cmd == 'search':
            CreateTestData.create_search_test_data()
        elif cmd == 'gov':
            CreateTestData.create_gov_test_data()
        elif cmd == 'family':
            CreateTestData.create_family_test_data()
        elif cmd == 'translations':
            CreateTestData.create_translations_test_data()
        elif cmd == 'vocabs':
            CreateTestData.create_vocabs_test_data()
        elif cmd == 'hierarchy':
            CreateTestData.create_group_hierarchy_test_data()
        else:
            print 'Command %s not recognized' % cmd
            raise NotImplementedError
        if self.verbose:
            print 'Creating %s test data: Complete!' % cmd


class Profile(CkanCommand):
    '''Code speed profiler
    Provide a ckan url and it will make the request and record
    how long each function call took in a file that can be read
    by runsnakerun.

    Usage:
       profile URL

    e.g. profile /data/search

    The result is saved in profile.data.search
    To view the profile in runsnakerun:
       runsnakerun ckan.data.search.profile

    You may need to install python module: cProfile
    '''
    summary = __doc__.split('\n')[0]
    usage = __doc__
    max_args = 1
    min_args = 1

    def _load_config_into_test_app(self):
        from paste.deploy import loadapp
        import paste.fixture
        if not self.options.config:
            msg = 'No config file supplied'
            raise self.BadCommand(msg)
        self.filename = os.path.abspath(self.options.config)
        if not os.path.exists(self.filename):
            raise AssertionError('Config filename %r does not exist.' % self.filename)
        fileConfig(self.filename)

        wsgiapp = loadapp('config:' + self.filename)
        self.app = paste.fixture.TestApp(wsgiapp)

    def command(self):
        self._load_config_into_test_app()

        import paste.fixture
        import cProfile
        import re

        url = self.args[0]

        def profile_url(url):
            try:
                res = self.app.get(url, status=[200], extra_environ={'REMOTE_USER': 'visitor'})
            except paste.fixture.AppError:
                print 'App error: ', url.strip()
            except KeyboardInterrupt:
                raise
            except:
                import traceback
                traceback.print_exc()
                print 'Unknown error: ', url.strip()

        output_filename = 'ckan%s.profile' % re.sub('[/?]', '.', url.replace('/', '.'))
        profile_command = "profile_url('%s')" % url
        cProfile.runctx(profile_command, globals(), locals(), filename=output_filename)
        print 'Written profile to: %s' % output_filename


class CreateColorSchemeCommand(CkanCommand):
    '''Create or remove a color scheme.

    After running this, you'll need to regenerate the css files. See paster's less command for details.

    color               - creates a random color scheme
    color clear         - clears any color scheme
    color <'HEX'>       - uses as base color eg '#ff00ff' must be quoted.
    color <VALUE>       - a float between 0.0 and 1.0 used as base hue
    color <COLOR_NAME>  - html color name used for base color eg lightblue
    '''

    summary = __doc__.split('\n')[0]
    usage = __doc__
    max_args = 1
    min_args = 0

    rules = [
        '@layoutLinkColor',
        '@mastheadBackgroundColor',
        '@btnPrimaryBackground',
        '@btnPrimaryBackgroundHighlight',
    ]

    # list of predefined colors
    color_list = {
        'aliceblue': '#f0fff8',
        'antiquewhite': '#faebd7',
        'aqua': '#00ffff',
        'aquamarine': '#7fffd4',
        'azure': '#f0ffff',
        'beige': '#f5f5dc',
        'bisque': '#ffe4c4',
        'black': '#000000',
        'blanchedalmond': '#ffebcd',
        'blue': '#0000ff',
        'blueviolet': '#8a2be2',
        'brown': '#a52a2a',
        'burlywood': '#deb887',
        'cadetblue': '#5f9ea0',
        'chartreuse': '#7fff00',
        'chocolate': '#d2691e',
        'coral': '#ff7f50',
        'cornflowerblue': '#6495ed',
        'cornsilk': '#fff8dc',
        'crimson': '#dc143c',
        'cyan': '#00ffff',
        'darkblue': '#00008b',
        'darkcyan': '#008b8b',
        'darkgoldenrod': '#b8860b',
        'darkgray': '#a9a9a9',
        'darkgrey': '#a9a9a9',
        'darkgreen': '#006400',
        'darkkhaki': '#bdb76b',
        'darkmagenta': '#8b008b',
        'darkolivegreen': '#556b2f',
        'darkorange': '#ff8c00',
        'darkorchid': '#9932cc',
        'darkred': '#8b0000',
        'darksalmon': '#e9967a',
        'darkseagreen': '#8fbc8f',
        'darkslateblue': '#483d8b',
        'darkslategray': '#2f4f4f',
        'darkslategrey': '#2f4f4f',
        'darkturquoise': '#00ced1',
        'darkviolet': '#9400d3',
        'deeppink': '#ff1493',
        'deepskyblue': '#00bfff',
        'dimgray': '#696969',
        'dimgrey': '#696969',
        'dodgerblue': '#1e90ff',
        'firebrick': '#b22222',
        'floralwhite': '#fffaf0',
        'forestgreen': '#228b22',
        'fuchsia': '#ff00ff',
        'gainsboro': '#dcdcdc',
        'ghostwhite': '#f8f8ff',
        'gold': '#ffd700',
        'goldenrod': '#daa520',
        'gray': '#808080',
        'grey': '#808080',
        'green': '#008000',
        'greenyellow': '#adff2f',
        'honeydew': '#f0fff0',
        'hotpink': '#ff69b4',
        'indianred ': '#cd5c5c',
        'indigo ': '#4b0082',
        'ivory': '#fffff0',
        'khaki': '#f0e68c',
        'lavender': '#e6e6fa',
        'lavenderblush': '#fff0f5',
        'lawngreen': '#7cfc00',
        'lemonchiffon': '#fffacd',
        'lightblue': '#add8e6',
        'lightcoral': '#f08080',
        'lightcyan': '#e0ffff',
        'lightgoldenrodyellow': '#fafad2',
        'lightgray': '#d3d3d3',
        'lightgrey': '#d3d3d3',
        'lightgreen': '#90ee90',
        'lightpink': '#ffb6c1',
        'lightsalmon': '#ffa07a',
        'lightseagreen': '#20b2aa',
        'lightskyblue': '#87cefa',
        'lightslategray': '#778899',
        'lightslategrey': '#778899',
        'lightsteelblue': '#b0c4de',
        'lightyellow': '#ffffe0',
        'lime': '#00ff00',
        'limegreen': '#32cd32',
        'linen': '#faf0e6',
        'magenta': '#ff00ff',
        'maroon': '#800000',
        'mediumaquamarine': '#66cdaa',
        'mediumblue': '#0000cd',
        'mediumorchid': '#ba55d3',
        'mediumpurple': '#9370d8',
        'mediumseagreen': '#3cb371',
        'mediumslateblue': '#7b68ee',
        'mediumspringgreen': '#00fa9a',
        'mediumturquoise': '#48d1cc',
        'mediumvioletred': '#c71585',
        'midnightblue': '#191970',
        'mintcream': '#f5fffa',
        'mistyrose': '#ffe4e1',
        'moccasin': '#ffe4b5',
        'navajowhite': '#ffdead',
        'navy': '#000080',
        'oldlace': '#fdf5e6',
        'olive': '#808000',
        'olivedrab': '#6b8e23',
        'orange': '#ffa500',
        'orangered': '#ff4500',
        'orchid': '#da70d6',
        'palegoldenrod': '#eee8aa',
        'palegreen': '#98fb98',
        'paleturquoise': '#afeeee',
        'palevioletred': '#d87093',
        'papayawhip': '#ffefd5',
        'peachpuff': '#ffdab9',
        'peru': '#cd853f',
        'pink': '#ffc0cb',
        'plum': '#dda0dd',
        'powderblue': '#b0e0e6',
        'purple': '#800080',
        'red': '#ff0000',
        'rosybrown': '#bc8f8f',
        'royalblue': '#4169e1',
        'saddlebrown': '#8b4513',
        'salmon': '#fa8072',
        'sandybrown': '#f4a460',
        'seagreen': '#2e8b57',
        'seashell': '#fff5ee',
        'sienna': '#a0522d',
        'silver': '#c0c0c0',
        'skyblue': '#87ceeb',
        'slateblue': '#6a5acd',
        'slategray': '#708090',
        'slategrey': '#708090',
        'snow': '#fffafa',
        'springgreen': '#00ff7f',
        'steelblue': '#4682b4',
        'tan': '#d2b48c',
        'teal': '#008080',
        'thistle': '#d8bfd8',
        'tomato': '#ff6347',
        'turquoise': '#40e0d0',
        'violet': '#ee82ee',
        'wheat': '#f5deb3',
        'white': '#ffffff',
        'whitesmoke': '#f5f5f5',
        'yellow': '#ffff00',
        'yellowgreen': '#9acd32',
    }

    def create_colors(self, hue, num_colors=5, saturation=None, lightness=None):
        if saturation is None:
            saturation = 0.9
        if lightness is None:
            lightness = 40
        else:
            lightness *= 100

        import math
        saturation -= math.trunc(saturation)

        print hue, saturation
        import colorsys
        ''' Create n related colours '''
        colors = []
        for i in xrange(num_colors):
            ix = i * (1.0/num_colors)
            _lightness = (lightness + (ix * 40))/100.
            if _lightness > 1.0:
                _lightness = 1.0
            color = colorsys.hls_to_rgb(hue, _lightness, saturation)
            hex_color = '#'
            for part in color:
                hex_color += '%02x' % int(part * 255)
            # check and remove any bad values
            if not re.match('^\#[0-9a-f]{6}$', hex_color):
                hex_color = '#FFFFFF'
            colors.append(hex_color)
        return colors

    def command(self):

        hue = None
        saturation = None
        lightness = None

        path = os.path.dirname(__file__)
        path = os.path.join(path, '..', 'public', 'base', 'less', 'custom.less')

        if self.args:
            arg = self.args[0]
            rgb = None
            if arg == 'clear':
                os.remove(path)
                print 'custom colors removed.'
            elif arg.startswith('#'):
                color = arg[1:]
                if len(color) == 3:
                    rgb = [int(x, 16) * 16 for x in color]
                elif len(color) == 6:
                    rgb = [int(x, 16) for x in re.findall('..', color)]
                else:
                    print 'ERROR: invalid color'
            elif arg.lower() in self.color_list:
                color = self.color_list[arg.lower()][1:]
                rgb = [int(x, 16) for x in re.findall('..', color)]
            else:
                try:
                    hue = float(self.args[0])
                except ValueError:
                    print 'ERROR argument `%s` not recognised' % arg
            if rgb:
                import colorsys
                hue, lightness, saturation = colorsys.rgb_to_hls(*rgb)
                lightness = lightness / 340
                # deal with greys
                if not (hue == 0.0 and saturation == 0.0):
                    saturation = None
        else:
            import random
            hue = random.random()
        if hue is not None:
            f = open(path, 'w')
            colors = self.create_colors(hue, saturation=saturation, lightness=lightness)
            for i in xrange(len(self.rules)):
                f.write('%s: %s;\n' % (self.rules[i], colors[i]))
                print '%s: %s;\n' % (self.rules[i], colors[i])
            f.close
            print 'Color scheme has been created.'
        print 'Make sure less is run for changes to take effect.'


class TranslationsCommand(CkanCommand):
    '''Translation helper functions

    trans js      - generate the javascript translations
    trans mangle  - mangle the zh_TW translations for testing
    '''

    summary = __doc__.split('\n')[0]
    usage = __doc__
    max_args = 1
    min_args = 1

    def command(self):
        self._load_config()
        from pylons import config
        self.ckan_path = os.path.join(os.path.dirname(__file__), '..')
        i18n_path = os.path.join(self.ckan_path, 'i18n')
        self.i18n_path = config.get('ckan.i18n_directory', i18n_path)
        command = self.args[0]
        if command == 'mangle':
            self.mangle_po()
        elif command == 'js':
            self.build_js_translations()
        else:
            print 'command not recognised'

    def po2dict(self, po, lang):
        '''Convert po object to dictionary data structure (ready for JSON).

        This function is from pojson
        https://bitbucket.org/obviel/pojson

Copyright (c) 2010, Fanstatic Developers
All rights reserved.

Redistribution and use in source and binary forms, with or without
modification, are permitted provided that the following conditions are met:
    * Redistributions of source code must retain the above copyright
      notice, this list of conditions and the following disclaimer.
    * Redistributions in binary form must reproduce the above copyright
      notice, this list of conditions and the following disclaimer in the
      documentation and/or other materials provided with the distribution.
    * Neither the name of the <organization> nor the
      names of its contributors may be used to endorse or promote products
      derived from this software without specific prior written permission.

THIS SOFTWARE IS PROVIDED BY THE COPYRIGHT HOLDERS AND CONTRIBUTORS "AS IS" AND
ANY EXPRESS OR IMPLIED WARRANTIES, INCLUDING, BUT NOT LIMITED TO, THE IMPLIED
WARRANTIES OF MERCHANTABILITY AND FITNESS FOR A PARTICULAR PURPOSE ARE
DISCLAIMED. IN NO EVENT SHALL FANSTATIC DEVELOPERS BE LIABLE FOR ANY
DIRECT, INDIRECT, INCIDENTAL, SPECIAL, EXEMPLARY, OR CONSEQUENTIAL DAMAGES
(INCLUDING, BUT NOT LIMITED TO, PROCUREMENT OF SUBSTITUTE GOODS OR SERVICES;
LOSS OF USE, DATA, OR PROFITS; OR BUSINESS INTERRUPTION) HOWEVER CAUSED AND
ON ANY THEORY OF LIABILITY, WHETHER IN CONTRACT, STRICT LIABILITY, OR TORT
(INCLUDING NEGLIGENCE OR OTHERWISE) ARISING IN ANY WAY OUT OF THE USE OF THIS
SOFTWARE, EVEN IF ADVISED OF THE POSSIBILITY OF SUCH DAMAGE.
'''
        result = {}

        result[''] = {}
        result['']['plural-forms'] = po.metadata['Plural-Forms']
        result['']['lang'] = lang
        result['']['domain'] = 'ckan'

        for entry in po:
            if entry.obsolete:
                continue
            # check if used in js file we only include these
            occurrences = entry.occurrences
            js_use = False
            for occurrence in occurrences:
                if occurrence[0].endswith('.js'):
                    js_use = True
                    continue
            if not js_use:
                continue
            if entry.msgstr:
                result[entry.msgid] = [None, entry.msgstr]
            elif entry.msgstr_plural:
                plural = [entry.msgid_plural]
                result[entry.msgid] = plural
                ordered_plural = sorted(entry.msgstr_plural.items())
                for order, msgstr in ordered_plural:
                    plural.append(msgstr)
        return result

    def build_js_translations(self):
        import polib
        import simplejson as json

        def create_js(source, lang):
            print 'Generating', lang
            po = polib.pofile(source)
            data = self.po2dict(po, lang)
            data = json.dumps(data, sort_keys=True,
                              ensure_ascii=False, indent=2 * ' ')
            out_dir = os.path.abspath(os.path.join(self.ckan_path, 'public',
                                                   'base', 'i18n'))
            out_file = open(os.path.join(out_dir, '%s.js' % lang), 'w')
            out_file.write(data.encode('utf-8'))
            out_file.close()

        for l in os.listdir(self.i18n_path):
            if os.path.isdir(os.path.join(self.i18n_path, l)):
                f = os.path.join(self.i18n_path, l, 'LC_MESSAGES', 'ckan.po')
                create_js(f, l)
        print 'Completed generating JavaScript translations'

    def mangle_po(self):
        ''' This will mangle the zh_TW translations for translation coverage
        testing.

        NOTE: This will destroy the current translations fot zh_TW
        '''
        import polib
        pot_path = os.path.join(self.i18n_path, 'ckan.pot')
        po = polib.pofile(pot_path)
        # we don't want to mangle the following items in strings
        # %(...)s  %s %0.3f %1$s %2$0.3f [1:...] {...} etc

        # sprintf bit after %
        spf_reg_ex = "\+?(0|'.)?-?\d*(.\d*)?[\%bcdeufosxX]"

        extract_reg_ex = '(\%\([^\)]*\)' + spf_reg_ex + \
                         '|\[\d*\:[^\]]*\]' + \
                         '|\{[^\}]*\}' + \
                         '|<[^>}]*>' + \
                         '|\%((\d)*\$)?' + spf_reg_ex + ')'

        for entry in po:
            msg = entry.msgid.encode('utf-8')
            matches = re.finditer(extract_reg_ex, msg)
            length = len(msg)
            position = 0
            translation = u''
            for match in matches:
                translation += '-' * (match.start() - position)
                position = match.end()
                translation += match.group(0)
            translation += '-' * (length - position)
            entry.msgstr = translation
        out_dir = os.path.join(self.i18n_path, 'zh_TW', 'LC_MESSAGES')
        try:
            os.makedirs(out_dir)
        except OSError:
            pass
        po.metadata['Plural-Forms'] = "nplurals=1; plural=0\n"
        out_po = os.path.join(out_dir, 'ckan.po')
        out_mo = os.path.join(out_dir, 'ckan.mo')
        po.save(out_po)
        po.save_as_mofile(out_mo)
        print 'zh_TW has been mangled'


class MinifyCommand(CkanCommand):
    '''Create minified versions of the given Javascript and CSS files.

    Usage:

        paster minify [--clean] PATH

    for example:

        paster minify ckan/public/base
        paster minify ckan/public/base/css/*.css
        paster minify ckan/public/base/css/red.css

    if the --clean option is provided any minified files will be removed.

    '''
    summary = __doc__.split('\n')[0]
    usage = __doc__
    min_args = 1

    exclude_dirs = ['vendor']

    def __init__(self, name):

        super(MinifyCommand, self).__init__(name)

        self.parser.add_option('--clean', dest='clean',
                               action='store_true', default=False,
                               help='remove any minified files in the path')

    def command(self):
        clean = getattr(self.options, 'clean', False)
        self._load_config()
        for base_path in self.args:
            if os.path.isfile(base_path):
                if clean:
                    self.clear_minifyed(base_path)
                else:
                    self.minify_file(base_path)
            elif os.path.isdir(base_path):
                for root, dirs, files in os.walk(base_path):
                    dirs[:] = [d for d in dirs if not d in self.exclude_dirs]
                    for filename in files:
                        path = os.path.join(root, filename)
                        if clean:
                            self.clear_minifyed(path)
                        else:
                            self.minify_file(path)
            else:
                # Path is neither a file or a dir?
                continue

    def clear_minifyed(self, path):
        path_only, extension = os.path.splitext(path)

        if extension not in ('.css', '.js'):
            # This is not a js or css file.
            return

        if path_only.endswith('.min'):
            print 'removing %s' % path
            os.remove(path)

    def minify_file(self, path):
        '''Create the minified version of the given file.

        If the file is not a .js or .css file (e.g. it's a .min.js or .min.css
        file, or it's some other type of file entirely) it will not be
        minifed.

        :param path: The path to the .js or .css file to minify

        '''
        path_only, extension = os.path.splitext(path)

        if path_only.endswith('.min'):
            # This is already a minified file.
            return

        if extension not in ('.css', '.js'):
            # This is not a js or css file.
            return

        path_min = fanstatic_resources.min_path(path)

        source = open(path, 'r').read()
        f = open(path_min, 'w')
        if path.endswith('.css'):
            f.write(rcssmin.cssmin(source))
        elif path.endswith('.js'):
            f.write(rjsmin.jsmin(source))
        f.close()
        print "Minified file '{0}'".format(path)


class LessCommand(CkanCommand):
    '''Compile all root less documents into their CSS counterparts

    Usage:

        paster less

    '''
    summary = __doc__.split('\n')[0]
    usage = __doc__
    min_args = 0

    def command(self):
        self.less()

    custom_css = {
        'fuchsia': '''
            @layoutLinkColor: #E73892;
            @footerTextColor: mix(#FFF, @layoutLinkColor, 60%);
            @footerLinkColor: @footerTextColor;
            @mastheadBackgroundColor: @layoutLinkColor;
            @btnPrimaryBackground: lighten(@layoutLinkColor, 10%);
            @btnPrimaryBackgroundHighlight: @layoutLinkColor;
            ''',

        'green': '''
            @layoutLinkColor: #2F9B45;
            @footerTextColor: mix(#FFF, @layoutLinkColor, 60%);
            @footerLinkColor: @footerTextColor;
            @mastheadBackgroundColor: @layoutLinkColor;
            @btnPrimaryBackground: lighten(@layoutLinkColor, 10%);
            @btnPrimaryBackgroundHighlight: @layoutLinkColor;
            ''',

        'red': '''
            @layoutLinkColor: #C14531;
            @footerTextColor: mix(#FFF, @layoutLinkColor, 60%);
            @footerLinkColor: @footerTextColor;
            @mastheadBackgroundColor: @layoutLinkColor;
            @btnPrimaryBackground: lighten(@layoutLinkColor, 10%);
            @btnPrimaryBackgroundHighlight: @layoutLinkColor;
            ''',

        'maroon': '''
            @layoutLinkColor: #810606;
            @footerTextColor: mix(#FFF, @layoutLinkColor, 60%);
            @footerLinkColor: @footerTextColor;
            @mastheadBackgroundColor: @layoutLinkColor;
            @btnPrimaryBackground: lighten(@layoutLinkColor, 10%);
            @btnPrimaryBackgroundHighlight: @layoutLinkColor;
            ''',
    }

    def less(self):
        ''' Compile less files '''
        import subprocess
        command = 'npm bin'
        process = subprocess.Popen(command, shell=True, stdout=subprocess.PIPE, stderr=subprocess.PIPE, universal_newlines=True)
        output = process.communicate()
        directory = output[0].strip()
        less_bin = os.path.join(directory, 'lessc')

        root = os.path.join(os.path.dirname(__file__), '..', 'public', 'base')
        root = os.path.abspath(root)
        custom_less = os.path.join(root, 'less', 'custom.less')
        for color in self.custom_css:
            f = open(custom_less, 'w')
            f.write(self.custom_css[color])
            f.close()
            self.compile_less(root, less_bin, color)
        f = open(custom_less, 'w')
        f.write('// This file is needed in order for ./bin/less to compile in less 1.3.1+\n')
        f.close()
        self.compile_less(root, less_bin, 'main')

    def compile_less(self, root, less_bin, color):
        print 'compile %s.css' % color
        import subprocess
        main_less = os.path.join(root, 'less', 'main.less')
        main_css = os.path.join(root, 'css', '%s.css' % color)

        command = '%s %s %s' % (less_bin, main_less, main_css)

        process = subprocess.Popen(command, shell=True, stdout=subprocess.PIPE, stderr=subprocess.PIPE, universal_newlines=True)
        output = process.communicate()


class FrontEndBuildCommand(CkanCommand):
    '''Creates and minifies css and JavaScript files

    Usage:

        paster front-end-build
    '''

    summary = __doc__.split('\n')[0]
    usage = __doc__
    min_args = 0

    def command(self):
        self._load_config()

        # Less css
        cmd = LessCommand('less')
        cmd.command()

        # js translation strings
        cmd = TranslationsCommand('trans')
        cmd.options = self.options
        cmd.args = ('js',)
        cmd.command()

        # minification
        cmd = MinifyCommand('minify')
        cmd.options = self.options
        root = os.path.join(os.path.dirname(__file__), '..', 'public', 'base')
        root = os.path.abspath(root)
        ckanext = os.path.join(os.path.dirname(__file__), '..', '..', 'ckanext')
        ckanext = os.path.abspath(ckanext)
        cmd.args = (root, ckanext)
        cmd.command()


class ViewsCommand(CkanCommand):
    '''Manage resource views.

    Usage:

        paster views create [options] [type1] [type2] ...

            Create views on relevant resources. You can optionally provide
            specific view types (eg `recline_view`, `image_view`). If no types
            are provided, the default ones will be used. These are generally
            the ones defined in the `ckan.views.default_views` config option.
            Note that on either case, plugins must be loaded (ie added to
            `ckan.plugins`), otherwise the command will stop.

        paster views clear [options] [type1] [type2] ...

            Permanently delete all views or the ones with the provided types.

        paster views clean

            Permanently delete views for all types no longer present in the
            `ckan.plugins` configuration option.

    '''

    summary = __doc__.split('\n')[0]
    usage = __doc__
    min_args = 1

    def __init__(self, name):

        super(ViewsCommand, self).__init__(name)

        self.parser.add_option('-y', '--yes', dest='assume_yes',
                               action='store_true',
                               default=False,
                               help='''Automatic yes to prompts. Assume "yes"
as answer to all prompts and run non-interactively''')

        self.parser.add_option('-d', '--dataset', dest='dataset_id',
                               action='append',
                               help='''Create views on a particular dataset.
You can use the dataset id or name, and it can be defined multiple times.''')

        self.parser.add_option('--no-default-filters',
                               dest='no_default_filters',
                               action='store_true',
                               default=False,
                               help='''Do not add default filters for relevant
resource formats for the view types provided. Note that filters are not added
by default anyway if an unsupported view type is provided or when using the
`-s` or `-d` options.''')

        self.parser.add_option('-s', '--search', dest='search_params',
                               action='store',
                               default=False,
                               help='''Extra search parameters that will be
used for getting the datasets to create the resource views on. It must be a
JSON object like the one used by the `package_search` API call. Supported
fields are `q`, `fq` and `fq_list`. Check the documentation for examples.
Not used when using the `-d` option.''')

    def command(self):
        self._load_config()
        if not self.args:
            print self.usage
        elif self.args[0] == 'create':
            view_plugin_types = self.args[1:]
            self.create_views(view_plugin_types)
        elif self.args[0] == 'clear':
            view_plugin_types = self.args[1:]
            self.clear_views(view_plugin_types)
        elif self.args[0] == 'clean':
            self.clean_views()
        else:
            print self.usage

    _page_size = 100

    def _get_view_plugins(self, view_plugin_types,
                          get_datastore_views=False):
        '''
        Returns the view plugins that were succesfully loaded

        Views are provided as a list of ``view_plugin_types``. If no types are
        provided, the default views defined in the ``ckan.views.default_views``
        will be created. Only in this case (when the default view plugins are
        used) the `get_datastore_views` parameter can be used to get also view
        plugins that require data to be in the DataStore.

        If any of the provided plugins could not be loaded (eg it was not added
        to `ckan.plugins`) the command will stop.

        Returns a list of loaded plugin names.
        '''
        from ckan.lib.datapreview import (get_view_plugins,
                                          get_default_view_plugins
                                          )

        log = logging.getLogger(__name__)

        view_plugins = []

        if not view_plugin_types:
            log.info('No view types provided, using default types')
            view_plugins = get_default_view_plugins()
            if get_datastore_views:
                view_plugins.extend(
                    get_default_view_plugins(get_datastore_views=True))
        else:
            view_plugins = get_view_plugins(view_plugin_types)

        loaded_view_plugins = [view_plugin.info()['name']
                               for view_plugin in view_plugins]

        plugins_not_found = list(set(view_plugin_types) -
                                 set(loaded_view_plugins))

        if plugins_not_found:
            msg = ('View plugin(s) not found : {0}. '.format(plugins_not_found)
                   + 'Have they been added to the `ckan.plugins` configuration'
                   + ' option?')
            log.error(msg)
            sys.exit(1)

        return loaded_view_plugins

    def _add_default_filters(self, search_data_dict, view_types):
        '''
        Adds extra filters to the `package_search` dict for common view types

        It basically adds `fq` parameters that filter relevant resource formats
        for the view types provided. For instance, if one of the view types is
        `pdf_view` the following will be added to the final query:

            fq=res_format:"pdf" OR res_format:"PDF"

        This obviously should only be used if all view types are known and can
        be filtered, otherwise we want all datasets to be returned. If a
        non-filterable view type is provided, the search params are not
        modified.

        Returns the provided data_dict for `package_search`, optionally
        modified with extra filters.
        '''

        from ckanext.imageview.plugin import DEFAULT_IMAGE_FORMATS
        from ckanext.textview.plugin import get_formats as get_text_formats
        from ckanext.datapusher.plugin import DEFAULT_FORMATS as \
            datapusher_formats

        filter_formats = []

        for view_type in view_types:
            if view_type == 'image_view':

                for _format in DEFAULT_IMAGE_FORMATS:
                    filter_formats.extend([_format, _format.upper()])

            elif view_type == 'text_view':
                formats = get_text_formats(config)
                for _format in itertools.chain.from_iterable(formats.values()):
                    filter_formats.extend([_format, _format.upper()])

            elif view_type == 'pdf_view':
                filter_formats.extend(['pdf', 'PDF'])

            elif view_type in ['recline_view', 'recline_grid_view',
                               'recline_graph_view', 'recline_map_view']:

                if datapusher_formats[0] in filter_formats:
                    continue

                for _format in datapusher_formats:
                    if '/' not in _format:
                        filter_formats.extend([_format, _format.upper()])
            else:
                # There is another view type provided so we can't add any
                # filter
                return search_data_dict

        filter_formats_query = ['+res_format:"{0}"'.format(_format)
                                for _format in filter_formats]
        search_data_dict['fq_list'].append(' OR '.join(filter_formats_query))

        return search_data_dict

    def _update_search_params(self, search_data_dict):
        '''
        Update the `package_search` data dict with the user provided parameters

        Supported fields are `q`, `fq` and `fq_list`.

        If the provided JSON object can not be parsed the process stops with
        an error.

        Returns the updated data dict
        '''

        log = logging.getLogger(__name__)

        if not self.options.search_params:
            return search_data_dict

<<<<<<< HEAD
        try:
            user_search_params = json.loads(self.options.search_params)
        except ValueError, e:
            log.error('Unable to parse JSON search parameters: {0}'.format(e))
            sys.exit(1)
=======
        count = 0
        for resource in resources:
            count += 1
            resource_view = {'title': 'Text View',
                             'description': 'View of the {format} file'.format(format=resource.format.upper()),
                             'resource_id': resource.id,
                             'view_type': 'text'}
>>>>>>> 50548bc1

        if user_search_params.get('q'):
            search_data_dict['q'] = user_search_params['q']

        if user_search_params.get('fq'):
            if search_data_dict['fq']:
                search_data_dict['fq'] += ' ' + user_search_params['fq']
            else:
                search_data_dict['fq'] = user_search_params['fq']

<<<<<<< HEAD
        if (user_search_params.get('fq_list') and
                isinstance(user_search_params['fq_list'], list)):
            search_data_dict['fq_list'].extend(user_search_params['fq_list'])

    def _search_datasets(self, page=1, view_types=[]):
        '''
        Perform a query with `package_search` and return the result
=======
    def create_image_views(self):
        import ckanext.imageview.plugin as imagevewplugin
        formats = tuple(imagevewplugin.DEFAULT_IMAGE_FORMATS)
>>>>>>> 50548bc1

        Results can be paginated using the `page` parameter
        '''

        n = self._page_size

        search_data_dict = {
            'q': '',
            'fq': '',
            'fq_list': [],
            'rows': n,
            'start': n * (page - 1),
        }

        if self.options.dataset_id:

            search_data_dict['q'] = ' OR '.join(
                ['id:{0} OR name:"{0}"'.format(dataset_id)
                 for dataset_id in self.options.dataset_id]
            )

        elif self.options.search_params:

            self._update_search_params(search_data_dict)

        elif not self.options.no_default_filters:

            self._add_default_filters(search_data_dict, view_types)

        if not search_data_dict.get('q'):
            search_data_dict['q'] = '*:*'

        if ('dataset_type:dataset' not in search_data_dict['fq'] and
                'dataset_type:dataset' not in search_data_dict['fq_list']):
            search_data_dict['fq_list'].append('dataset_type:dataset')

        query = p.toolkit.get_action('package_search')(
            {'ignore_capacity_check': True},
            search_data_dict)

        return query

    def create_views(self, view_plugin_types=[]):

        from ckan.lib.datapreview import add_views_to_dataset_resources

        log = logging.getLogger(__name__)

        datastore_enabled = 'datastore' in config['ckan.plugins'].split()

        loaded_view_plugins = self._get_view_plugins(view_plugin_types,
                                                     datastore_enabled)

        context = {'user': self.site_user['name']}

        page = 1
        while True:
            query = self._search_datasets(page, loaded_view_plugins)

            if page == 1 and query['count'] == 0:
                log.info('No datasets to create resource views on, exiting...')
                sys.exit(1)

            elif page == 1 and not self.options.assume_yes:

                msg = ('\nYou are about to check {0} datasets for the ' +
                       'following view plugins: {1}\n' +
                       ' Do you want to continue?')

                confirm = query_yes_no(msg.format(query['count'],
                                                  loaded_view_plugins))

                if confirm == 'no':
                    log.info('Command aborted by user')
                    sys.exit(1)

            if query['results']:
                for dataset_dict in query['results']:

                    if not dataset_dict.get('resources'):
                        continue

                    views = add_views_to_dataset_resources(
                        context,
                        dataset_dict,
                        view_types=loaded_view_plugins)

                    if views:
                        view_types = list(set([view['view_type']
                                               for view in views]))
                        msg = ('Added {0} view(s) of type(s) {1} to ' +
                               'resources from dataset {2}')
                        log.debug(msg.format(len(views),
                                             ', '.join(view_types),
                                             dataset_dict['name']))

                if len(query['results']) < self._page_size:
                    break

                page += 1
            else:
                break

        log.info('Done')

    def clear_views(self, view_plugin_types=[]):

        log = logging.getLogger(__name__)

        if not self.options.assume_yes:
            if view_plugin_types:
                msg = 'Are you sure you want to delete all resource views ' + \
                      'of type {0}?'.format(', '.join(view_plugin_types))
            else:
                msg = 'Are you sure you want to delete all resource views?'

            result = query_yes_no(msg, default='no')

            if result == 'no':
                log.info('Command aborted by user')
                sys.exit(1)

        context = {'user': self.site_user['name']}
        logic.get_action('resource_view_clear')(
            context, {'view_types': view_plugin_types})

        log.info('Done')

    def clean_views(self):
        names = []
        for plugin in p.PluginImplementations(p.IResourceView):
            names.append(str(plugin.info()['name']))

        results = model.ResourceView.get_count_not_in_view_types(names)

        if not results:
            print 'No resource views to delete'
            return

        print 'This command will delete.\n'
        for row in results:
            print '%s of type %s' % (row[1], row[0])

        result = query_yes_no('Do you want to delete these resource views:', default='no')

        if result == 'no':
            print 'Not Deleting.'
            return

        model.ResourceView.delete_not_in_view_types(names)
        model.Session.commit()
        print 'Deleted resource views.'


class ConfigToolCommand(paste.script.command.Command):
    '''Tool for editing options in a CKAN config file

    paster config-tool <default.ini> <key>=<value> [<key>=<value> ...]
    paster config-tool <default.ini> -f <custom_options.ini>

    Examples:
      paster config-tool default.ini sqlalchemy.url=123 'ckan.site_title=ABC'
      paster config-tool default.ini -s server:main -e port=8080
      paster config-tool default.ini -f custom_options.ini
    '''
    parser = paste.script.command.Command.standard_parser(verbose=True)
    default_verbosity = 1
    group_name = 'ckan'
    usage = __doc__
    summary = usage.split('\n')[0]

    parser.add_option('-s', '--section', dest='section',
                      default='app:main', help='Section of the config file')
    parser.add_option(
        '-e', '--edit', action='store_true', dest='edit', default=False,
        help='Checks the option already exists in the config file')
    parser.add_option(
        '-f', '--file', dest='merge_filepath', metavar='FILE',
        help='Supply an options file to merge in')

    def command(self):
        import config_tool
        if len(self.args) < 1:
            self.parser.error('Not enough arguments (got %i, need at least 1)'
                              % len(self.args))
        config_filepath = self.args[0]
        if not os.path.exists(config_filepath):
            self.parser.error('Config filename %r does not exist.' %
                              config_filepath)
        if self.options.merge_filepath:
            config_tool.config_edit_using_merge_file(
                config_filepath, self.options.merge_filepath)
        options = self.args[1:]
        if not (options or self.options.merge_filepath):
            self.parser.error('No options provided')
        if options:
            for option in options:
                if '=' not in option:
                    sys.stderr.write(
                        'An option does not have an equals sign: %r '
                        'It should be \'key=value\'. If there are spaces '
                        'you\'ll need to quote the option.\n' % option)
                    sys.exit(1)
            try:
                config_tool.config_edit_using_option_strings(
                    config_filepath, options, self.options.section,
                    edit=self.options.edit)
            except config_tool.ConfigToolError, e:
                sys.stderr.write(e.message)
                sys.exit(1)<|MERGE_RESOLUTION|>--- conflicted
+++ resolved
@@ -2355,21 +2355,11 @@
         if not self.options.search_params:
             return search_data_dict
 
-<<<<<<< HEAD
         try:
             user_search_params = json.loads(self.options.search_params)
         except ValueError, e:
             log.error('Unable to parse JSON search parameters: {0}'.format(e))
             sys.exit(1)
-=======
-        count = 0
-        for resource in resources:
-            count += 1
-            resource_view = {'title': 'Text View',
-                             'description': 'View of the {format} file'.format(format=resource.format.upper()),
-                             'resource_id': resource.id,
-                             'view_type': 'text'}
->>>>>>> 50548bc1
 
         if user_search_params.get('q'):
             search_data_dict['q'] = user_search_params['q']
@@ -2380,7 +2370,6 @@
             else:
                 search_data_dict['fq'] = user_search_params['fq']
 
-<<<<<<< HEAD
         if (user_search_params.get('fq_list') and
                 isinstance(user_search_params['fq_list'], list)):
             search_data_dict['fq_list'].extend(user_search_params['fq_list'])
@@ -2388,11 +2377,6 @@
     def _search_datasets(self, page=1, view_types=[]):
         '''
         Perform a query with `package_search` and return the result
-=======
-    def create_image_views(self):
-        import ckanext.imageview.plugin as imagevewplugin
-        formats = tuple(imagevewplugin.DEFAULT_IMAGE_FORMATS)
->>>>>>> 50548bc1
 
         Results can be paginated using the `page` parameter
         '''
