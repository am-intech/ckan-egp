# encoding: utf-8

'''
These dictize functions generally take a domain object (such as Package) and
convert it to a dictionary, including related objects (e.g. for Package it
includes PackageTags, PackageExtras, PackageGroup etc).

The basic recipe is to call:

    dictized = ckan.lib.dictization.table_dictize(domain_object)

which builds the dictionary by iterating over the table columns.
'''
from __future__ import annotations

import copy
from typing import (
    Any, Callable, Iterable,
    Optional, Union, cast, overload
)
from typing_extensions import Literal

from urllib.parse import urlsplit
from sqlalchemy.sql.schema import Table
from sqlalchemy.sql.selectable import Select

from sqlalchemy.sql import select

import ckan.logic as logic
import ckan.plugins as plugins
import ckan.lib.helpers as h
import ckan.lib.dictization as d
import ckan.authz as authz
import ckan.lib.search as search
import ckan.lib.munge as munge
import ckan.model as model
from ckan.types import Context, Query

## package save

<<<<<<< HEAD
def group_list_dictize(obj_list, context,
                       sort_key=lambda x: x['display_name'], reverse=False,
                       with_package_counts=True,
                       include_groups=False,
                       include_extras=False):

    group_dictize_context = dict(context.items())
=======
def group_list_dictize(
        obj_list: Union[Iterable[model.Group],
                        Iterable[tuple[model.Group, str]]],
        context: Context,
        sort_key: Callable[..., Any]=lambda x: x['display_name'], reverse: bool=False,
        with_package_counts: bool=True,
        include_groups: bool=False,
        include_tags: bool=False,
        include_extras: bool=False) -> list[dict[str, Any]]:

    group_dictize_context: Context = context.copy()
>>>>>>> c6de9f2d
    # Set options to avoid any SOLR queries for each group, which would
    # slow things further.
    group_dictize_options: dict[str, Any] = {
            'packages_field': 'dataset_count' if with_package_counts else None,
            # don't allow packages_field='datasets' as it is too slow
            'include_groups': include_groups,
            'include_extras': include_extras,
            'include_users': False,  # too slow - don't allow
            }
    if with_package_counts and 'dataset_counts' not in group_dictize_context:
        # 'dataset_counts' will already be in the context in the case that
        # group_list_dictize recurses via group_dictize (groups in groups)
        group_dictize_context['dataset_counts'] = get_group_dataset_counts()
    if context.get('with_capacity'):
        group_list = [
            group_dictize(
                group, group_dictize_context,
                capacity=capacity, **group_dictize_options)
            for group, capacity
            in cast("list[tuple[model.Group, str]]", obj_list)]
    else:
        group_list = [
            group_dictize(group, group_dictize_context,
                          **group_dictize_options)
            for group in cast("list[model.Group]", obj_list)]

    return sorted(group_list, key=sort_key, reverse=reverse)

def resource_list_dictize(
        res_list: list[model.Resource],
        context: Context) -> list[dict[str, Any]]:

    active = context.get('active', True)
    result_list = []
    for res in res_list:
        resource_dict = resource_dictize(res, context)
        if active and res.state != 'active':
            continue

        result_list.append(resource_dict)

    return sorted(result_list, key=lambda x: x["position"])

def extras_dict_dictize(
        extras_dict: dict[str, Any],
        context: Context) -> list[dict[str, Any]]:
    result_list = []
    for extra in extras_dict.values():
        dictized = d.table_dictize(extra, context)
        if not extra.state == 'active':
            continue
        result_list.append(dictized)

    return sorted(result_list, key=lambda x: x["key"])

def extras_list_dictize(
        extras_list: list[Any], context: Context) -> list[dict[str, Any]]:
    result_list = []
    active = context.get('active', True)
    for extra in extras_list:
        dictized = d.table_dictize(extra, context)
        if active and extra.state != 'active':
            continue
        result_list.append(dictized)

    return sorted(result_list, key=lambda x: x["key"])


def resource_dictize(res: model.Resource, context: Context) -> dict[str, Any]:
    resource = d.table_dictize(res, context)
    extras = resource.pop("extras", None)
    if extras:
        resource.update(extras)
    # some urls do not have the protocol this adds http:// to these
    url = resource['url']
    ## for_edit is only called at the times when the dataset is to be edited
    ## in the frontend. Without for_edit the whole qualified url is returned.
    if resource.get('url_type') == 'upload' and not context.get('for_edit'):
        url = url.rsplit('/')[-1]
        cleaned_name = munge.munge_filename(url)
        resource['url'] = h.url_for('resource.download',
                                    id=resource['package_id'],
                                    resource_id=res.id,
                                    filename=cleaned_name,
                                    qualified=True)
    elif resource['url'] and not urlsplit(url).scheme \
         and not context.get('for_edit'):
        resource['url'] = u'http://' + url.lstrip('/')
    return resource


def _execute(q: Select, table: Table, context: Context) -> Any:
    '''
    Takes an SqlAlchemy query (q) that is (at its base) a Select on an
    object table (table), and it returns the object.

    Analogous with _execute_with_revision, so takes the same params, even
    though it doesn't need the table.
    '''
    model = context['model']
    session = model.Session
    result: Any = session.execute(q)
    return result


def package_dictize(pkg: model.Package, context: Context) -> dict[str, Any]:
    '''
    Given a Package object, returns an equivalent dictionary.
    '''
    model = context['model']
    assert not (context.get('revision_id') or
                context.get('revision_date')), \
        'Revision functionality is moved to migrate_package_activity'
    execute = _execute
    # package
    if not pkg:
        raise logic.NotFound
    result_dict = d.table_dictize(pkg, context)
    # strip whitespace from title
    if result_dict.get('title'):
        result_dict['title'] = result_dict['title'].strip()

    # resources
    res = model.resource_table
    q = select([res]).where(res.c["package_id"] == pkg.id)
    result = execute(q, res, context)
    result_dict["resources"] = resource_list_dictize(result, context)
    result_dict['num_resources'] = len(result_dict.get('resources', []))

    # tags
    tag = model.tag_table
    pkg_tag = model.package_tag_table
    q = select([tag, pkg_tag.c["state"]],
               from_obj=pkg_tag.join(tag, tag.c["id"] == pkg_tag.c["tag_id"])
               ).where(pkg_tag.c["package_id"] == pkg.id)
    result = execute(q, pkg_tag, context)
    result_dict["tags"] = d.obj_list_dictize(result, context,
                                             lambda x: x["name"])
    result_dict['num_tags'] = len(result_dict.get('tags', []))

    # Add display_names to tags. At first a tag's display_name is just the
    # same as its name, but the display_name might get changed later (e.g.
    # translated into another language by the multilingual extension).
    for tag_dict in result_dict['tags']:
        assert 'display_name' not in tag_dict
        tag_dict['display_name'] = tag_dict['name']

    # extras - no longer revisioned, so always provide latest
    extra = model.package_extra_table
    q = select([extra]).where(extra.c["package_id"] == pkg.id)
    result = execute(q, extra, context)
    result_dict["extras"] = extras_list_dictize(result, context)

    # groups
    member = model.member_table
    group = model.group_table
    q = select([group, member.c["capacity"]],
               from_obj=member.join(group, group.c["id"] == member.c["group_id"])
               ).where(member.c["table_id"] == pkg.id)\
                .where(member.c["state"] == 'active') \
                .where(group.c["is_organization"] == False)
    result = execute(q, member, context)
    context['with_capacity'] = False
    # no package counts as cannot fetch from search index at the same
    # time as indexing to it.
    # tags, extras and sub-groups are not included for speed
    result_dict["groups"] = group_list_dictize(result, context,
                                               with_package_counts=False)

    # owning organization
    group = model.group_table
    q = select([group]
               ).where(group.c["id"] == pkg.owner_org) \
                .where(group.c["state"] == 'active')
    result = execute(q, group, context)
    organizations = d.obj_list_dictize(result, context)
    if organizations:
        result_dict["organization"] = organizations[0]
    else:
        result_dict["organization"] = None

    # relations
    rel = model.package_relationship_table
    q = select([rel]).where(rel.c["subject_package_id"] == pkg.id)
    result = execute(q, rel, context)
    result_dict["relationships_as_subject"] = \
        d.obj_list_dictize(result, context)
    q = select([rel]).where(rel.c["object_package_id"] == pkg.id)
    result = execute(q, rel, context)
    result_dict["relationships_as_object"] = \
        d.obj_list_dictize(result, context)

    # Extra properties from the domain object

    # isopen
    result_dict['isopen'] = pkg.isopen if isinstance(pkg.isopen, bool) \
        else pkg.isopen()

    # type
    # if null assign the default value to make searching easier
    result_dict['type'] = pkg.type or u'dataset'

    # license
    if pkg.license and pkg.license.url:
        result_dict['license_url'] = pkg.license.url
        result_dict['license_title'] = pkg.license.title.split('::')[-1]
    elif pkg.license:
        result_dict['license_title'] = pkg.license.title
    else:
        result_dict['license_title'] = pkg.license_id

    # creation and modification date
    result_dict['metadata_modified'] = pkg.metadata_modified.isoformat()
    result_dict['metadata_created'] = pkg.metadata_created.isoformat() \
        if pkg.metadata_created else None

    return result_dict


@overload
def _get_members(context: Context, group: model.Group,
                 member_type: Literal['users'],
                 ) -> list[tuple[model.User, str]]:
    ...


@overload
def _get_members(context: Context, group: model.Group,
                 member_type: Literal['groups'],
                 ) -> list[tuple[model.Group, str]]:
    ...


@overload
def _get_members(context: Context, group: model.Group,
                 member_type: Literal['tags'],
                 ) -> list[tuple[model.Tag, str]]:
    ...


def _get_members(context: Context, group: model.Group,
                 member_type: str) -> list[tuple[Any, str]]:

    model = context['model']
    Entity = getattr(model, member_type[:-1].capitalize())
    q: "Query[tuple[Entity, str]]" = model.Session.query(
        Entity, model.Member.capacity).\
        join(model.Member, model.Member.table_id == Entity.id).\
        filter(model.Member.group_id == group.id).\
        filter(model.Member.state == 'active').\
        filter(model.Member.table_name == member_type[:-1])
    if member_type == 'packages':
        q = q.filter(Entity.private==False)
    if 'limits' in context and member_type in context['limits']:
        limit: int = context['limits'][member_type]
        return q.limit(limit).all()
    return q.all()


def get_group_dataset_counts() -> dict[str, Any]:
    '''For all public groups, return their dataset counts, as a SOLR facet'''
    query = search.PackageSearchQuery()
    q: dict[str, Any] = {'q': '',
         'fl': 'groups', 'facet.field': ['groups', 'owner_org'],
         'facet.limit': -1, 'rows': 1}
    query.run(q)
    return query.facets


<<<<<<< HEAD
def group_dictize(group, context,
                  include_groups=True,
                  include_users=True,
                  include_extras=True,
                  packages_field='datasets',
                  **kw):
=======
def group_dictize(group: model.Group, context: Context,
                  include_groups: bool=True,
                  include_tags: bool=True,
                  include_users: bool=True,
                  include_extras: bool=True,
                  packages_field: Optional[str]='datasets',
                  **kw: Any) -> dict[str, Any]:
>>>>>>> c6de9f2d
    '''
    Turns a Group object and related into a dictionary. The related objects
    like tags are included unless you specify it in the params.

    :param packages_field: determines the format of the `packages` field - can
    be `datasets`, `dataset_count` or None.
    '''
    assert packages_field in ('datasets', 'dataset_count', None)

    result_dict = d.table_dictize(group, context)
    result_dict.update(kw)

    result_dict['display_name'] = group.title or group.name

    if include_extras:
        result_dict['extras'] = extras_dict_dictize(
            group._extras, context)

    context['with_capacity'] = True

    if packages_field:
        def get_packages_for_this_group(group_: model.Group,
                                        just_the_count: bool = False):
            # Ask SOLR for the list of packages for this org/group
            q: dict[str, Any] = {
                'facet': 'false',
                'rows': 0,
            }

            if group_.is_organization:
                q['fq'] = '+owner_org:"{0}"'.format(group_.id)
            else:
                q['fq'] = '+groups:"{0}"'.format(group_.name)

            # Allow members of organizations to see private datasets.
            if group_.is_organization:
                is_group_member = (context.get('user') and
                    authz.has_user_permission_for_group_or_org(
                        group_.id, context.get('user'), 'read'))
                if is_group_member:
                    q['include_private'] = True

            if not just_the_count:
                # package_search limits 'rows' anyway, so this is only if you
                # want even fewer
                try:
                    packages_limit = context['limits']['packages']
                except KeyError:
                    del q['rows']  # leave it to package_search to limit it
                else:
                    q['rows'] = packages_limit

            search_context = cast(
                Context, dict((k, v) for (k, v) in context.items()
                              if k != 'schema'))
            search_results = logic.get_action('package_search')(
                search_context, q)
            return search_results['count'], search_results['results']

        if packages_field == 'datasets':
            package_count, packages = get_packages_for_this_group(group)
            result_dict['packages'] = packages
        else:
            dataset_counts = context.get('dataset_counts', None)

            if dataset_counts is None:
                package_count, packages = get_packages_for_this_group(
                    group, just_the_count=True)
            else:
                # Use the pre-calculated package_counts passed in.
                facets = dataset_counts
                if group.is_organization:
                    package_count = facets['owner_org'].get(group.id, 0)
                else:
                    package_count = facets['groups'].get(group.name, 0)

        result_dict['package_count'] = package_count

    if include_groups:
        # these sub-groups won't have tags or extras for speed
        result_dict['groups'] = group_list_dictize(
            _get_members(context, group, 'groups'),
            context, include_groups=True)

    if include_users:
        result_dict['users'] = user_list_dictize(
            _get_members(context, group, 'users'),
            context)

    context['with_capacity'] = False

    if context.get('for_view'):
        if result_dict['is_organization']:
            plugin = plugins.IOrganizationController
        else:
            plugin = plugins.IGroupController
        for item in plugins.PluginImplementations(plugin):
            result_dict = item.before_view(result_dict)

    image_url = result_dict.get('image_url')
    result_dict['image_display_url'] = image_url
    if image_url and not image_url.startswith('http'):
        #munge here should not have an effect only doing it incase
        #of potential vulnerability of dodgy api input
        image_url = munge.munge_filename_legacy(image_url)
        result_dict['image_display_url'] = h.url_for_static(
            'uploads/group/%s' % result_dict.get('image_url'),
            qualified=True
        )
    return result_dict

def tag_list_dictize(
        tag_list: Union[Iterable[model.Tag], Iterable[tuple[model.Tag, str]]],
        context: Context) -> list[dict[str, Any]]:

    result_list: list[dict[str, Any]] = []
    for tag in tag_list:
        if context.get('with_capacity'):
            assert not isinstance(tag, model.Tag)
            tag, capacity = tag
            dictized = d.table_dictize(tag, context, capacity=capacity)
        else:
            dictized = d.table_dictize(tag, context)

        # Add display_names to tag dicts. At first a tag's display_name is just
        # the same as its name, but the display_name might get changed later
        # (e.g.  translated into another language by the multilingual
        # extension).
        assert 'display_name' not in dictized
        dictized['display_name'] = dictized['name']

        if context.get('for_view'):
            for item in plugins.PluginImplementations(
                    plugins.ITagController):
                dictized = item.before_view(dictized)

        result_list.append(dictized)

    return result_list

def tag_dictize(tag: model.Tag, context: Context,
                include_datasets: bool=True) -> dict[str, Any]:
    tag_dict = d.table_dictize(tag, context)
    package_dicts = []
    if include_datasets:
        query = search.PackageSearchQuery()

        tag_query = u'+capacity:public '
        vocab_id = tag_dict.get('vocabulary_id')

        if vocab_id:
            model = context['model']
            vocab = model.Vocabulary.get(vocab_id)
            assert vocab
            tag_query += u'+vocab_{0}:"{1}"'.format(vocab.name, tag.name)
        else:
            tag_query += u'+tags:"{0}"'.format(tag.name)

        q: dict[str, Any] = {
            'q': tag_query, 'fl': 'data_dict', 'wt': 'json', 'rows': 1000}

        package_dicts = [h.json.loads(result['data_dict'])
                         for result in query.run(q)['results']]

    # Add display_names to tags. At first a tag's display_name is just the
    # same as its name, but the display_name might get changed later (e.g.
    # translated into another language by the multilingual extension).
    assert 'display_name' not in tag_dict
    tag_dict['display_name'] = tag_dict['name']

    if context.get('for_view'):
        for item in plugins.PluginImplementations(plugins.ITagController):
            tag_dict = item.before_view(tag_dict)

        if include_datasets:
            tag_dict['packages'] = []
            for package_dict in package_dicts:
                for item in plugins.PluginImplementations(plugins.IPackageController):
                    package_dict = item.before_dataset_view(package_dict)
                tag_dict['packages'].append(package_dict)
    else:
        if include_datasets:
            tag_dict['packages'] = package_dicts

    return tag_dict

def user_list_dictize(
        obj_list: Union[list[model.User], list[tuple[model.User, str]]],
        context: Context,
        sort_key: Callable[[Any], Any] = lambda x:x['name'],
        reverse: bool=False) -> list[dict[str, Any]]:

    result_list = []

    for obj in obj_list:
        user_dict = user_dictize(obj, context)
        user_dict.pop('reset_key', None)
        user_dict.pop('apikey', None)
        user_dict.pop('email', None)
        result_list.append(user_dict)
    return sorted(result_list, key=sort_key, reverse=reverse)

def member_dictize(member: Union[model.Member, model.PackageMember],
                   context: Context) -> dict[str, Any]:
    return d.table_dictize(member, context)

def user_dictize(
        user: Union[model.User, tuple[model.User, str]], context: Context,
        include_password_hash: bool=False,
        include_plugin_extras: bool=False) -> dict[str, Any]:
    model = context['model']

    if context.get('with_capacity'):
        assert isinstance(user, tuple)
        user, capacity = user
        result_dict = d.table_dictize(user, context, capacity=capacity)
    else:
        result_dict = d.table_dictize(user, context)

    assert isinstance(user, model.User)
    password_hash = result_dict.pop('password')
    del result_dict['reset_key']

    result_dict['display_name'] = user.display_name
    result_dict['email_hash'] = user.email_hash
    result_dict['number_created_packages'] = user.number_created_packages(
        include_private_and_draft=context.get(
            'count_private_and_draft_datasets', False))

    requester = context.get('user')

    result_dict.pop('reset_key', None)
    apikey = result_dict.pop('apikey', None)
    email = result_dict.pop('email', None)
    plugin_extras = result_dict.pop('plugin_extras', None)

    if context.get('keep_email', False):
        result_dict['email'] = email

    if context.get('keep_apikey', False):
        result_dict['apikey'] = apikey

    if requester == user.name:
        result_dict['apikey'] = apikey
        result_dict['email'] = email

    if authz.is_sysadmin(requester):
        result_dict['apikey'] = apikey
        result_dict['email'] = email

        if include_password_hash:
            result_dict['password_hash'] = password_hash

        if include_plugin_extras:
            result_dict['plugin_extras'] = copy.deepcopy(
                plugin_extras) if plugin_extras else plugin_extras


    image_url = result_dict.get('image_url')
    result_dict['image_display_url'] = image_url
    if image_url and not image_url.startswith('http'):
        # munge here should not have any effect, only doing it in case
        # of potential vulnerability of dodgy api input.
        image_url = munge.munge_filename_legacy(image_url)
        result_dict['image_display_url'] = h.url_for_static(
            'uploads/user/%s' % result_dict.get('image_url'),
            qualified=True
        )

    return result_dict

def task_status_dictize(
        task_status: model.TaskStatus, context: Context) -> dict[str, Any]:
    return d.table_dictize(task_status, context)


def vocabulary_dictize(vocabulary: model.Vocabulary, context: Context,
                       include_datasets: bool=False) -> dict[str, Any]:
    vocabulary_dict = d.table_dictize(vocabulary, context)
    assert 'tags' not in vocabulary_dict

    vocabulary_dict['tags'] = [tag_dictize(tag, context, include_datasets)
                               for tag in vocabulary.tags]
    return vocabulary_dict

def vocabulary_list_dictize(vocabulary_list: list[model.Vocabulary],
                            context: Context) -> list[dict[str, Any]]:
    return [vocabulary_dictize(vocabulary, context)
            for vocabulary in vocabulary_list]

def activity_dictize(activity: model.Activity, context: Context,
                     include_data: bool=False) -> dict[str, Any]:
    activity_dict = d.table_dictize(activity, context)
    if not include_data:
        # replace the data with just a {'title': title} and not the rest of
        # the dataset/group/org/custom obj. we need the title to display it
        # in the activity stream.
        activity_dict['data'] = {
            key: {'title': val['title']}
            for (key, val) in activity_dict['data'].items()
            if isinstance(val, dict) and 'title' in val}
    return activity_dict


def activity_list_dictize(
        activity_list: list[model.Activity], context: Context,
        include_data: bool=False) -> list[dict[str, Any]]:
    return [activity_dictize(activity, context, include_data)
            for activity in activity_list]

def user_following_user_dictize(follower: model.UserFollowingUser,
                                context: Context) -> dict[str, Any]:
    return d.table_dictize(follower, context)

def user_following_dataset_dictize(follower: model.UserFollowingDataset,
                                   context: Context) -> dict[str, Any]:
    return d.table_dictize(follower, context)

def user_following_group_dictize(follower: model.UserFollowingGroup,
                                 context: Context) -> dict[str, Any]:
    return d.table_dictize(follower, context)

def resource_view_dictize(resource_view: model.ResourceView,
                          context: Context) -> dict[str, Any]:
    dictized = d.table_dictize(resource_view, context)
    dictized.pop('order')
    config = dictized.pop('config', {})
    dictized.update(config)
    resource = context['model'].Resource.get(resource_view.resource_id)
    assert resource
    package_id = resource.package_id
    dictized['package_id'] = package_id
    return dictized

def resource_view_list_dictize(resource_views: list[model.ResourceView],
                               context: Context) -> list[dict[str, Any]]:
    resource_view_dicts: list[dict[str, Any]] = []
    for view in resource_views:
        resource_view_dicts.append(resource_view_dictize(view, context))
    return resource_view_dicts


def api_token_dictize(api_token: model.ApiToken,
                      context: Context) -> dict[str, Any]:
    include_plugin_extras = context.get(u'include_plugin_extras', False)
    result_dict = d.table_dictize(api_token, context)
    plugin_extras = result_dict.pop(u'plugin_extras', None)
    if include_plugin_extras:
        result_dict[u'plugin_extras'] = copy.deepcopy(
            plugin_extras) if plugin_extras else plugin_extras
    return result_dict


def api_token_list_dictize(tokens: Iterable[model.ApiToken],
                           context: Context) -> list[dict[str, Any]]:
    token_dicts: list[dict[str, Any]] = []
    for token in tokens:
        token_dicts.append(api_token_dictize(token, context))
    return token_dicts<|MERGE_RESOLUTION|>--- conflicted
+++ resolved
@@ -38,15 +38,6 @@
 
 ## package save
 
-<<<<<<< HEAD
-def group_list_dictize(obj_list, context,
-                       sort_key=lambda x: x['display_name'], reverse=False,
-                       with_package_counts=True,
-                       include_groups=False,
-                       include_extras=False):
-
-    group_dictize_context = dict(context.items())
-=======
 def group_list_dictize(
         obj_list: Union[Iterable[model.Group],
                         Iterable[tuple[model.Group, str]]],
@@ -54,11 +45,9 @@
         sort_key: Callable[..., Any]=lambda x: x['display_name'], reverse: bool=False,
         with_package_counts: bool=True,
         include_groups: bool=False,
-        include_tags: bool=False,
         include_extras: bool=False) -> list[dict[str, Any]]:
 
     group_dictize_context: Context = context.copy()
->>>>>>> c6de9f2d
     # Set options to avoid any SOLR queries for each group, which would
     # slow things further.
     group_dictize_options: dict[str, Any] = {
@@ -328,22 +317,12 @@
     return query.facets
 
 
-<<<<<<< HEAD
-def group_dictize(group, context,
-                  include_groups=True,
-                  include_users=True,
-                  include_extras=True,
-                  packages_field='datasets',
-                  **kw):
-=======
 def group_dictize(group: model.Group, context: Context,
                   include_groups: bool=True,
-                  include_tags: bool=True,
                   include_users: bool=True,
                   include_extras: bool=True,
                   packages_field: Optional[str]='datasets',
                   **kw: Any) -> dict[str, Any]:
->>>>>>> c6de9f2d
     '''
     Turns a Group object and related into a dictionary. The related objects
     like tags are included unless you specify it in the params.
