import re
import datetime

from pylons.i18n import _
from webhelpers.html import literal

import ckan.lib.helpers as h
import ckan.lib.base as base
import ckan.logic as logic

# get_snippet_*() functions replace placeholders like {user}, {dataset}, etc.
# in activity strings with HTML representations of particular users, datasets,
# etc.

def get_snippet_actor(activity, detail):
    return literal('''<span class="actor" data-module="popover-context" data-module-type="user" data-module-id="%s">%s</span>'''
        % (activity['user_id'], h.linked_user(activity['user_id'], 0, 30))
        )

def get_snippet_user(activity, detail):
    return literal('''<span data-module="popover-context" data-module-type="user" data-module-id="%s">%s</span>'''
        % (activity['object_id'], h.linked_user(activity['object_id'], 0, 20))
        )

def get_snippet_dataset(activity, detail):
    data = activity['data']
    link = h.dataset_link(data.get('package') or data.get('dataset'))
    return literal('''<span data-module="popover-context" data-module-type="dataset" data-module-id="%s">%s</span>'''
        % (activity['object_id'], link)
        )

def get_snippet_tag(activity, detail):
    return h.tag_link(detail['data']['tag'])

def get_snippet_group(activity, detail):
    link = h.group_link(activity['data']['group'])
    return literal('''<span data-module="popover-context" data-module-type="group" data-module-id="%s">%s</span>'''
        % (activity['object_id'], link)
        )

def get_snippet_extra(activity, detail):
    return '"%s"' % detail['data']['package_extra']['key']

def get_snippet_resource(activity, detail):
    return h.resource_link(detail['data']['resource'],
                           activity['data']['package']['id'])

def get_snippet_related_item(activity, detail):
    return h.related_item_link(activity['data']['related'])

def get_snippet_related_type(activity, detail):
    # FIXME this needs to be translated
    return activity['data']['related']['type']

# activity_stream_string_*() functions return translatable string
# representations of activity types, the strings contain placeholders like
# {user}, {dataset} etc. to be replaced with snippets from the get_snippet_*()
# functions above.

def activity_stream_string_added_tag():
    return _("{actor} added the tag {tag} to the dataset {dataset}")

def activity_stream_string_changed_group():
    return _("{actor} updated the group {group}")

def activity_stream_string_changed_package():
    return _("{actor} updated the dataset {dataset}")

def activity_stream_string_changed_package_extra():
    return _("{actor} changed the extra {extra} of the dataset {dataset}")

def activity_stream_string_changed_resource():
    return _("{actor} updated the resource {resource} in the dataset {dataset}")

def activity_stream_string_changed_user():
    return _("{actor} updated their profile")

def activity_stream_string_deleted_group():
    return _("{actor} deleted the group {group}")

def activity_stream_string_deleted_package():
    return _("{actor} deleted the dataset {dataset}")

def activity_stream_string_deleted_package_extra():
    return _("{actor} deleted the extra {extra} from the dataset {dataset}")

def activity_stream_string_deleted_resource():
    return _("{actor} deleted the resource {resource} from the dataset {dataset}")

def activity_stream_string_new_group():
    return _("{actor} created the group {group}")

def activity_stream_string_new_package():
    return _("{actor} created the dataset {dataset}")

def activity_stream_string_new_package_extra():
    return _("{actor} added the extra {extra} to the dataset {dataset}")

def activity_stream_string_new_resource():
    return _("{actor} added the resource {resource} to the dataset {dataset}")

def activity_stream_string_new_user():
    return _("{actor} signed up")

def activity_stream_string_removed_tag():
    return _("{actor} removed the tag {tag} from the dataset {dataset}")

def activity_stream_string_deleted_related_item():
    return _("{actor} deleted the related item {related_item}")

def activity_stream_string_follow_dataset():
    return _("{actor} started following {dataset}")

def activity_stream_string_follow_user():
    return _("{actor} started following {user}")

def activity_stream_string_follow_group():
    return _("{actor} started following {group}")

def activity_stream_string_new_related_item():
    return _("{actor} created the link to related {related_type} {related_item}")

# A dictionary mapping activity snippets to functions that expand the snippets.
activity_snippet_functions = {
    'actor': get_snippet_actor,
    'user': get_snippet_user,
    'dataset': get_snippet_dataset,
    'tag': get_snippet_tag,
    'group': get_snippet_group,
    'extra': get_snippet_extra,
    'resource': get_snippet_resource,
    'related_item': get_snippet_related_item,
    'related_type': get_snippet_related_type,
}

# A dictionary mapping activity types to functions that return translatable
# string descriptions of the activity types.
activity_stream_string_functions = {
  'added tag': activity_stream_string_added_tag,
  'changed group': activity_stream_string_changed_group,
  'changed package': activity_stream_string_changed_package,
  'changed package_extra': activity_stream_string_changed_package_extra,
  'changed resource': activity_stream_string_changed_resource,
  'changed user': activity_stream_string_changed_user,
  'deleted group': activity_stream_string_deleted_group,
  'deleted package': activity_stream_string_deleted_package,
  'deleted package_extra': activity_stream_string_deleted_package_extra,
  'deleted resource': activity_stream_string_deleted_resource,
  'new group': activity_stream_string_new_group,
  'new package': activity_stream_string_new_package,
  'new package_extra': activity_stream_string_new_package_extra,
  'new resource': activity_stream_string_new_resource,
  'new user': activity_stream_string_new_user,
  'removed tag': activity_stream_string_removed_tag,
  'deleted related item': activity_stream_string_deleted_related_item,
  'follow dataset': activity_stream_string_follow_dataset,
  'follow user': activity_stream_string_follow_user,
  'follow group': activity_stream_string_follow_group,
  'new related item': activity_stream_string_new_related_item,
}

# A dictionary mapping activity types to the icons associated to them
activity_stream_string_icons = {
  'added tag': 'tag',
  'changed group': 'group',
  'changed package': 'sitemap',
  'changed package_extra': 'edit',
  'changed resource': 'file',
  'changed user': 'user',
  'deleted group': 'group',
  'deleted package': 'sitemap',
  'deleted package_extra': 'edit',
  'deleted resource': 'file',
  'new group': 'group',
  'new package': 'sitemap',
  'new package_extra': 'edit',
  'new resource': 'file',
  'new user': 'user',
  'removed tag': 'tag',
  'deleted related item': 'picture',
  'follow dataset': 'sitemap',
  'follow user': 'user',
  'follow group': 'group',
  'new related item': 'picture',
}

# A list of activity types that may have details
activity_stream_actions_with_detail = ['changed package']

def activity_list_to_html(context, activity_stream, is_dashboard=False):
    '''Return the given activity stream as a snippet of HTML.'''

    # get the last time they read the dashboard
    if (is_dashboard):
      last_viewed = logic.get_action('dashboard_get_last_viewed')(context, {})

    activity_list = [] # These are the activity stream messages.
    for activity in activity_stream:
        detail = None
        activity_type = activity['activity_type']
        # Some activity types may have details.
        if activity_type in activity_stream_actions_with_detail:
            details = logic.get_action('activity_detail_list')(context=context,
                data_dict={'id': activity['id']})
            # If an activity has just one activity detail then render the
            # detail instead of the activity.
            if len(details) == 1:
                detail = details[0]
                object_type = detail['object_type']

                if object_type == 'PackageExtra':
                    object_type = 'package_extra'

                new_activity_type = '%s %s' % (detail['activity_type'],
                                            object_type.lower())
                if new_activity_type in activity_stream_string_functions:
                    activity_type = new_activity_type

        if not activity_type in activity_stream_string_functions:
            raise NotImplementedError("No activity renderer for activity "
                "type '%s'" % str(activity_type))

        if not activity_type in activity_stream_string_icons:
                  raise NotImplementedError("No activity icon for activity "
                      "type '%s'" % str(activity_type))

        activity_msg = activity_stream_string_functions[activity_type]()
        activity_icon = activity_stream_string_icons[activity_type]

        # Get the data needed to render the message.
        matches = re.findall('\{([^}]*)\}', activity_msg)
        data = {}
        for match in matches:
            snippet = activity_snippet_functions[match](activity, detail)
            data[str(match)] = snippet
<<<<<<< HEAD
        timestamp = datetime.datetime.strptime(activity['timestamp'], '%Y-%m-%dT%H:%M:%S.%f').timetuple()
        if (is_dashboard):
          is_new = ( timestamp > last_viewed )
        else:
          is_new = False;
=======
>>>>>>> 326a7c02

        activity_list.append({'msg': activity_msg,
                              'type': activity_type.replace(' ', '-').lower(),
                              'icon': activity_icon,
                              'data': data,
                              'timestamp': activity['timestamp'],
<<<<<<< HEAD
                              'is_new': is_new})
=======
                              'is_new': activity.get('is_new', False)})
>>>>>>> 326a7c02
    return literal(base.render('activity_streams/activity_stream_items.html',
        extra_vars={'activities': activity_list}))<|MERGE_RESOLUTION|>--- conflicted
+++ resolved
@@ -187,12 +187,8 @@
 # A list of activity types that may have details
 activity_stream_actions_with_detail = ['changed package']
 
-def activity_list_to_html(context, activity_stream, is_dashboard=False):
+def activity_list_to_html(context, activity_stream):
     '''Return the given activity stream as a snippet of HTML.'''
-
-    # get the last time they read the dashboard
-    if (is_dashboard):
-      last_viewed = logic.get_action('dashboard_get_last_viewed')(context, {})
 
     activity_list = [] # These are the activity stream messages.
     for activity in activity_stream:
@@ -233,24 +229,12 @@
         for match in matches:
             snippet = activity_snippet_functions[match](activity, detail)
             data[str(match)] = snippet
-<<<<<<< HEAD
-        timestamp = datetime.datetime.strptime(activity['timestamp'], '%Y-%m-%dT%H:%M:%S.%f').timetuple()
-        if (is_dashboard):
-          is_new = ( timestamp > last_viewed )
-        else:
-          is_new = False;
-=======
->>>>>>> 326a7c02
 
         activity_list.append({'msg': activity_msg,
                               'type': activity_type.replace(' ', '-').lower(),
                               'icon': activity_icon,
                               'data': data,
                               'timestamp': activity['timestamp'],
-<<<<<<< HEAD
-                              'is_new': is_new})
-=======
                               'is_new': activity.get('is_new', False)})
->>>>>>> 326a7c02
     return literal(base.render('activity_streams/activity_stream_items.html',
         extra_vars={'activities': activity_list}))