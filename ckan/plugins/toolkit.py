--- conflicted
+++ resolved
@@ -80,11 +80,8 @@
         import ckan
         import ckan.lib.base as base
         import ckan.logic as logic
-<<<<<<< HEAD
         import ckan.logic.validators as logic_validators
-=======
         import ckan.lib.helpers as h
->>>>>>> 6e9421d2
         import ckan.lib.cli as cli
         import ckan.lib.plugins as lib_plugins
         import ckan.common as common
