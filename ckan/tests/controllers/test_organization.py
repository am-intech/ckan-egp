# encoding: utf-8

import pytest
from bs4 import BeautifulSoup

import ckan.authz as authz
import ckan.model as model
from ckan.lib.helpers import url_for
from ckan.tests import factories, helpers


@pytest.fixture
def user():
    user = factories.UserWithToken()
    return user


@pytest.fixture
def sysadmin():
    user = factories.SysadminWithToken()
    return user


@pytest.mark.usefixtures("clean_db", "with_request_context")
class TestOrganizationNew(object):

    def test_not_logged_in(self, app):
        res = app.get(url=url_for("group.new"), status=302, follow_redirects=False)
        # Anonymous users are redirected to login page
        assert "user/login?next=%2Fgroup%2Fnew" in res

    def test_name_required(self, app, user):
        url = url_for("organization.new")
        env = {"Authorization": user["token"]}
        response = app.post(url=url, extra_environ=env, data={"save": ""})
        assert "Name: Missing value" in response

    def test_saved(self, app, user):
        env = {"Authorization": user["token"]}
        url = url_for("organization.new")
        app.post(
            url=url, extra_environ=env, data={"save": "", "name": "saved"}
        )
        group = helpers.call_action("organization_show", id="saved")
        assert group["title"] == u""
        assert group["type"] == "organization"
        assert group["state"] == "active"

    def test_all_fields_saved(self, app, user):
        env = {"Authorization": user["token"]}
        app.post(
            url=url_for("organization.new"),
            extra_environ=env,
            data={
                "name": u"all-fields-saved",
                "title": "Science",
                "description": "Sciencey datasets",
                "image_url": "http://example.com/image.png",
                "save": ""
            }
        )
        group = helpers.call_action("organization_show", id="all-fields-saved")
        assert group["title"] == u"Science"
        assert group["description"] == "Sciencey datasets"


@pytest.mark.usefixtures("with_request_context")
class TestOrganizationList(object):
    @pytest.mark.usefixtures("non_clean_db")
    def test_error_message_shown_when_no_organization_list_permission(
        self, monkeypatch, app, user
    ):
        authz._AuthFunctions.get('organization_list')
        monkeypatch.setitem(
            authz._AuthFunctions._functions, 'organization_list',
            lambda *args: {'success': False}
        )
        self.organization_list_url = url_for("organization.index")
        env = {"Authorization": user["token"]}
        app.get(
            url=self.organization_list_url,
            extra_environ=env,
            status=403
        )


@pytest.mark.usefixtures("non_clean_db", "with_request_context")
class TestOrganizationRead(object):
    def test_group_read(self, app):
        org = factories.Organization()
        response = app.get(url=url_for("organization.read", id=org["name"]))
        assert org["title"] in response
        assert org["description"] in response

    def test_read_redirect_when_given_id(self, app):
        org = factories.Organization()
        response = app.get(
            url_for("organization.read", id=org["id"]), follow_redirects=False
        )
        # redirect replaces the ID with the name in the URL
        expected_url = url_for("organization.read", id=org["name"], _external=True)
        assert response.headers['location'] == expected_url

    def test_no_redirect_loop_when_name_is_the_same_as_the_id(self, app):
        name = factories.Organization.stub().name
        org = factories.Organization(id=name, name=name)
        app.get(
            url_for("organization.read", id=org["id"]), status=200
        )  # ie no redirect


@pytest.mark.usefixtures("non_clean_db", "with_request_context")
class TestOrganizationEdit(object):

    def test_group_doesnt_exist(self, app, user):
        env = {"Authorization": user["token"]}
        url = url_for("organization.edit", id="doesnt_exist")
        app.get(url=url, extra_environ=env, status=404)

    def test_saved(self, app, user):
        env = {"Authorization": user["token"]}
        group = factories.Organization(user=user)
        app.post(
            url=url_for(
                "organization.edit", id=group["id"]
            ),
            extra_environ=env,
            data={"save": ""}
        )

        group = helpers.call_action(
            "organization_show", id=group["id"]
        )
        assert group["type"] == "organization"
        assert group["state"] == "active"

    def test_all_fields_saved(self, app, user):
        env = {"Authorization": user["token"]}
        group = factories.Organization(user=user)
        app.post(
            url=url_for(
                "organization.edit", id=group["id"]
            ),
            extra_environ=env,
            data={
                "name": u"all-fields-edited",
                "title": "Science",
                "description": "Sciencey datasets",
                "image_url": "http://example.com/image.png",
                "save": ""
            }
        )
        group = helpers.call_action(
            "organization_show", id=group["id"]
        )
        assert group["title"] == u"Science"
        assert group["description"] == "Sciencey datasets"
        assert group["image_url"] == "http://example.com/image.png"


@pytest.mark.usefixtures("non_clean_db", "with_request_context")
class TestOrganizationDelete(object):

    def test_owner_delete(self, app, user):
        env = {"Authorization": user["token"]}
        group = factories.Organization(user=user)
        app.post(
            url=url_for(
                "organization.delete", id=group["id"]
            ),
            extra_environ=env,
            data={"delete": ""}
        )
        organization = helpers.call_action(
            "organization_show", id=group["id"]
        )
        assert organization["state"] == "deleted"

    def test_sysadmin_delete(self, app, sysadmin):
        group = factories.Organization()
        env = {"Authorization": sysadmin["token"]}
        app.post(
            url=url_for(
                "organization.delete", id=group["id"]
            ),
            extra_environ=env,
            status=200,
            data={"delete": ""}
        )
        organization = helpers.call_action(
            "organization_show", id=group["id"]
        )
        assert organization["state"] == "deleted"

    def test_non_authorized_user_trying_to_delete_fails(
        self, app, user
    ):
        env = {"Authorization": user["token"]}
        group = factories.Organization()
        app.post(
            url=url_for(
                "organization.delete", id=group["id"]
            ),
            extra_environ=env,
            status=403,
            data={"delete": ""}
        )

        organization = helpers.call_action(
            "organization_show", id=group["id"]
        )
        assert organization["state"] == "active"

    def test_anon_user_trying_to_delete_fails(self, app):
        group = factories.Organization()
        res = app.get(
            url=url_for(
                "organization.delete", id=group["id"]
            ),
            status=302,
            follow_redirects=False
        )
        # Anonymous users are redirected to login page
        assert "user/login?next=%2Forganization%2Fdelete%2F" in res

        organization = helpers.call_action(
            "organization_show", id=group["id"]
        )
        assert organization["state"] == "active"

    @pytest.mark.ckan_config("ckan.auth.create_unowned_dataset", False)
    def test_delete_organization_with_datasets(self, app, user):
        """ Test deletion of organization that has datasets"""
        env = {"Authorization": user["token"]}
        group = factories.Organization(user=user)
        text = "Organization cannot be deleted while it still has datasets"
        for _ in range(0, 5):
            factories.Dataset(owner_org=group["id"])

        response = app.post(
            url=url_for(
                "organization.delete", id=group["id"]
            ),
            extra_environ=env,
            data={"delete": ""},
        )

        assert helpers.body_contains(response, text)

    def test_delete_organization_with_unknown_dataset_true(self, user):
        """ Test deletion of organization that has datasets and unknown
            datasets are set to true"""
        group = factories.Organization(user=user)
        dataset = factories.Dataset(
            owner_org=group["id"]
        )
        assert dataset["owner_org"] == group["id"]
        user = factories.User()
        helpers.call_action(
            "organization_delete",
            id=group["id"],
            context={"user": user["name"]},
        )

        dataset = helpers.call_action("package_show", id=dataset["id"])
        assert dataset["owner_org"] is None


@pytest.mark.usefixtures("non_clean_db", "with_request_context")
class TestOrganizationBulkProcess(object):
    def test_make_private(self, app, user):
        env = {"Authorization": user["token"]}
        self.organization = factories.Organization(user=user)

        datasets = [
            factories.Dataset(owner_org=self.organization["id"], private=False)
            for _ in range(0, 5)
        ]
        form = {'dataset_' + d["id"]: "on" for d in datasets}
        form["bulk_action.private"] = "private"

        app.post(
            url=url_for(
                "organization.bulk_process", id=self.organization["id"]
            ),
            extra_environ=env,
            data=form
        )

        for dataset in datasets:
            d = helpers.call_action("package_show", id=dataset["id"])
            assert d["private"]

    def test_make_public(self, app, user):
        env = {"Authorization": user["token"]}
        self.organization = factories.Organization(user=user)

        datasets = [
            factories.Dataset(owner_org=self.organization["id"], private=True)
            for _ in range(0, 5)
        ]
        form = {'dataset_' + d["id"]: "on" for d in datasets}
        form["bulk_action.public"] = "public"
        app.post(
            url=url_for(
                "organization.bulk_process", id=self.organization["id"]
            ),
            extra_environ=env,
            data=form
        )
        for dataset in datasets:
            d = helpers.call_action("package_show", id=dataset["id"])
            assert not (d["private"])

    def test_delete(self, app, user):
        env = {"Authorization": user["token"]}
        self.organization = factories.Organization(user=user)
        datasets = [
            factories.Dataset(owner_org=self.organization["id"], private=True)
            for _ in range(0, 5)
        ]
        form = {'dataset_' + d["id"]: "on" for d in datasets}
        form["bulk_action.delete"] = "delete"

        app.post(
            url=url_for(
                "organization.bulk_process", id=self.organization["id"]
            ),
            extra_environ=env,
            data=form
        )

        for dataset in datasets:
            d = helpers.call_action("package_show", id=dataset["id"])
            assert d["state"] == "deleted"


@pytest.mark.usefixtures("clean_db", "with_request_context")
class TestOrganizationSearch(object):
    """Test searching for organizations."""

    def test_organization_search(self, app):
        """Requesting organization search (index) returns list of
        organizations and search form."""

        factories.Organization(title="AOrg One")
        factories.Organization(title="AOrg Two")
        factories.Organization(title="Org Three")

        index_response = app.get(url_for("organization.index"))
        index_response_html = BeautifulSoup(index_response.body)
        org_names = index_response_html.select(
            "ul.media-grid " "li.media-item " "h2.media-heading"
        )
        org_names = [n.string for n in org_names]

        assert len(org_names) == 3
        assert "AOrg One" in org_names
        assert "AOrg Two" in org_names
        assert "Org Three" in org_names

    def test_organization_search_results(self, app):
        """Searching via organization search form returns list of expected
        organizations."""
        factories.Organization(title="AOrg One")
        factories.Organization(title="AOrg Two")
        factories.Organization(title="Org Three")

        search_response = app.get(
            url_for("organization.index"),
            query_string={"q": "AOrg"}
        )

        search_response_html = BeautifulSoup(search_response.body)
        org_names = search_response_html.select(
            "ul.media-grid " "li.media-item " "h2.media-heading"
        )
        org_names = [n.string for n in org_names]

        assert len(org_names) == 2
        assert "AOrg One" in org_names
        assert "AOrg Two" in org_names
        assert "Org Three" not in org_names

    def test_organization_search_no_results(self, app):
        """Searching with a term that doesn't apply returns no results."""
        factories.Organization(title="AOrg One")
        factories.Organization(title="AOrg Two")
        factories.Organization(title="Org Three")

        search_response = app.get(
            url_for("organization.index"),
            query_string={"q": "No Results Here"}
        )

        search_response_html = BeautifulSoup(search_response.body)
        org_names = search_response_html.select(
            "ul.media-grid " "li.media-item " "h2.media-heading"
        )
        org_names = [n.string for n in org_names]

        assert len(org_names) == 0
        assert helpers.body_contains(
            search_response,
            'No organizations found for "No Results Here"'
        )


@pytest.mark.usefixtures("clean_db", "clean_index")
class TestOrganizationInnerSearch(object):
    """Test searching within an organization."""

    def test_organization_search_within_org(self, app):
        """Organization read page request returns list of datasets owned by
        organization."""
        org = factories.Organization()
        factories.Dataset(
            title="Dataset One", owner_org=org["id"]
        )
        factories.Dataset(
            title="Dataset Two", owner_org=org["id"]
        )
        factories.Dataset(
            title="Dataset Three", owner_org=org["id"]
        )

        org_url = url_for("organization.read", id=org["name"])
        org_response = app.get(org_url)
        org_response_html = BeautifulSoup(org_response.body)

        ds_titles = org_response_html.select(
            ".dataset-list " ".dataset-item " ".dataset-heading a"
        )
        ds_titles = [t.string.strip() for t in ds_titles]

        assert "3 datasets found" in org_response
        assert len(ds_titles) == 3
        assert "Dataset One" in ds_titles
        assert "Dataset Two" in ds_titles
        assert "Dataset Three" in ds_titles

    def test_organization_search_within_org_results(self, app):
        """Searching within an organization returns expected dataset
        results."""
        org = factories.Organization()
        factories.Dataset(
            title="Dataset One", owner_org=org["id"]
        )
        factories.Dataset(
            title="Dataset Two", owner_org=org["id"]
        )
        factories.Dataset(
            title="Dataset Three", owner_org=org["id"]
        )

        org_url = url_for("organization.read", id=org["name"])
        search_response = app.get(
            org_url,
            query_string={"q": "One"}
        )
        assert "1 dataset found" in search_response

        search_response_html = BeautifulSoup(search_response.body)

        ds_titles = search_response_html.select(
            ".dataset-list " ".dataset-item " ".dataset-heading a"
        )
        ds_titles = [t.string.strip() for t in ds_titles]

        assert len(ds_titles) == 1
        assert "Dataset One" in ds_titles
        assert "Dataset Two" not in ds_titles
        assert "Dataset Three" not in ds_titles

    def test_organization_search_within_org_no_results(self, app):
        """Searching for non-returning phrase within an organization returns
        no results."""

        org = factories.Organization()
        factories.Dataset(
            title="Dataset One", owner_org=org["id"]
        )
        factories.Dataset(
            title="Dataset Two", owner_org=org["id"]
        )
        factories.Dataset(
            title="Dataset Three", owner_org=org["id"]
        )

        org_url = url_for("organization.read", id=org["name"])
        search_response = app.get(
            org_url,
            query_string={"q": "Nout"}
        )

        assert helpers.body_contains(search_response, 'No datasets found for "Nout"')

        search_response_html = BeautifulSoup(search_response.body)

        ds_titles = search_response_html.select(
            ".dataset-list " ".dataset-item " ".dataset-heading a"
        )
        ds_titles = [t.string for t in ds_titles]

        assert len(ds_titles) == 0


@pytest.mark.usefixtures("non_clean_db", "with_request_context")
class TestOrganizationMembership(object):
    def test_editor_users_cannot_add_members(self, app, user):
        env = {"Authorization": user["token"]}
        organization = factories.Organization(
            users=[{"name": user["name"], "capacity": "editor"}]
        )

        with app.flask_app.test_request_context():
            app.get(
                url_for("organization.member_new", id=organization["id"]),
                extra_environ=env,
                status=403,
            )

            app.post(
                url_for("organization.member_new", id=organization["id"]),
                data={
                    "id": "test",
                    "username": "test",
                    "save": "save",
                    "role": "test",
                },
                extra_environ=env,
                status=403,
            )

    def test_member_users_cannot_add_members(self, app, user):
        env = {"Authorization": user["token"]}
        organization = factories.Organization(
            users=[{"name": user["name"], "capacity": "member"}]
        )

        with app.flask_app.test_request_context():
            app.get(
                url_for("organization.member_new", id=organization["id"]),
                extra_environ=env,
                status=403,
            )

            app.post(
                url_for("organization.member_new", id=organization["id"]),
                data={
                    "id": "test",
                    "username": "test",
                    "save": "save",
                    "role": "test",
                },
                extra_environ=env,
                status=403,
            )

    def test_anonymous_users_cannot_add_members(self, app):
        organization = factories.Organization()

        with app.flask_app.test_request_context():
            res = app.get(
                url_for("organization.member_new", id=organization["id"]),
                status=302,
                follow_redirects=False
            )
            # Anonymous users are redirected to login page
            assert "user/login?next=%2Forganization%2Fmember_new%2F" in res

            res = app.post(
                url_for("organization.member_new", id=organization["id"]),
                data={
                    "id": "test",
                    "username": "test",
                    "save": "save",
                    "role": "test",
                },
                status=302,
                follow_redirects=False
            )

<<<<<<< HEAD
    def test_member_delete(self, app, sysadmin):
        env = {"Authorization": sysadmin["token"]}
=======
    def test_create_user_for_user_invite(self, mail_server):
        group = factories.Group()
        sysadmin = factories.Sysadmin()
        context = {"user": sysadmin["name"]}

        user_form = {
            "email": "user@ckan.org",
            "group_id": group["id"],
            "role": "member"
        }

        user_dict = helpers.call_action("user_invite", context, **user_form)
        user_obj = model.User.get(user_dict["id"])

        assert user_obj.password is None
        assert user_obj.state == 'pending'
        assert user_obj.last_active is None

    def test_member_delete(self, app):
        sysadmin = factories.Sysadmin()
>>>>>>> bfcc3759
        user = factories.User()
        org = factories.Organization(
            users=[{"name": user["name"], "capacity": "member"}]
        )
        # our user + test.ckan.net
        assert len(org["users"]) == 2
        with app.flask_app.test_request_context():
            app.post(
                url_for("organization.member_delete", id=org["id"], user=user["id"]),
                extra_environ=env,
            )
            org = helpers.call_action('organization_show', id=org['id'])

            # only test.ckan.net
            assert len(org['users']) == 1
            assert user["id"] not in org["users"][0]["id"]<|MERGE_RESOLUTION|>--- conflicted
+++ resolved
@@ -581,13 +581,8 @@
                 follow_redirects=False
             )
 
-<<<<<<< HEAD
-    def test_member_delete(self, app, sysadmin):
-        env = {"Authorization": sysadmin["token"]}
-=======
-    def test_create_user_for_user_invite(self, mail_server):
+    def test_create_user_for_user_invite(self, mail_server, sysadmin):
         group = factories.Group()
-        sysadmin = factories.Sysadmin()
         context = {"user": sysadmin["name"]}
 
         user_form = {
@@ -603,10 +598,8 @@
         assert user_obj.state == 'pending'
         assert user_obj.last_active is None
 
-    def test_member_delete(self, app):
-        sysadmin = factories.Sysadmin()
->>>>>>> bfcc3759
-        user = factories.User()
+    def test_member_delete(self, app, sysadmin, user):
+        env = {"Authorization": sysadmin["token"]}
         org = factories.Organization(
             users=[{"name": user["name"], "capacity": "member"}]
         )
