--- conflicted
+++ resolved
@@ -73,14 +73,8 @@
         package = model.Package.by_name("council-owned-litter-bins")
 
         # update package
-<<<<<<< HEAD
-        rev = model.repo.new_revision()
         package.name = u"new_name"
         extra = model.PackageExtra(key="published_by", value="barrow")
-=======
-        package.name = u'new_name'
-        extra = model.PackageExtra(key='published_by', value='barrow')
->>>>>>> 746cd7e3
         package._extras[extra.key] = extra
         model.repo.commit_and_remove()
 
@@ -88,14 +82,8 @@
         check_search_results("barrow", 1, ["new_name"])
 
         # update package again
-<<<<<<< HEAD
         package = model.Package.by_name("new_name")
-        rev = model.repo.new_revision()
         package.name = u"council-owned-litter-bins"
-=======
-        package = model.Package.by_name('new_name')
-        package.name = u'council-owned-litter-bins'
->>>>>>> 746cd7e3
         model.repo.commit_and_remove()
 
         check_search_results("", 3)
