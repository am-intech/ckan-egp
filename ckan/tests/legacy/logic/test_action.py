--- conflicted
+++ resolved
@@ -326,7 +326,6 @@
         )
 
         res_obj = json.loads(res.body)
-<<<<<<< HEAD
         assert "/api/3/action/help_show?name=user_update" in res_obj["help"]
         assert res_obj["success"] == True
         result = res_obj["result"]
@@ -338,7 +337,6 @@
         assert "created" in result
         assert "display_name" in result
         assert "number_created_packages" in result
-        assert "number_of_edits" in result
         assert not "password" in result
 
         # Sysadmin users can update themselves
@@ -348,25 +346,6 @@
             params=postparams,
             extra_environ={"Authorization": str(self.sysadmin_user.apikey)},
         )
-=======
-        assert "/api/3/action/help_show?name=user_update" in res_obj['help']
-        assert res_obj['success'] == True
-        result = res_obj['result']
-        assert result['id'] == self.normal_user.id
-        assert result['name'] == self.normal_user.name
-        assert result['fullname'] == normal_user_dict['fullname']
-        assert result['about'] == normal_user_dict['about']
-        assert 'apikey' in result
-        assert 'created' in result
-        assert 'display_name' in result
-        assert 'number_created_packages' in result
-        assert not 'password' in result
-
-        #Sysadmin users can update themselves
-        postparams = '%s=1' % json.dumps(sysadmin_user_dict)
-        res = self.app.post('/api/action/user_update', params=postparams,
-                            extra_environ={'Authorization': str(self.sysadmin_user.apikey)})
->>>>>>> 746cd7e3
 
         res_obj = json.loads(res.body)
         assert "/api/3/action/help_show?name=user_update" in res_obj["help"]
@@ -770,7 +749,6 @@
             {"id": group_id},
         )
         assert len(group_packages) == 2, group_packages
-<<<<<<< HEAD
         group_names = set([g.get("name") for g in group_packages])
         assert group_names == set(["annakarenina", "warandpeace"]), group_names
 
@@ -810,41 +788,6 @@
         assert get_domain_object(model, group.id).name == group.name
 
         # def test_41_missing_action(self):
-=======
-        group_names = {g.get('name') for g in group_packages}
-        assert group_names == set(['annakarenina', 'warandpeace']), group_names
-
-
-    def test_30_status_show(self):
-        postparams = '%s=1' % json.dumps({})
-        res = self.app.post('/api/action/status_show', params=postparams)
-        status = json.loads(res.body)['result']
-        assert_equal(status['site_title'], 'CKAN')
-        assert_equal(status['ckan_version'], ckan.__version__)
-        assert_equal(status['site_url'], 'http://test.ckan.net')
-
-    def test_31_bad_request_format(self):
-        postparams = '%s=1' % json.dumps('not a dict')
-        res = self.app.post('/api/action/package_list', params=postparams,
-                            status=400)
-        assert "Bad request - JSON Error: Request data JSON decoded to 'not a dict' but it needs to be a dictionary." in res.body, res.body
-
-    def test_31_bad_request_format_not_json(self):
-        postparams = '=1'
-        res = self.app.post('/api/action/package_list', params=postparams,
-                            status=400)
-        assert "Bad request - JSON Error: Error decoding JSON data." in res.body, res.body
-
-    def test_32_get_domain_object(self):
-        anna = model.Package.by_name(u'annakarenina')
-        assert_equal(get_domain_object(model, anna.name).name, anna.name)
-        assert_equal(get_domain_object(model, anna.id).name, anna.name)
-        group = model.Group.by_name(u'david')
-        assert_equal(get_domain_object(model, group.name).name, group.name)
-        assert_equal(get_domain_object(model, group.id).name, group.name)
-
-    def test_41_missing_action(self):
->>>>>>> 746cd7e3
         try:
             get_action("unicorns")
             assert False, "We found a non-existent action"
