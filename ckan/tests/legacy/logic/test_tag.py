# encoding: utf-8

import json
import pytest
import ckan.model as model
from ckan.lib.create_test_data import CreateTestData
from ckan.tests.legacy import StatusCodes


class TestAction(object):
    @pytest.fixture(autouse=True)
    def setup_class(self, clean_db, clean_index):
        CreateTestData.create()
        self.sysadmin_user = model.User.get("testsysadmin")
        CreateTestData.make_some_vocab_tags()

    def test_08_user_create_not_authorized(self, app):
        postparams = "%s=1" % json.dumps(
            {"name": "test_create_from_action_api", "password": "testpass"}
        )
        res = app.post(
            "/api/action/user_create",
            params=postparams,
            status=StatusCodes.STATUS_403_ACCESS_DENIED,
        )
        res_obj = json.loads(res.body)
        assert "/api/3/action/help_show?name=user_create" in res_obj["help"]
        assert res_obj["success"] is False
        assert res_obj["error"]["__type"] == "Authorization Error"

    def test_09_user_create(self, app):
        user_dict = {
            "name": "test_create_from_action_api",
            "about": "Just a test user",
            "email": "me@test.org",
            "password": "testpass",
        }

        postparams = "%s=1" % json.dumps(user_dict)
        res = app.post(
            "/api/action/user_create",
            params=postparams,
            extra_environ={"Authorization": str(self.sysadmin_user.apikey)},
        )
        res_obj = json.loads(res.body)
<<<<<<< HEAD
        assert "/api/3/action/help_show?name=user_create" in res_obj["help"]
        assert res_obj["success"] == True
        result = res_obj["result"]
        assert result["name"] == user_dict["name"]
        assert result["about"] == user_dict["about"]
        assert "apikey" in result
        assert "created" in result
        assert "display_name" in result
        assert "number_created_packages" in result
        assert "number_of_edits" in result
        assert not "password" in result

    def test_15a_tag_search_with_empty_query(self, app):
        for q in ("missing", None, "", "  "):
=======
        assert '/api/3/action/help_show?name=user_create' in res_obj['help']
        assert res_obj['success'] == True
        result = res_obj['result']
        assert result['name'] == user_dict['name']
        assert result['about'] == user_dict['about']
        assert 'apikey' in result
        assert 'created' in result
        assert 'display_name' in result
        assert 'number_created_packages' in result
        assert not 'password' in result

    def test_15a_tag_search_with_empty_query(self):
        for q in ('missing', None, '', '  '):
>>>>>>> 746cd7e3
            paramd = {}
            if q != "missing":
                paramd["q"] = q
            params = json.dumps(paramd)
            res = app.post("/api/action/tag_search", params=params)
            assert res.json["success"] is True
            assert res.json["result"]["count"] == 0
            assert res.json["result"]["results"] == []

    def test_15a_tag_search_with_no_matches(self, app):
        paramd = {"q": "no matches"}
        params = json.dumps(paramd)
        res = app.post("/api/action/tag_search", params=params)
        assert res.json["success"] is True
        assert res.json["result"]["count"] == 0
        assert res.json["result"]["results"] == []

    def test_15a_tag_search_with_one_match(self, app):
        paramd = {"q": "russ"}
        params = json.dumps(paramd)
        res = app.post("/api/action/tag_search", params=params)
        assert res.json["success"] is True
        assert res.json["result"]["count"] == 1
        tag_dicts = res.json["result"]["results"]
        assert len(tag_dicts) == 1
        assert tag_dicts[0]["name"] == "russian"

    def test_15a_tag_search_with_one_match_using_fields_parameter(self, app):
        paramd = {"fields": {"tags": "russ"}}
        params = json.dumps(paramd)
        res = app.post("/api/action/tag_search", params=params)
        assert res.json["success"] is True
        assert res.json["result"]["count"] == 1
        tag_dicts = res.json["result"]["results"]
        assert len(tag_dicts) == 1
        assert tag_dicts[0]["name"] == "russian"

    def test_15a_tag_search_with_many_matches(self, app):
        paramd = {"q": "tol"}
        params = json.dumps(paramd)
        res = app.post("/api/action/tag_search", params=params)
        assert res.json["success"] is True
        assert res.json["result"]["count"] == 5
        tag_dicts = res.json["result"]["results"]
        assert [tag["name"] for tag in tag_dicts] == sorted(
            ["tolkien", "toledo", "tolerance", "tollbooth", "tolstoy"]
        )

    def test_15a_tag_search_with_many_matches_paged(self, app):
        paramd = {"q": "tol", "limit": 2, "offset": 2}
        params = json.dumps(paramd)
        res = app.post("/api/action/tag_search", params=params)
        assert res.json["success"] is True
        assert res.json["result"]["count"] == 5
        tag_dicts = res.json["result"]["results"]
        assert [tag["name"] for tag in tag_dicts] == [u"tolkien", u"tollbooth"]

    def test_15a_tag_search_with_vocab_and_empty_query(self, app):
        for q in ("missing", None, "", "  "):
            paramd = {"vocabulary_id": "genre"}
            if q != "missing":
                paramd["q"] = q
            params = json.dumps(paramd)
            res = app.post("/api/action/tag_search", params=params)
            assert res.json["success"] is True
            assert res.json["result"]["count"] == 0
            assert res.json["result"]["results"] == []

    def test_15a_tag_search_with_vocab_and_one_match(self, app):
        paramd = {"q": "son", "vocabulary_id": "genre"}
        params = json.dumps(paramd)
        res = app.post("/api/action/tag_search", params=params)
        assert res.json["success"] is True
        assert res.json["result"]["count"] == 1
        tag_dicts = res.json["result"]["results"]
        assert len(tag_dicts) == 1
        assert tag_dicts[0]["name"] == "sonata"

    def test_15a_tag_search_with_vocab_and_multiple_matches(self, app):
        paramd = {"q": "neo", "vocabulary_id": "genre"}
        params = json.dumps(paramd)
        res = app.post("/api/action/tag_search", params=params)
        assert res.json["success"] is True
        assert res.json["result"]["count"] == 6
        tag_dicts = res.json["result"]["results"]
        assert [tag["name"] for tag in tag_dicts] == sorted(
            (
                "neoclassical",
                "neofolk",
                "neomedieval",
                "neoprog",
                "neopsychedelia",
                "neosoul",
            )
        )

    def test_15a_tag_search_with_vocab_and_no_matches(self, app):
        paramd = {"q": "xxxxxxx", "vocabulary_id": "genre"}
        params = json.dumps(paramd)
        res = app.post("/api/action/tag_search", params=params)
        assert res.json["success"] is True
        assert res.json["result"]["count"] == 0
        tag_dicts = res.json["result"]["results"]
        assert tag_dicts == []

    def test_15a_tag_search_with_vocab_that_does_not_exist(self, app):
        paramd = {"q": "neo", "vocabulary_id": "xxxxxx"}
        params = json.dumps(paramd)
        app.post("/api/action/tag_search", params=params, status=404)

    def test_15a_tag_search_with_invalid_vocab(self, app):
        for vocab_name in (None, "", "a", "e" * 200):
            paramd = {"q": "neo", "vocabulary_id": vocab_name}
            params = json.dumps(paramd)
            app.post("/api/action/tag_search", params=params, status=404)

    def test_15_tag_autocomplete(self, app):
        # Empty query
        postparams = "%s=1" % json.dumps({})
        res = app.post("/api/action/tag_autocomplete", params=postparams)
        res_obj = json.loads(res.body)
        assert res_obj["success"] == True
        assert res_obj["result"] == []
        assert (
            "/api/3/action/help_show?name=tag_autocomplete" in res_obj["help"]
        )

        # Normal query
        postparams = "%s=1" % json.dumps({"q": "r"})
        res = app.post("/api/action/tag_autocomplete", params=postparams)
        res_obj = json.loads(res.body)
        assert res_obj["success"] == True
        assert res_obj["result"] == ["russian", "tolerance"]
        assert (
            "/api/3/action/help_show?name=tag_autocomplete" in res_obj["help"]
        )

    def test_15_tag_autocomplete_tag_with_spaces(self, app):
        """Asserts autocomplete finds tags that contain spaces"""

        CreateTestData.create_arbitrary(
            [
                {
                    "name": u"package-with-tag-that-has-a-space-1",
                    "tags": [u"with space"],
                    "license": "never_heard_of_it",
                }
            ]
        )

        postparams = "%s=1" % json.dumps({"q": "w"})
        res = app.post("/api/action/tag_autocomplete", params=postparams)
        res_obj = json.loads(res.body)
        assert res_obj["success"]
        assert "with space" in res_obj["result"], res_obj["result"]

    def test_15_tag_autocomplete_tag_with_foreign_characters(self, app):
        """Asserts autocomplete finds tags that contain foreign characters"""

        CreateTestData.create_arbitrary(
            [
                {
                    "name": u"package-with-tag-that-has-a-foreign-character-1",
                    "tags": [u"greek beta \u03b2"],
                    "license": "never_heard_of_it",
                }
            ]
        )

        postparams = "%s=1" % json.dumps({"q": "greek"})
        res = app.post("/api/action/tag_autocomplete", params=postparams)
        res_obj = json.loads(res.body)
        assert res_obj["success"]
        assert u"greek beta \u03b2" in res_obj["result"], res_obj["result"]

    def test_15_tag_autocomplete_tag_with_punctuation(self, app):
        """Asserts autocomplete finds tags that contain punctuation"""

        CreateTestData.create_arbitrary(
            [
                {
                    "name": u"package-with-tag-that-has-a-fullstop-1",
                    "tags": [u"fullstop."],
                    "license": "never_heard_of_it",
                }
            ]
        )

        postparams = "%s=1" % json.dumps({"q": "fullstop"})
        res = app.post("/api/action/tag_autocomplete", params=postparams)
        res_obj = json.loads(res.body)
        assert res_obj["success"]
        assert u"fullstop." in res_obj["result"], res_obj["result"]

    def test_15_tag_autocomplete_tag_with_capital_letters(self, app):
        """
        Asserts autocomplete finds tags that contain capital letters
        """

        CreateTestData.create_arbitrary(
            [
                {
                    "name": u"package-with-tag-that-has-a-capital-letter-1",
                    "tags": [u"CAPITAL idea old chap"],
                    "license": "never_heard_of_it",
                }
            ]
        )

        postparams = "%s=1" % json.dumps({"q": "idea"})
        res = app.post("/api/action/tag_autocomplete", params=postparams)
        res_obj = json.loads(res.body)
        assert res_obj["success"]
        assert u"CAPITAL idea old chap" in res_obj["result"], res_obj["result"]

    def test_15_tag_autocomplete_search_with_space(self, app):
        """
        Asserts that a search term containing a space works correctly
        """

        CreateTestData.create_arbitrary(
            [
                {
                    "name": u"package-with-tag-that-has-a-space-2",
                    "tags": [u"with space"],
                    "license": "never_heard_of_it",
                }
            ]
        )

        postparams = "%s=1" % json.dumps({"q": "th sp"})
        res = app.post("/api/action/tag_autocomplete", params=postparams)
        res_obj = json.loads(res.body)
        assert res_obj["success"]
        assert "with space" in res_obj["result"], res_obj["result"]

    def test_15_tag_autocomplete_search_with_foreign_character(self, app):
        """
        Asserts that a search term containing a foreign character works correctly
        """

        CreateTestData.create_arbitrary(
            [
                {
                    "name": u"package-with-tag-that-has-a-foreign-character-2",
                    "tags": [u"greek beta \u03b2"],
                    "license": "never_heard_of_it",
                }
            ]
        )

        postparams = "%s=1" % json.dumps({"q": u"\u03b2"})
        res = app.post("/api/action/tag_autocomplete", params=postparams)
        res_obj = json.loads(res.body)
        assert res_obj["success"]
        assert u"greek beta \u03b2" in res_obj["result"], res_obj["result"]

    def test_15_tag_autocomplete_search_with_punctuation(self, app):
        """
        Asserts that a search term containing punctuation works correctly
        """

        CreateTestData.create_arbitrary(
            [
                {
                    "name": u"package-with-tag-that-has-a-fullstop-2",
                    "tags": [u"fullstop."],
                    "license": "never_heard_of_it",
                }
            ]
        )

        postparams = "%s=1" % json.dumps({"q": u"stop."})
        res = app.post("/api/action/tag_autocomplete", params=postparams)
        res_obj = json.loads(res.body)
        assert res_obj["success"]
        assert "fullstop." in res_obj["result"], res_obj["result"]

    def test_15_tag_autocomplete_search_with_capital_letters(self, app):
        """
        Asserts that a search term containing capital letters works correctly
        """

        CreateTestData.create_arbitrary(
            [
                {
                    "name": u"package-with-tag-that-has-a-capital-letter-2",
                    "tags": [u"CAPITAL idea old chap"],
                    "license": "never_heard_of_it",
                }
            ]
        )

        postparams = "%s=1" % json.dumps({"q": u"CAPITAL"})
        res = app.post("/api/action/tag_autocomplete", params=postparams)
        res_obj = json.loads(res.body)
        assert res_obj["success"]
        assert "CAPITAL idea old chap" in res_obj["result"], res_obj["result"]

    def test_15_tag_autocomplete_is_case_insensitive(self, app):
        CreateTestData.create_arbitrary(
            [
                {
                    "name": u"package-with-tag-that-has-a-capital-letter-3",
                    "tags": [u"MIX of CAPITALS and LOWER case"],
                    "license": "never_heard_of_it",
                }
            ]
        )

        postparams = "%s=1" % json.dumps({"q": u"lower case"})
        res = app.post("/api/action/tag_autocomplete", params=postparams)
        res_obj = json.loads(res.body)
        assert res_obj["success"]
        assert "MIX of CAPITALS and LOWER case" in res_obj["result"], res_obj[
            "result"
        ]

    def test_15_tag_autocomplete_with_vocab_and_empty_query(self, app):
        for q in ("missing", None, "", "  "):
            paramd = {"vocabulary_id": u"genre"}
            if q != "missing":
                paramd["q"] = q
            params = json.dumps(paramd)
            res = app.post("/api/action/tag_autocomplete", params=params)
            assert res.json["success"] is True
            assert res.json["result"] == []

    def test_15_tag_autocomplete_with_vocab_and_single_match(self, app):
        paramd = {"vocabulary_id": u"genre", "q": "son"}
        params = json.dumps(paramd)
        res = app.post("/api/action/tag_autocomplete", params=params)
        assert res.json["success"] is True
        assert res.json["result"] == ["sonata"], res.json["result"]

    def test_15_tag_autocomplete_with_vocab_and_multiple_matches(self, app):
        paramd = {"vocabulary_id": "genre", "q": "neo"}
        params = json.dumps(paramd)
        res = app.post("/api/action/tag_autocomplete", params=params)
        assert res.json["success"] is True
        assert res.json["result"] == sorted(
            (
                "neoclassical",
                "neofolk",
                "neomedieval",
                "neoprog",
                "neopsychedelia",
                "neosoul",
            )
        )

    def test_15_tag_autocomplete_with_vocab_and_no_matches(self, app):
        paramd = {"vocabulary_id": "composers", "q": "Jonny Greenwood"}
        params = json.dumps(paramd)
        res = app.post("/api/action/tag_autocomplete", params=params)
        assert res.json["success"] is True
        assert res.json["result"] == []

    def test_15_tag_autocomplete_with_vocab_that_does_not_exist(self, app):
        for q in ("", "neo"):
            paramd = {"vocabulary_id": "does_not_exist", "q": q}
            params = json.dumps(paramd)
            res = app.post(
                "/api/action/tag_autocomplete", params=params, status=404
            )
            assert res.json["success"] is False

    def test_15_tag_autocomplete_with_invalid_vocab(self, app):
        for vocab_name in (None, "", "a", "e" * 200):
            for q in (None, "", "son"):
                paramd = {"vocabulary_id": vocab_name, "q": q}
                params = json.dumps(paramd)
                res = app.post(
                    "/api/action/tag_autocomplete", params=params, status=404
                )
                assert res.json["success"] is False<|MERGE_RESOLUTION|>--- conflicted
+++ resolved
@@ -43,7 +43,6 @@
             extra_environ={"Authorization": str(self.sysadmin_user.apikey)},
         )
         res_obj = json.loads(res.body)
-<<<<<<< HEAD
         assert "/api/3/action/help_show?name=user_create" in res_obj["help"]
         assert res_obj["success"] == True
         result = res_obj["result"]
@@ -53,26 +52,10 @@
         assert "created" in result
         assert "display_name" in result
         assert "number_created_packages" in result
-        assert "number_of_edits" in result
         assert not "password" in result
 
     def test_15a_tag_search_with_empty_query(self, app):
         for q in ("missing", None, "", "  "):
-=======
-        assert '/api/3/action/help_show?name=user_create' in res_obj['help']
-        assert res_obj['success'] == True
-        result = res_obj['result']
-        assert result['name'] == user_dict['name']
-        assert result['about'] == user_dict['about']
-        assert 'apikey' in result
-        assert 'created' in result
-        assert 'display_name' in result
-        assert 'number_created_packages' in result
-        assert not 'password' in result
-
-    def test_15a_tag_search_with_empty_query(self):
-        for q in ('missing', None, '', '  '):
->>>>>>> 746cd7e3
             paramd = {}
             if q != "missing":
                 paramd["q"] = q
