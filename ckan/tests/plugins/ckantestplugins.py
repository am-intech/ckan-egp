# encoding: utf-8

from collections import defaultdict

import ckan.plugins as p
import ckan.tests.plugins.mock_plugin as mock_plugin


<<<<<<< HEAD
class MapperPlugin(p.SingletonPlugin):
    p.implements(p.IMapper, inherit=True)

    def __init__(self, *args, **kw):
        self.calls = []

    def _get_instance_name(self, instance):
        return getattr(instance, "name", None)

    def before_insert(self, mapper, conn, instance):
        self.calls.append(("before_insert", self._get_instance_name(instance)))

    def after_insert(self, mapper, conn, instance):
        self.calls.append(("after_insert", self._get_instance_name(instance)))

    def before_delete(self, mapper, conn, instance):
        self.calls.append(("before_delete", self._get_instance_name(instance)))

    def after_delete(self, mapper, conn, instance):
        self.calls.append(("after_delete", self._get_instance_name(instance)))


class MapperPlugin2(MapperPlugin):
    p.implements(p.IMapper)
=======
class SessionPlugin(p.SingletonPlugin):
    p.implements(p.ISession, inherit=True)

    def __init__(self, *args, **kw):
        self.added = []
        self.deleted = []

    def before_insert(self, mapper, conn, instance):
        self.added.append(instance)

    def before_delete(self, mapper, conn, instance):
        self.deleted.append(instance)
>>>>>>> fd2a5e1a


class PluginObserverPlugin(mock_plugin.MockSingletonPlugin):
    p.implements(p.IPluginObserver)


class ActionPlugin(p.SingletonPlugin):
    p.implements(p.IActions)

    def get_actions(self):
        return {"status_show": lambda context, data_dict: {}}


class AuthPlugin(p.SingletonPlugin):
    p.implements(p.IAuthFunctions)

    def get_auth_functions(self):
        return {"package_list": lambda context, data_dict: {}}


class MockGroupControllerPlugin(p.SingletonPlugin):
    p.implements(p.IGroupController)

    def __init__(self, *args, **kw):
        self.calls = defaultdict(int)

    def read(self, entity):
        self.calls["read"] += 1

    def create(self, entity):
        self.calls["create"] += 1

    def edit(self, entity):
        self.calls["edit"] += 1

    def delete(self, entity):
        self.calls["delete"] += 1

    def before_view(self, data_dict):
        self.calls["before_view"] += 1
        return data_dict


class MockPackageControllerPlugin(p.SingletonPlugin):
    p.implements(p.IPackageController)

    def __init__(self, *args, **kw):
        self.calls = defaultdict(int)

    def read(self, entity):
        self.calls["read"] += 1

    def create(self, entity):
        self.calls["create"] += 1

    def edit(self, entity):
        self.calls["edit"] += 1

    def delete(self, entity):
        self.calls["delete"] += 1

    def before_dataset_search(self, search_params):
        self.calls["before_dataset_search"] += 1
        return search_params

    def after_dataset_search(self, search_results, search_params):
        self.calls["after_dataset_search"] += 1
        return search_results

    def before_dataset_index(self, data_dict):
        self.calls["before_dataset_index"] += 1
        return data_dict

    def before_dataset_view(self, data_dict):
        self.calls["before_dataset_view"] += 1
        return data_dict

    def after_dataset_create(self, context, data_dict):
        self.calls["after_dataset_create"] += 1
        self.id_in_dict = "id" in data_dict

        return data_dict

    def after_dataset_update(self, context, data_dict):
        self.calls["after_dataset_update"] += 1
        return data_dict

    def after_dataset_delete(self, context, data_dict):
        self.calls["after_dataset_delete"] += 1
        return data_dict

    def after_dataset_show(self, context, data_dict):
        self.calls["after_dataset_show"] += 1
        return data_dict

    def update_facet_titles(self, facet_titles):
        return facet_titles


class MockResourceViewExtension(mock_plugin.MockSingletonPlugin):
    p.implements(p.IResourceView)

    def __init__(self, *args, **kw):
        self.calls = defaultdict(int)

    def info(self):
        return {
            'name': 'test_resource_view',
            'title': 'Test',
            'default_title': 'Test',
        }

    def setup_template_variables(self, context, data_dict):
        self.calls["setup_template_variables"] += 1

    def can_view(self, data_dict):
        assert isinstance(data_dict["resource"], dict)
        assert isinstance(data_dict["package"], dict)
        self.calls["can_view"] += 1
        return data_dict["resource"]["format"].lower() == "mock"

    def view_template(self, context, data_dict):
        assert isinstance(data_dict["resource"], dict)
        assert isinstance(data_dict["package"], dict)

        self.calls["view_template"] += 1
        return "tests/mock_resource_preview_template.html"<|MERGE_RESOLUTION|>--- conflicted
+++ resolved
@@ -4,47 +4,6 @@
 
 import ckan.plugins as p
 import ckan.tests.plugins.mock_plugin as mock_plugin
-
-
-<<<<<<< HEAD
-class MapperPlugin(p.SingletonPlugin):
-    p.implements(p.IMapper, inherit=True)
-
-    def __init__(self, *args, **kw):
-        self.calls = []
-
-    def _get_instance_name(self, instance):
-        return getattr(instance, "name", None)
-
-    def before_insert(self, mapper, conn, instance):
-        self.calls.append(("before_insert", self._get_instance_name(instance)))
-
-    def after_insert(self, mapper, conn, instance):
-        self.calls.append(("after_insert", self._get_instance_name(instance)))
-
-    def before_delete(self, mapper, conn, instance):
-        self.calls.append(("before_delete", self._get_instance_name(instance)))
-
-    def after_delete(self, mapper, conn, instance):
-        self.calls.append(("after_delete", self._get_instance_name(instance)))
-
-
-class MapperPlugin2(MapperPlugin):
-    p.implements(p.IMapper)
-=======
-class SessionPlugin(p.SingletonPlugin):
-    p.implements(p.ISession, inherit=True)
-
-    def __init__(self, *args, **kw):
-        self.added = []
-        self.deleted = []
-
-    def before_insert(self, mapper, conn, instance):
-        self.added.append(instance)
-
-    def before_delete(self, mapper, conn, instance):
-        self.deleted.append(instance)
->>>>>>> fd2a5e1a
 
 
 class PluginObserverPlugin(mock_plugin.MockSingletonPlugin):
