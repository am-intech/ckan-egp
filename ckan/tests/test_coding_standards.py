--- conflicted
+++ resolved
@@ -218,11 +218,7 @@
                 for lineno, line in renumerate(lines[:lineno]):
                     try:
                         i = line.rindex(quotes)
-<<<<<<< HEAD
-                        if (i > 1) and (line[i - 2:i].lower() == u"ur"):
-=======
                         if (i > 1) and (line[i - 2: i].lower() == u"ur"):
->>>>>>> 274ed2ca
                             col_offset = i - 2
                         elif (i > 0) and (line[i - 1].lower() in u"rbu"):
                             col_offset = i - 1
@@ -231,11 +227,7 @@
                         break
                     except ValueError:
                         continue
-<<<<<<< HEAD
-            leading = lines[lineno][col_offset - 1:col_offset + 1]
-=======
             leading = lines[lineno][col_offset - 1: col_offset + 1]
->>>>>>> 274ed2ca
             if leading[:-1] == u"[":  # data['id'] is unambiguous, ignore these
                 continue
             if leading[-1:] not in u"ub":  # Don't allow capital U and B either
