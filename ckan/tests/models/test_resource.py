from ckan.tests import *
import ckan.model as model

class TestPackageResource:
    def setup(self):
        self.pkgname = u'resourcetest'
        assert not model.Package.by_name(self.pkgname)
        assert model.Session.query(model.PackageResource).count() == 0
        self.urls = [u'http://somewhere.com/', u'http://elsewhere.com/']
        self.format = u'csv'
        self.description = u'Important part.'
        self.hash = u'abc123'
        rev = model.repo.new_revision()
<<<<<<< HEAD
        self.pkg = model.Package(name=self.pkgname)
        model.Session.add(self.pkg)
        model.repo.commit_and_remove()

    @classmethod
    def teardown_class(self):
        model.Session.remove()
        model.repo.rebuild_db()

    def test_0_create_package_resources(self):
        pkg = model.Package.by_name(self.pkgname)
        rev = model.repo.new_revision()
=======
        pkg = model.Package(name=self.pkgname)
        model.Session.add(pkg)
>>>>>>> a3a5b901
        for url in self.urls:
            pr = model.PackageResource(url=url,
                                       format=self.format,
                                       description=self.description,
                                       hash=self.hash,
                                       )
<<<<<<< HEAD
            model.Session.add(pr)
=======
>>>>>>> a3a5b901
            pkg.resources.append(pr)
        model.repo.commit_and_remove()

    def teardown(self):
        model.Session.remove()
        pkg = model.Package.by_name(self.pkgname)
        if pkg:
            pkg.purge()
        model.repo.commit_and_remove()

    def test_01_create_package_resources(self):
        pkg = model.Package.by_name(self.pkgname)
        assert len(pkg.resources) == len(self.urls), pkg.resources
        assert pkg.resources[0].url == self.urls[0], pkg.resources[0]
        assert pkg.resources[0].description == self.description, pkg.resources[0]
        assert pkg.resources[0].hash == self.hash, pkg.resources[0]
        assert pkg.resources[0].position == 0, pkg.resources[0].position
        resources = pkg.resources
        assert resources[0].package == pkg, resources[0].package

    def test_02_delete_resource(self):
        pkg = model.Package.by_name(self.pkgname)
        res = pkg.resources[0]
        assert len(pkg.resources) == 2, pkg.resources
        rev = model.repo.new_revision()
        res.delete()
        model.repo.commit_and_remove()

        pkg = model.Package.by_name(self.pkgname)
        assert len(pkg.resources) == 1, pkg.resources
        assert len(pkg.package_resources_all) == 2, pkg.package_resources_all
    
    def test_03_reorder_resources(self):
        pkg = model.Package.by_name(self.pkgname)
        rev = model.repo.new_revision()
        res0 = pkg.resources[0]
        del pkg.resources[0]
        pkg.resources.append(res0)
        # this assert will fail
        # assert pkg.resources[1].position == 1
        # Why? According to docs for ordering list it does not reorder appended
        # elements by default (see
        # http://www.sqlalchemy.org/trac/browser/lib/sqlalchemy/ext/orderinglist.py#L197)
        # Possible ways to deal with this:
        # 1. Call reorder() on list. Problematic as this method is hidden by
        #   StatefulList()
        # 2. set res0.position = None
        pkg.resources[1].position = None
        print [ p.url for p in pkg.resources ]
        print [ p.position for p in pkg.resources ]
        model.repo.commit_and_remove()

        pkg = model.Package.by_name(self.pkgname)
        assert len(pkg.resources) == 2, pkg.package_resources_all
        print [ p.url for p in pkg.resources ]
        print [ p.position for p in pkg.resources ]
        lastres = pkg.resources[1]
        assert lastres.position == 1, lastres
        assert lastres.url == self.urls[0], pkg.lastres

    def test_04_insert_resource(self):
        pkg = model.Package.by_name(self.pkgname)
        rev = model.repo.new_revision()
        newurl = u'http://xxxxxxxxxxxxxxx'
        pkg.resources.insert(0, model.PackageResource(url=newurl))
        model.repo.commit_and_remove()

        pkg = model.Package.by_name(self.pkgname)
        assert len(pkg.resources) == 3, pkg.resources
        assert pkg.resources[1].url == self.urls[0]
        assert len(pkg.resources[1].all_revisions) == 2

    def test_05_delete_package(self):
        pkg = model.Package.by_name(self.pkgname)
        all_resources = model.Session.query(model.PackageResource)
        active_resources = model.Session.query(model.PackageResource).\
                           filter_by(state=model.State.ACTIVE)
        assert all_resources.count() == 2, all_resources.all()
        assert active_resources.count() == 2, active_resources.all()
        rev = model.repo.new_revision()
        pkg.delete()
        model.repo.commit_and_remove()

        pkg = model.Package.by_name(self.pkgname)
        # OK for resources remain active
        assert all_resources.count() == 2, all_resources.all()
        assert active_resources.count() == 2, active_resources.all()

    def test_06_purge_package(self):
        pkg = model.Package.by_name(self.pkgname)
        all_resources = model.Session.query(model.PackageResource).all()
        assert len(all_resources) == 2, pkg.resources
        rev = model.repo.new_revision()
        pkg.purge()
        model.repo.commit_and_remove()

        pkg = model.Package.by_name(self.pkgname)
        all_resources = model.Session.query(model.PackageResource).\
                        filter_by(state=model.State.ACTIVE).all()
        assert len(all_resources) == 0, pkg.resources


class TestResourceEdit:
    @classmethod
    def setup(self):
        self.pkgname = u'geodata'
        self.urls = [u'http://somewhere.com/',
                     u'http://elsewhere.com/',
                     u'http://third.com']
        self.format = u'csv'
        self.description = u'Important part.'
        self.hash = u'abc123'
        rev = model.repo.new_revision()
<<<<<<< HEAD
        pkg = model.Package(name=self.pkgname)
        for index, url in enumerate(self.urls):
            pr = model.PackageResource(url=unicode(url),
                                       format=self.formats[index],
                                       description=self.description,
                                       hash=self.hash,
                                       )
            model.Session.add(pr)
            pkg.resources.append(pr)
=======
        self.pkg = model.Package(name=self.pkgname)
        model.Session.add(self.pkg)
>>>>>>> a3a5b901
        model.repo.commit_and_remove()

        pkg = model.Package.by_name(self.pkgname)
        rev = model.repo.new_revision()
        for url in self.urls:
            pkg.resources.append(model.PackageResource(url=url,
                                       format=self.format,
                                       description=self.description,
                                       hash=self.hash))
        model.repo.commit_and_remove()        

    @classmethod
    def teardown(self):
        model.Session.remove()
        model.repo.rebuild_db()


    def test_1_update_resources_no_ids(self):
        pkg = model.Package.by_name(self.pkgname)
        offset = len(self.urls)
        assert len(pkg.resources) == offset, pkg.resources
        original_res_ids = [res.id for res in pkg.resources]
        def print_resources(caption, resources):
            print caption, '\n'.join(['<url=%s format=%s>' % (res.url, res.format) for res in resources])
        print_resources('BEFORE', pkg.resources)
        
        rev = model.repo.new_revision()
        res_dicts = [
            { #unchanged
                'url':self.urls[0], 'format':self.format,
                'description':self.description, 'hash':self.hash},
            { #slightly different
                'url':self.urls[1], 'format':u'OTHER FORMAT',
                'description':self.description, 'hash':self.hash},
            ]
        pkg.update_resources(res_dicts)
        model.repo.commit_and_remove()

        pkg = model.Package.by_name(self.pkgname)
        print_resources('AFTER', pkg.resources)
        assert len(pkg.resources) == len(res_dicts), pkg.resources
        for i, res in enumerate(pkg.resources):
            assert res.url == res_dicts[i]['url']
            assert res.format == res_dicts[i]['format']
        assert pkg.resources[0].id == original_res_ids[0]
        assert pkg.resources[1].id != original_res_ids[1]

        # package resource revisions
        prr_q = model.Session.query(model.PackageResourceRevision)
        assert len(prr_q.all()) == offset + 2 + 1, prr_q.all() # 2 deletions, 1 new one
        prr1 = prr_q.\
               filter_by(revision_id=rev.id).\
               order_by(model.resource_revision_table.c.position).\
               filter_by(state=model.State.ACTIVE).one()
        assert prr1.package == pkg, prr1.package
        assert prr1.url == self.urls[1], '%s != %s' % (prr1.url, self.urls[1])
        assert prr1.revision.id == rev.id, '%s != %s' % (prr1.revision.id, rev.id)
        # revision contains package resource revisions
        rev_prrs = model.repo.list_changes(rev)[model.PackageResource]
        assert len(rev_prrs) == 3, rev_prrs # 2 deleted, 1 new

        # previous revision still contains previous ones
        previous_rev = model.repo.history()[1]
        previous_rev_prrs = model.repo.list_changes(previous_rev)[model.PackageResource]
        assert len(previous_rev_prrs) == offset, rev_prrs

    def test_2_update_resources_with_ids(self):
        pkg = model.Package.by_name(self.pkgname)
        offset = len(self.urls)
        assert len(pkg.resources) == offset, pkg.resources
        original_res_ids = [res.id for res in pkg.resources]
        def print_resources(caption, resources):
            print caption, '\n'.join(['<url=%s format=%s>' % (res.url, res.format) for res in resources])
        print_resources('BEFORE', pkg.resources)
        
        rev = model.repo.new_revision()
<<<<<<< HEAD
        pr = model.PackageResource(url=u'new.url')
        model.Session.add(pr)
        self.pkg.resources.insert(1, pr)
=======
        res_dicts = [
            { #unchanged
                'url':self.urls[0], 'format':self.format,
                'description':self.description, 'hash':self.hash,
                'id':original_res_ids[0]},
            { #id from res 2, but url from res 1
                'url':self.urls[1], 'format':u'OTHER FORMAT',
                'description':self.description, 'hash':self.hash,
                'id':original_res_ids[2]},
            ]
        pkg.update_resources(res_dicts)
>>>>>>> a3a5b901
        model.repo.commit_and_remove()

        pkg = model.Package.by_name(self.pkgname)
        print_resources('AFTER', pkg.resources)
        assert len(pkg.resources) == len(res_dicts), pkg.resources
        for i, res in enumerate(pkg.resources):
            assert res.url == res_dicts[i]['url']
            assert res.format == res_dicts[i]['format']
        assert pkg.resources[0].id == original_res_ids[0]
        assert pkg.resources[1].id == original_res_ids[2]
<|MERGE_RESOLUTION|>--- conflicted
+++ resolved
@@ -11,33 +11,14 @@
         self.description = u'Important part.'
         self.hash = u'abc123'
         rev = model.repo.new_revision()
-<<<<<<< HEAD
-        self.pkg = model.Package(name=self.pkgname)
-        model.Session.add(self.pkg)
-        model.repo.commit_and_remove()
-
-    @classmethod
-    def teardown_class(self):
-        model.Session.remove()
-        model.repo.rebuild_db()
-
-    def test_0_create_package_resources(self):
-        pkg = model.Package.by_name(self.pkgname)
-        rev = model.repo.new_revision()
-=======
         pkg = model.Package(name=self.pkgname)
         model.Session.add(pkg)
->>>>>>> a3a5b901
         for url in self.urls:
             pr = model.PackageResource(url=url,
                                        format=self.format,
                                        description=self.description,
                                        hash=self.hash,
                                        )
-<<<<<<< HEAD
-            model.Session.add(pr)
-=======
->>>>>>> a3a5b901
             pkg.resources.append(pr)
         model.repo.commit_and_remove()
 
@@ -151,20 +132,8 @@
         self.description = u'Important part.'
         self.hash = u'abc123'
         rev = model.repo.new_revision()
-<<<<<<< HEAD
-        pkg = model.Package(name=self.pkgname)
-        for index, url in enumerate(self.urls):
-            pr = model.PackageResource(url=unicode(url),
-                                       format=self.formats[index],
-                                       description=self.description,
-                                       hash=self.hash,
-                                       )
-            model.Session.add(pr)
-            pkg.resources.append(pr)
-=======
         self.pkg = model.Package(name=self.pkgname)
         model.Session.add(self.pkg)
->>>>>>> a3a5b901
         model.repo.commit_and_remove()
 
         pkg = model.Package.by_name(self.pkgname)
@@ -241,11 +210,6 @@
         print_resources('BEFORE', pkg.resources)
         
         rev = model.repo.new_revision()
-<<<<<<< HEAD
-        pr = model.PackageResource(url=u'new.url')
-        model.Session.add(pr)
-        self.pkg.resources.insert(1, pr)
-=======
         res_dicts = [
             { #unchanged
                 'url':self.urls[0], 'format':self.format,
@@ -257,7 +221,6 @@
                 'id':original_res_ids[2]},
             ]
         pkg.update_resources(res_dicts)
->>>>>>> a3a5b901
         model.repo.commit_and_remove()
 
         pkg = model.Package.by_name(self.pkgname)
