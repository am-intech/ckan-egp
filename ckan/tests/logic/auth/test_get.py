--- conflicted
+++ resolved
@@ -199,7 +199,6 @@
         )
 
 
-<<<<<<< HEAD
 @pytest.mark.usefixtures(u"clean_db")
 class TestApiToken(object):
     def test_anon_is_not_allowed_to_get_tokens(self):
@@ -217,7 +216,8 @@
             u"model": model,
             u"user": user[u"name"]
         }, user=user[u"name"])
-=======
+
+
 @pytest.mark.usefixtures('clean_db', 'with_plugins')
 @pytest.mark.ckan_config('ckan.plugins', 'image_view')
 @pytest.mark.ckan_config(u"ckan.auth.allow_dataset_collaborators", True)
@@ -554,5 +554,4 @@
 
         context = self._get_context(user)
         assert helpers.call_auth(
-            'package_collaborator_list', context=context, id=dataset['id'])
->>>>>>> 5ba13f0f
+            'package_collaborator_list', context=context, id=dataset['id'])