# encoding: utf-8

import datetime
import copy
import pytest

from ckan.lib.dictization import model_dictize, model_save
from ckan import model
from ckan.lib import search

from ckan.tests import helpers, factories


class TestGroupListDictize:
    @pytest.mark.usefixtures("clean_db", "clean_index")
    def test_group_list_dictize(self):
        group = factories.Group()
        group_list = model.Session.query(model.Group).filter_by().all()
        context = {"model": model, "session": model.Session}

        group_dicts = model_dictize.group_list_dictize(group_list, context)

        assert len(group_dicts) == 1
        assert group_dicts[0]["name"] == group["name"]
        assert group_dicts[0]["package_count"] == 0
        assert "extras" not in group_dicts[0]
        assert "tags" not in group_dicts[0]
        assert "groups" not in group_dicts[0]

    @pytest.mark.usefixtures("clean_db", "clean_index")
    def test_group_list_dictize_sorted(self):
        factories.Group(name="aa")
        factories.Group(name="bb")
        group_list = [model.Group.get(u"bb"), model.Group.get(u"aa")]
        context = {"model": model, "session": model.Session}

        group_dicts = model_dictize.group_list_dictize(group_list, context)

        # list is resorted by name
        assert group_dicts[0]["name"] == "aa"
        assert group_dicts[1]["name"] == "bb"

    @pytest.mark.usefixtures("clean_db", "clean_index")
    def test_group_list_dictize_reverse_sorted(self):
        factories.Group(name="aa")
        factories.Group(name="bb")
        group_list = [model.Group.get(u"aa"), model.Group.get(u"bb")]
        context = {"model": model, "session": model.Session}

        group_dicts = model_dictize.group_list_dictize(
            group_list, context, reverse=True
        )

        assert group_dicts[0]["name"] == "bb"
        assert group_dicts[1]["name"] == "aa"

    @pytest.mark.usefixtures("clean_db", "clean_index")
    def test_group_list_dictize_sort_by_package_count(self):
        factories.Group(name="aa")
        factories.Group(name="bb")
        factories.Dataset(groups=[{"name": "aa"}, {"name": "bb"}])
        factories.Dataset(groups=[{"name": "bb"}])
        group_list = [model.Group.get(u"bb"), model.Group.get(u"aa")]
        context = {"model": model, "session": model.Session}

        group_dicts = model_dictize.group_list_dictize(
            group_list,
            context,
            sort_key=lambda x: x["package_count"],
            with_package_counts=True,
        )

        # list is resorted by package counts
        assert group_dicts[0]["name"] == "aa"
        assert group_dicts[1]["name"] == "bb"

    @pytest.mark.usefixtures("clean_db", "clean_index")
    def test_group_list_dictize_without_package_count(self):
        group_ = factories.Group()
        factories.Dataset(groups=[{"name": group_["name"]}])
        group_list = [model.Group.get(group_["name"])]
        context = {"model": model, "session": model.Session}

        group_dicts = model_dictize.group_list_dictize(
            group_list, context, with_package_counts=False
        )

        assert "packages" not in group_dicts[0]

    @pytest.mark.usefixtures("clean_db", "clean_index")
    def test_group_list_dictize_including_extras(self):
        factories.Group(extras=[{"key": "k1", "value": "v1"}])
        group_list = model.Session.query(model.Group).filter_by().all()
        context = {"model": model, "session": model.Session}

        group_dicts = model_dictize.group_list_dictize(
            group_list, context, include_extras=True
        )

        assert group_dicts[0]["extras"][0]["key"] == "k1"

    @pytest.mark.usefixtures("clean_db", "clean_index")
    def test_group_list_dictize_including_tags(self):
        factories.Group()
        # group tags aren't in the group_create schema, so its slightly more
        # convoluted way to create them
        group_obj = model.Session.query(model.Group).first()
        tag = model.Tag(name="t1")
        model.Session.add(tag)
        model.Session.commit()
        tag = model.Session.query(model.Tag).first()
        group_obj = model.Session.query(model.Group).first()
        member = model.Member(
            group=group_obj, table_id=tag.id, table_name="tag"
        )
        model.Session.add(member)
        model.Session.commit()
        group_list = model.Session.query(model.Group).filter_by().all()
        context = {"model": model, "session": model.Session}

        group_dicts = model_dictize.group_list_dictize(
            group_list, context, include_tags=True
        )

        assert group_dicts[0]["tags"][0]["name"] == "t1"

    @pytest.mark.usefixtures("clean_db", "clean_index")
    def test_group_list_dictize_including_groups(self):
        factories.Group(name="parent")
        factories.Group(name="child", groups=[{"name": "parent"}])
        group_list = [model.Group.get(u"parent"), model.Group.get(u"child")]
        context = {"model": model, "session": model.Session}

        child_dict, parent_dict = model_dictize.group_list_dictize(
            group_list, context, include_groups=True
        )

        assert parent_dict["name"] == "parent"
        assert child_dict["name"] == "child"
        assert parent_dict["groups"] == []
        assert child_dict["groups"][0]["name"] == "parent"


class TestGroupDictize:
    @pytest.mark.usefixtures("clean_db", "clean_index")
    def test_group_dictize(self):
        group = factories.Group(name="test_dictize")
        group_obj = model.Session.query(model.Group).filter_by().first()
        context = {"model": model, "session": model.Session}

        group = model_dictize.group_dictize(group_obj, context)

        assert group["name"] == "test_dictize"
        assert group["packages"] == []
        assert group["extras"] == []
        assert group["tags"] == []
        assert group["groups"] == []

    @pytest.mark.usefixtures("clean_db", "clean_index")
    def test_group_dictize_group_with_dataset(self):
        group_ = factories.Group()
        package = factories.Dataset(groups=[{"name": group_["name"]}])
        group_obj = model.Session.query(model.Group).filter_by().first()
        context = {"model": model, "session": model.Session}

        group = model_dictize.group_dictize(group_obj, context)

        assert group["packages"][0]["name"] == package["name"]
        assert group["packages"][0]["groups"][0]["name"] == group_["name"]

    @pytest.mark.usefixtures("clean_db", "clean_index")
    def test_group_dictize_group_with_extra(self):
        factories.Group(extras=[{"key": "k1", "value": "v1"}])
        group_obj = model.Session.query(model.Group).filter_by().first()
        context = {"model": model, "session": model.Session}

        group = model_dictize.group_dictize(group_obj, context)

        assert group["extras"][0]["key"] == "k1"

    @pytest.mark.usefixtures("clean_db", "clean_index")
    def test_group_dictize_group_with_parent_group(self):
        factories.Group(name="parent")
        factories.Group(name="child", groups=[{"name": "parent"}])
        group_obj = model.Group.get("child")
        context = {"model": model, "session": model.Session}

        group = model_dictize.group_dictize(group_obj, context)

        assert len(group["groups"]) == 1
        assert group["groups"][0]["name"] == "parent"
        assert group["groups"][0]["package_count"] == 0

    @pytest.mark.usefixtures("clean_db", "clean_index")
    def test_group_dictize_without_packages(self):
        # group_list_dictize might not be interested in packages at all
        # so sets these options. e.g. it is not all_fields nor are the results
        # sorted by the number of packages.
        factories.Group()
        group_obj = model.Session.query(model.Group).filter_by().first()
        context = {"model": model, "session": model.Session}

        group = model_dictize.group_dictize(
            group_obj, context, packages_field=None
        )

        assert "packages" not in group

    @pytest.mark.usefixtures("clean_db", "clean_index")
    def test_group_dictize_with_package_list(self):
        group_ = factories.Group()
        package = factories.Dataset(groups=[{"name": group_["name"]}])
        group_obj = model.Session.query(model.Group).filter_by().first()
        context = {"model": model, "session": model.Session}

        group = model_dictize.group_dictize(group_obj, context)

        assert type(group["packages"]) == list
        assert len(group["packages"]) == 1
        assert group["packages"][0]["name"] == package["name"]

    @pytest.mark.usefixtures("clean_db", "clean_index")
    def test_group_dictize_with_package_list_limited(self):
        """
        Packages returned in group are limited by context var.
        """
        group_ = factories.Group()
        for _ in range(10):
            factories.Dataset(groups=[{"name": group_["name"]}])
        group_obj = model.Session.query(model.Group).filter_by().first()
        # limit packages to 4
        context = {
            "model": model,
            "session": model.Session,
            "limits": {"packages": 4},
        }

        group = model_dictize.group_dictize(group_obj, context)

        assert len(group["packages"]) == 4

    @pytest.mark.usefixtures("clean_db", "clean_index")
    def test_group_dictize_with_package_list_limited_over(self):
        """
        Packages limit is set higher than number of packages in group.
        """
        group_ = factories.Group()
        for _ in range(3):
            factories.Dataset(groups=[{"name": group_["name"]}])
        group_obj = model.Session.query(model.Group).filter_by().first()
        # limit packages to 4
        context = {
            "model": model,
            "session": model.Session,
            "limits": {"packages": 4},
        }

        group = model_dictize.group_dictize(group_obj, context)

        assert len(group["packages"]) == 3

    @pytest.mark.usefixtures("clean_db", "clean_index")
    @pytest.mark.ckan_config("ckan.search.rows_max", "4")
    def test_group_dictize_with_package_list_limited_by_config(self):
        group_ = factories.Group()
        for _ in range(5):
            factories.Dataset(groups=[{"name": group_["name"]}])
        group_obj = model.Session.query(model.Group).filter_by().first()
        context = {"model": model, "session": model.Session}

        group = model_dictize.group_dictize(group_obj, context)

        assert len(group["packages"]) == 4
        # limited by ckan.search.rows_max

    @pytest.mark.usefixtures("clean_db", "clean_index")
    def test_group_dictize_with_package_count(self):
        # group_list_dictize calls it like this by default
        group_ = factories.Group()
        other_group_ = factories.Group()
        factories.Dataset(groups=[{"name": group_["name"]}])
        factories.Dataset(groups=[{"name": other_group_["name"]}])
        group_obj = model.Session.query(model.Group).filter_by().first()
        context = {
            "model": model,
            "session": model.Session,
            "dataset_counts": model_dictize.get_group_dataset_counts(),
        }

        group = model_dictize.group_dictize(
            group_obj, context, packages_field="dataset_count"
        )
        assert group["package_count"] == 1

    @pytest.mark.usefixtures("clean_db", "clean_index")
    def test_group_dictize_with_no_packages_field_but_still_package_count(
        self
    ):
        # logic.get.group_show calls it like this when not include_datasets
        group_ = factories.Group()
        factories.Dataset(groups=[{"name": group_["name"]}])
        group_obj = model.Session.query(model.Group).filter_by().first()
        context = {"model": model, "session": model.Session}
        # not supplying dataset_counts in this case either

        group = model_dictize.group_dictize(
            group_obj, context, packages_field="dataset_count"
        )

        assert "packages" not in group
        assert group["package_count"] == 1

    @pytest.mark.usefixtures("clean_db", "clean_index")
    def test_group_dictize_for_org_with_package_list(self):
        org_ = factories.Organization()
        package = factories.Dataset(owner_org=org_["id"])
        group_obj = model.Session.query(model.Group).filter_by().first()
        context = {"model": model, "session": model.Session}

        org = model_dictize.group_dictize(group_obj, context)

        assert type(org["packages"]) == list
        assert len(org["packages"]) == 1
        assert org["packages"][0]["name"] == package["name"]

    @pytest.mark.usefixtures("clean_db", "clean_index")
    def test_group_dictize_for_org_with_package_count(self):
        # group_list_dictize calls it like this by default
        org_ = factories.Organization()
        other_org_ = factories.Organization()
        factories.Dataset(owner_org=org_["id"])
        factories.Dataset(owner_org=other_org_["id"])
        org_obj = model.Session.query(model.Group).filter_by().first()
        context = {
            "model": model,
            "session": model.Session,
            "dataset_counts": model_dictize.get_group_dataset_counts(),
        }

        org = model_dictize.group_dictize(
            org_obj, context, packages_field="dataset_count"
        )

        assert org["package_count"] == 1


class TestPackageDictize:
    def remove_changable_values(self, dict_):
        dict_ = copy.deepcopy(dict_)
        for key, value in dict_.items():
            if key.endswith("id") and key != "license_id":
                dict_.pop(key)
            if key == "created":
                dict_.pop(key)
            if "timestamp" in key:
                dict_.pop(key)
            if key in ["metadata_created", "metadata_modified"]:
                dict_.pop(key)
            if isinstance(value, list):
                for i, sub_dict in enumerate(value):
                    value[i] = self.remove_changable_values(sub_dict)
        return dict_

    def assert_equals_expected(self, expected_dict, result_dict):
        result_dict = self.remove_changable_values(result_dict)
        superfluous_keys = set(result_dict) - set(expected_dict)
        assert not superfluous_keys, "Did not expect key: %s" % " ".join(
            ("%s=%s" % (k, result_dict[k]) for k in superfluous_keys)
        )
        for key in expected_dict:
            assert expected_dict[key] == result_dict[key], (
                "%s=%s should be %s"
                % (key, result_dict[key], expected_dict[key])
            )

    @pytest.mark.usefixtures("clean_db")
    def test_package_dictize_basic(self):
        dataset = factories.Dataset(
            name="test_dataset_dictize",
            notes="Some *description*",
            url="http://example.com",
        )
        dataset_obj = model.Package.get(dataset["id"])
        context = {"model": model, "session": model.Session}

        result = model_dictize.package_dictize(dataset_obj, context)

        assert result["name"] == dataset["name"]
        assert not (result["isopen"])
        assert result["type"] == dataset["type"]
        today = datetime.date.today().strftime("%Y-%m-%d")
        assert result["metadata_modified"].startswith(today)
        assert result["metadata_created"].startswith(today)
        assert result["creator_user_id"] == dataset_obj.creator_user_id
        expected_dict = {
            "author": None,
            "author_email": None,
            "extras": [],
            "groups": [],
            "isopen": False,
            "license_id": None,
            "license_title": None,
            "maintainer": None,
            "maintainer_email": None,
            "name": u"test_dataset_dictize",
            "notes": "Some *description*",
            "num_resources": 0,
            "num_tags": 0,
            "organization": None,
            "owner_org": None,
            "private": False,
            "relationships_as_object": [],
            "relationships_as_subject": [],
            "resources": [],
            "state": u"active",
            "tags": [],
            "title": u"Test Dataset",
            "type": u"dataset",
            "url": "http://example.com",
            "version": None,
        }
        self.assert_equals_expected(expected_dict, result)

    @pytest.mark.usefixtures("clean_db")
    def test_package_dictize_license(self):
        dataset = factories.Dataset(license_id="cc-by")
        dataset_obj = model.Package.get(dataset["id"])
        context = {"model": model, "session": model.Session}

        result = model_dictize.package_dictize(dataset_obj, context)

        assert result["isopen"]
        assert result["license_id"] == "cc-by"
        assert (
            result["license_url"]
            == "http://www.opendefinition.org/licenses/cc-by"
        )
        assert result["license_title"] == "Creative Commons Attribution"

    @pytest.mark.usefixtures("clean_db")
    def test_package_dictize_title_stripped_of_whitespace(self):
        dataset = factories.Dataset(title=" has whitespace \t")
        dataset_obj = model.Package.get(dataset["id"])
        context = {"model": model, "session": model.Session}

        result = model_dictize.package_dictize(dataset_obj, context)

        assert result["title"] == "has whitespace"
        assert dataset_obj.title == " has whitespace \t"

    @pytest.mark.usefixtures("clean_db")
    def test_package_dictize_resource(self):
        dataset = factories.Dataset()
        resource = factories.Resource(
            package_id=dataset["id"], name="test_pkg_dictize"
        )
        dataset_obj = model.Package.get(dataset["id"])
        context = {"model": model, "session": model.Session}

        result = model_dictize.package_dictize(dataset_obj, context)

        assert_equal_for_keys(result["resources"][0], resource, "name", "url")
        expected_dict = {
            u"cache_last_updated": None,
            u"cache_url": None,
            u"description": u"Just another test resource.",
            u"format": u"res_format",
            u"hash": u"",
            u"last_modified": None,
            u"mimetype": None,
            u"mimetype_inner": None,
            u"name": u"test_pkg_dictize",
            u"position": 0,
            u"resource_type": None,
            u"size": None,
            u"state": u"active",
            u"url": u"http://link.to.some.data",
            u"url_type": None,
        }
        self.assert_equals_expected(expected_dict, result["resources"][0])

    @pytest.mark.usefixtures("clean_db")
    def test_package_dictize_resource_upload_and_striped(self):
        dataset = factories.Dataset()
        resource = factories.Resource(
            package=dataset["id"],
            name="test_pkg_dictize",
            url_type="upload",
            url="some_filename.csv",
        )

        context = {"model": model, "session": model.Session}

        result = model_save.resource_dict_save(resource, context)

        expected_dict = {u"url": u"some_filename.csv", u"url_type": u"upload"}
        assert expected_dict["url"] == result.url

    @pytest.mark.usefixtures("clean_db")
    def test_package_dictize_resource_upload_with_url_and_striped(self):
        dataset = factories.Dataset()
        resource = factories.Resource(
            package=dataset["id"],
            name="test_pkg_dictize",
            url_type="upload",
            url="http://some_filename.csv",
        )

        context = {"model": model, "session": model.Session}

        result = model_save.resource_dict_save(resource, context)

        expected_dict = {u"url": u"some_filename.csv", u"url_type": u"upload"}
        assert expected_dict["url"] == result.url

    @pytest.mark.usefixtures("clean_db")
    def test_package_dictize_tags(self):
        dataset = factories.Dataset(tags=[{"name": "fish"}])
        dataset_obj = model.Package.get(dataset["id"])
        context = {"model": model, "session": model.Session}

        result = model_dictize.package_dictize(dataset_obj, context)

        assert result["tags"][0]["name"] == "fish"
        expected_dict = {
            "display_name": u"fish",
            u"name": u"fish",
            u"state": u"active",
        }
        self.assert_equals_expected(expected_dict, result["tags"][0])

    @pytest.mark.usefixtures("clean_db")
    def test_package_dictize_extras(self):
        extras_dict = {"key": "latitude", "value": "54.6"}
        dataset = factories.Dataset(extras=[extras_dict])
        dataset_obj = model.Package.get(dataset["id"])
        context = {"model": model, "session": model.Session}

        result = model_dictize.package_dictize(dataset_obj, context)

        assert_equal_for_keys(result["extras"][0], extras_dict, "key", "value")
        expected_dict = {
            u"key": u"latitude",
            u"state": u"active",
            u"value": u"54.6",
        }
        self.assert_equals_expected(expected_dict, result["extras"][0])

    @pytest.mark.usefixtures("clean_db")
    def test_package_dictize_group(self):
        group = factories.Group(
            name="test_group_dictize", title="Test Group Dictize"
        )
        dataset = factories.Dataset(groups=[{"name": group["name"]}])
        dataset_obj = model.Package.get(dataset["id"])
        context = {"model": model, "session": model.Session}

        result = model_dictize.package_dictize(dataset_obj, context)

        assert_equal_for_keys(result["groups"][0], group, "name")
        expected_dict = {
            u"approval_status": u"approved",
            u"capacity": u"public",
            u"description": u"A test description for this test group.",
            "display_name": u"Test Group Dictize",
            "image_display_url": u"",
            u"image_url": u"",
            u"is_organization": False,
            u"name": u"test_group_dictize",
            u"state": u"active",
            u"title": u"Test Group Dictize",
            u"type": u"group",
        }
        self.assert_equals_expected(expected_dict, result["groups"][0])

    @pytest.mark.usefixtures("clean_db")
    def test_package_dictize_owner_org(self):
        org = factories.Organization(name="test_package_dictize")
        dataset = factories.Dataset(owner_org=org["id"])
        dataset_obj = model.Package.get(dataset["id"])
        context = {"model": model, "session": model.Session}

        result = model_dictize.package_dictize(dataset_obj, context)

        assert result["owner_org"] == org["id"]
        assert_equal_for_keys(result["organization"], org, "name")
        expected_dict = {
            u"approval_status": u"approved",
            u"description": u"Just another test organization.",
            u"image_url": u"http://placekitten.com/g/200/100",
            u"is_organization": True,
            u"name": u"test_package_dictize",
            u"state": u"active",
            u"title": u"Test Organization",
            u"type": u"organization",
        }
        self.assert_equals_expected(expected_dict, result["organization"])


def assert_equal_for_keys(dict1, dict2, *keys):
    for key in keys:
        assert key in dict1, 'Dict 1 misses key "%s"' % key
        assert key in dict2, 'Dict 2 misses key "%s"' % key
        assert dict1[key] == dict2[key], "%s != %s (key=%s)" % (
            dict1[key],
            dict2[key],
            key,
        )


class TestTagDictize(object):
    """Unit tests for the tag_dictize() function."""

    def test_tag_dictize_including_datasets(self):
        """By default a dictized tag should include the tag's datasets."""
        # Make a dataset in order to have a tag created.
        factories.Dataset(tags=[dict(name="test_tag")])
        tag = model.Tag.get("test_tag")

        tag_dict = model_dictize.tag_dictize(tag, context={"model": model})

        assert len(tag_dict["packages"]) == 1

    def test_tag_dictize_not_including_datasets(self):
        """include_datasets=False should exclude datasets from tag dicts."""
        # Make a dataset in order to have a tag created.
        factories.Dataset(tags=[dict(name="test_tag")])
        tag = model.Tag.get("test_tag")

        tag_dict = model_dictize.tag_dictize(
            tag, context={"model": model}, include_datasets=False
        )

        assert not tag_dict.get("packages")


class TestVocabularyDictize(object):
    """Unit tests for the vocabulary_dictize() function."""

    def test_vocabulary_dictize_including_datasets(self):
        """include_datasets=True should include datasets in vocab dicts."""
        vocab_dict = factories.Vocabulary(
            tags=[dict(name="test_tag_1"), dict(name="test_tag_2")]
        )
        factories.Dataset(tags=vocab_dict["tags"])
        vocab_obj = model.Vocabulary.get(vocab_dict["name"])

        vocab_dict = model_dictize.vocabulary_dictize(
            vocab_obj, context={"model": model}, include_datasets=True
        )

        assert len(vocab_dict["tags"]) == 2
        for tag in vocab_dict["tags"]:
            assert len(tag["packages"]) == 1

    def test_vocabulary_dictize_not_including_datasets(self):
        """By default datasets should not be included in vocab dicts."""
        vocab_dict = factories.Vocabulary(
            tags=[dict(name="test_tag_1"), dict(name="test_tag_2")]
        )
        factories.Dataset(tags=vocab_dict["tags"])
        vocab_obj = model.Vocabulary.get(vocab_dict["name"])

        vocab_dict = model_dictize.vocabulary_dictize(
            vocab_obj, context={"model": model}
        )

        assert len(vocab_dict["tags"]) == 2
        for tag in vocab_dict["tags"]:
            assert len(tag.get("packages", [])) == 0


class TestActivityDictize(object):
    @pytest.mark.usefixtures("clean_db")
    def test_include_data(self):
        dataset = factories.Dataset()
        user = factories.User()
        activity = factories.Activity(
<<<<<<< HEAD
            user_id=user["id"],
            object_id=dataset["id"],
            revision_id=None,
            activity_type="new package",
            data={"package": copy.deepcopy(dataset), "actor": "Mr Someone"},
        )
        activity_obj = model.Activity.get(activity["id"])
        context = {"model": model, "session": model.Session}
        dictized = model_dictize.activity_dictize(
            activity_obj, context, include_data=True
        )
        assert dictized["user_id"] == user["id"]
        assert dictized["activity_type"] == "new package"
        assert dictized["data"]["package"]["title"] == dataset["title"]
        assert dictized["data"]["package"]["id"] == dataset["id"]
        assert dictized["data"]["actor"] == "Mr Someone"

    @pytest.mark.usefixtures("clean_db")
=======
            user_id=user['id'],
            object_id=dataset['id'],
            activity_type='new package',
            data={
                'package': copy.deepcopy(dataset),
                'actor': 'Mr Someone',
            })
        activity_obj = model.Activity.get(activity['id'])
        context = {'model': model, 'session': model.Session}
        dictized = model_dictize.activity_dictize(activity_obj, context,
                                                  include_data=True)
        assert_equal(dictized['user_id'], user['id'])
        assert_equal(dictized['activity_type'], 'new package')
        assert_equal(dictized['data']['package']['title'], dataset['title'])
        assert_equal(dictized['data']['package']['id'], dataset['id'])
        assert_equal(dictized['data']['actor'], 'Mr Someone')

>>>>>>> 746cd7e3
    def test_dont_include_data(self):
        dataset = factories.Dataset()
        user = factories.User()
        activity = factories.Activity(
<<<<<<< HEAD
            user_id=user["id"],
            object_id=dataset["id"],
            revision_id=None,
            activity_type="new package",
            data={"package": copy.deepcopy(dataset), "actor": "Mr Someone"},
        )
        activity_obj = model.Activity.get(activity["id"])
        context = {"model": model, "session": model.Session}
        dictized = model_dictize.activity_dictize(
            activity_obj, context, include_data=False
        )
        assert dictized["user_id"] == user["id"]
        assert dictized["activity_type"] == "new package"
        assert dictized["data"] == {"package": {"title": dataset["title"]}}
=======
            user_id=user['id'],
            object_id=dataset['id'],
            activity_type='new package',
            data={
                'package': copy.deepcopy(dataset),
                'actor': 'Mr Someone',
            })
        activity_obj = model.Activity.get(activity['id'])
        context = {'model': model, 'session': model.Session}
        dictized = model_dictize.activity_dictize(activity_obj, context,
                                                  include_data=False)
        assert_equal(dictized['user_id'], user['id'])
        assert_equal(dictized['activity_type'], 'new package')
        assert_equal(dictized['data'],
                     {'package': {'title': dataset['title']}})
>>>>>>> 746cd7e3
<|MERGE_RESOLUTION|>--- conflicted
+++ resolved
@@ -676,10 +676,8 @@
         dataset = factories.Dataset()
         user = factories.User()
         activity = factories.Activity(
-<<<<<<< HEAD
             user_id=user["id"],
             object_id=dataset["id"],
-            revision_id=None,
             activity_type="new package",
             data={"package": copy.deepcopy(dataset), "actor": "Mr Someone"},
         )
@@ -695,33 +693,12 @@
         assert dictized["data"]["actor"] == "Mr Someone"
 
     @pytest.mark.usefixtures("clean_db")
-=======
-            user_id=user['id'],
-            object_id=dataset['id'],
-            activity_type='new package',
-            data={
-                'package': copy.deepcopy(dataset),
-                'actor': 'Mr Someone',
-            })
-        activity_obj = model.Activity.get(activity['id'])
-        context = {'model': model, 'session': model.Session}
-        dictized = model_dictize.activity_dictize(activity_obj, context,
-                                                  include_data=True)
-        assert_equal(dictized['user_id'], user['id'])
-        assert_equal(dictized['activity_type'], 'new package')
-        assert_equal(dictized['data']['package']['title'], dataset['title'])
-        assert_equal(dictized['data']['package']['id'], dataset['id'])
-        assert_equal(dictized['data']['actor'], 'Mr Someone')
-
->>>>>>> 746cd7e3
     def test_dont_include_data(self):
         dataset = factories.Dataset()
         user = factories.User()
         activity = factories.Activity(
-<<<<<<< HEAD
             user_id=user["id"],
             object_id=dataset["id"],
-            revision_id=None,
             activity_type="new package",
             data={"package": copy.deepcopy(dataset), "actor": "Mr Someone"},
         )
@@ -732,21 +709,4 @@
         )
         assert dictized["user_id"] == user["id"]
         assert dictized["activity_type"] == "new package"
-        assert dictized["data"] == {"package": {"title": dataset["title"]}}
-=======
-            user_id=user['id'],
-            object_id=dataset['id'],
-            activity_type='new package',
-            data={
-                'package': copy.deepcopy(dataset),
-                'actor': 'Mr Someone',
-            })
-        activity_obj = model.Activity.get(activity['id'])
-        context = {'model': model, 'session': model.Session}
-        dictized = model_dictize.activity_dictize(activity_obj, context,
-                                                  include_data=False)
-        assert_equal(dictized['user_id'], user['id'])
-        assert_equal(dictized['activity_type'], 'new package')
-        assert_equal(dictized['data'],
-                     {'package': {'title': dataset['title']}})
->>>>>>> 746cd7e3
+        assert dictized["data"] == {"package": {"title": dataset["title"]}}