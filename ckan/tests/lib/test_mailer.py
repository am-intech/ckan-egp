--- conflicted
+++ resolved
@@ -230,7 +230,6 @@
 
     @helpers.change_config("smtp.test_server", "999.999.999.999")
     def test_bad_smtp_host(self):
-<<<<<<< HEAD
         test_email = {
             "recipient_name": "Bob",
             "recipient_email": "b@example.com",
@@ -240,14 +239,6 @@
         }
         with pytest.raises(mailer.MailerException):
             mailer.mail_recipient(**test_email)
-=======
-        test_email = {'recipient_name': 'Bob',
-                      'recipient_email': 'b@example.com',
-                      'subject': 'Meeting',
-                      'body': 'The meeting is cancelled.',
-                      'headers': {'header1': 'value1'}}
-        assert_raises(mailer.MailerException,
-                      mailer.mail_recipient, **test_email)
 
     @helpers.change_config('smtp.reply_to', 'norply@ckan.org')
     def test_reply_to(self):
@@ -270,5 +261,4 @@
         expected_from_header = "Reply-to: {}".format(
             config.get('smtp.reply_to'))
 
-        assert_in(expected_from_header, msg[3])
->>>>>>> 746cd7e3
+        assert expected_from_header in msg[3]