# -*- coding: utf-8 -*-

from unittest import mock
import pytest

import ckan.model as model

from ckan.lib import mailer, signals
from ckan.tests import factories
from ckan.lib.helpers import url_for


@pytest.mark.ckan_config(u"ckan.plugins", u"example_idatasetform_v6")
def test_register_blueprint(make_app):
    receiver = mock.Mock()
    with signals.register_blueprint.connected_to(receiver):
        make_app()
    assert receiver.call_count == 2
    (type_,), _ = receiver.call_args_list[0]
    assert type_ == u"dataset"

    (type_,), _ = receiver.call_args_list[1]
    assert type_ == u"resource"


def test_request_signals(app):
    start_receiver = mock.Mock()
    finish_receiver = mock.Mock()
    with signals.request_started.connected_to(start_receiver):
        with signals.request_finished.connected_to(finish_receiver):
            app.get(u"/")
    assert start_receiver.call_count == 1
    assert finish_receiver.call_count == 1

    with signals.request_started.connected_to(start_receiver):
        with signals.request_finished.connected_to(finish_receiver):
            app.get(u"/about")
    assert start_receiver.call_count == 2
    assert finish_receiver.call_count == 2


@pytest.mark.usefixtures(u"non_clean_db", u"with_request_context")
class TestUserSignals:
    def test_user_created(self):
        created = mock.Mock()
        with signals.user_created.connected_to(created):
            factories.User()
            assert created.call_count == 1

    def test_password_reset(self, app, monkeypatch):
        user = factories.User()
        request_reset = mock.Mock()
        monkeypatch.setattr(
            mailer, u"send_reset_link", mailer.create_reset_key
        )
        with signals.request_password_reset.connected_to(request_reset):
            app.post(
                url_for(u"user.request_reset"), data={u"user": user[u"name"]}
            )
            assert request_reset.call_count == 1

        perform_reset = mock.Mock()
        user_obj = model.User.get(user['id'])
        with signals.perform_password_reset.connected_to(perform_reset):
            app.post(
                url_for(
                    u"user.perform_reset",
                    id=user[u"id"],
                    key=user_obj.reset_key
                ),
                data={
                    u'password1': u'password123',
                    u'password2': u'password123',
                }
            )
            assert perform_reset.call_count == 1

    def test_login(self, app):
        user = factories.User(password=u"correct123")
        url = u"/login_generic"
        success = mock.Mock()
        fail = mock.Mock()
<<<<<<< HEAD
        invalid = factories.User.stub().name
        with tk.signals.successful_login.connected_to(success):
            with tk.signals.failed_login.connected_to(fail):
                data = {u"login": invalid, u"password": u"invalid"}
=======
        with signals.successful_login.connected_to(success):
            with signals.failed_login.connected_to(fail):
                data = {u"login": u"invalid", u"password": u"invalid"}
>>>>>>> ace6850d
                app.post(url, data=data)
                assert success.call_count == 0
                assert fail.call_count == 1

                data = {u"login": user[u"name"], u"password": u"invalid"}
                app.post(url, data=data)
                assert success.call_count == 0
                assert fail.call_count == 2

                data = {u"login": invalid, u"password": u"correct123"}
                app.post(url, data=data)
                assert success.call_count == 0
                assert fail.call_count == 3

                data = {u"login": user[u"name"], u"password": u"correct123"}
                app.post(url, data=data)
                assert success.call_count == 1
                assert fail.call_count == 3<|MERGE_RESOLUTION|>--- conflicted
+++ resolved
@@ -80,16 +80,10 @@
         url = u"/login_generic"
         success = mock.Mock()
         fail = mock.Mock()
-<<<<<<< HEAD
         invalid = factories.User.stub().name
-        with tk.signals.successful_login.connected_to(success):
-            with tk.signals.failed_login.connected_to(fail):
-                data = {u"login": invalid, u"password": u"invalid"}
-=======
         with signals.successful_login.connected_to(success):
             with signals.failed_login.connected_to(fail):
-                data = {u"login": u"invalid", u"password": u"invalid"}
->>>>>>> ace6850d
+                data = {u"login": invalid, u"password": u"invalid"}
                 app.post(url, data=data)
                 assert success.call_count == 0
                 assert fail.call_count == 1
