from ckan.tests import assert_equal, assert_not_in, assert_in
from pprint import pprint, pformat
from difflib import unified_diff

from ckan.lib.create_test_data import CreateTestData
from ckan import model
from ckan.lib.dictization import (table_dictize,
                              table_dict_save)

from ckan.lib.dictization.model_dictize import (package_dictize,
                                                resource_dictize,
                                                group_dictize,
                                                activity_dictize,
                                                package_to_api1,
                                                package_to_api2,
                                               )
from ckan.lib.dictization.model_save import (package_dict_save,
                                             resource_dict_save,
                                             group_dict_save,
                                             activity_dict_save,
                                             package_api_to_dict,
                                             group_api_to_dict,
                                             package_tag_list_save,
                                            )
from ckan.logic.action.update import make_latest_pending_package_active
import ckan.logic.action.get


class TestBasicDictize:
    @classmethod
    def setup_class(cls):
        CreateTestData.create()

        cls.package_expected = {
            'author': None,
            'author_email': None,
            'extras': [
               {'key': u'genre',
                'state': u'active',
                'value': '"romantic novel"'},
               {'key': u'original media', 'state': u'active', 'value': u'"book"'}],
            'groups': [{'description': u'These are books that David likes.',
                        'name': u'david',
                        'type': u'group',
                        'state': u'active',
                        'title': u"Dave's books",
                        "approval_status": u"approved"},
                       {'description': u'Roger likes these books.',
                        'name': u'roger',
                        'type': u'group',
                        'state': u'active',
                        'title': u"Roger's books",
                        "approval_status": u"approved"}],
            'isopen': True,
            'license_id': u'other-open',
            'license_title': u'Other (Open)',
            'maintainer': None,
            'maintainer_email': None,
            'type': None,
            'name': u'annakarenina',
            'notes': u'Some test notes\n\n### A 3rd level heading\n\n**Some bolded text.**\n\n*Some italicized text.*\n\nForeign characters:\nu with umlaut \xfc\n66-style quote \u201c\nforeign word: th\xfcmb\n\nNeeds escaping:\nleft arrow <\n\n<http://ckan.net/>\n\n',
            'relationships_as_object': [],
            'relationships_as_subject': [],
            'resources': [{u'alt_url': u'alt123',
                            u'cache_last_updated': None,
                            u'cache_url': None,
                            u'description': u'Full text. Needs escaping: " Umlaut: \xfc',
                            u'format': u'plain text',
                            u'hash': u'abc123',
                            u'last_modified': None,
                            u'mimetype': None,
                            u'mimetype_inner': None,
                            u'name': None,
                            u'position': 0,
                            u'resource_type': None,
                            u'size': None,
                            u'size_extra': u'123',
                            u'state': u'active',
                            u'url': u'http://www.annakarenina.com/download/x=1&y=2',
                            u'webstore_last_updated': None,
                            u'webstore_url': None},
                           {u'alt_url': u'alt345',
                            u'cache_last_updated': None,
                            u'cache_url': None,
                            u'description': u'Index of the novel',
                            u'format': u'json',
                            u'hash': u'def456',
                            u'last_modified': None,
                            u'mimetype': None,
                            u'mimetype_inner': None,
                            u'name': None,
                            u'position': 1,
                            u'resource_type': None,
                            u'size': None,
                            u'size_extra': u'345',
                            u'state': u'active',
                            u'url': u'http://www.annakarenina.com/index.json',
                            u'webstore_last_updated': None,
                            u'webstore_url': None}],
            'state': u'active',
            'tags': [{'name': u'Flexible \u30a1',
                        'display_name': u'Flexible \u30a1',
                        'state': u'active'},
                     {'name': u'russian', 'display_name': u'russian',
                         'state': u'active'},
                     {'name': u'tolstoy', 'display_name': u'tolstoy',
                         'state': u'active'}],
            'title': u'A Novel By Tolstoy',
            'url': u'http://www.annakarenina.com',
            'version': u'0.7a'}


    @classmethod
    def teardown_class(cls):
        model.repo.rebuild_db()
        model.Session.remove()

    def remove_changable_columns(self, dict):
        for key, value in dict.items():
            if key.endswith('id') and key <> 'license_id':
                dict.pop(key)
            if key == 'created':
                dict.pop(key)
            if 'timestamp' in key:
                dict.pop(key)
            if key in ['metadata_created','metadata_modified']:
                dict.pop(key)
            if isinstance(value, list):
                for new_dict in value:
                    self.remove_changable_columns(new_dict)
        return dict

    def remove_revision_id(self, dict):
        for key, value in dict.items():
            if key in ('revision_id', 'revision_timestamp',
                       'expired_timestamp', 'expired_id'):
                dict.pop(key)
            if isinstance(value, list):
                for new_dict in value:
                    self.remove_revision_id(new_dict)
        return dict

    def test_01_dictize_main_objects_simple(self):

        context = {"model": model,
                   "session": model.Session}

        ## package
        pkg = model.Session.query(model.Package).filter_by(name='annakarenina').first()
        result = table_dictize(pkg, context)
        self.remove_changable_columns(result)

        expected = {
            'author': None,
            'author_email': None,
            'license_id': u'other-open',
            'maintainer': None,
            'maintainer_email': None,
            'name': u'annakarenina',
            'notes': u'Some test notes\n\n### A 3rd level heading\n\n**Some bolded text.**\n\n*Some italicized text.*\n\nForeign characters:\nu with umlaut \xfc\n66-style quote \u201c\nforeign word: th\xfcmb\n\nNeeds escaping:\nleft arrow <\n\n<http://ckan.net/>\n\n',
            'state': u'active',
            'title': u'A Novel By Tolstoy',
            'type': None,
            'url': u'http://www.annakarenina.com',
            'version': u'0.7a'
        }
        assert result == expected, pprint(result)

        ## resource

        resource = pkg.resource_groups[0].resources[0]

        result = resource_dictize(resource, context)
        self.remove_changable_columns(result)


        assert result == {
            u'alt_url': u'alt123',
             'cache_last_updated': None,
             'cache_url': None,
             'description': u'Full text. Needs escaping: " Umlaut: \xfc',
             'format': u'plain text',
             'hash': u'abc123',
             'last_modified': None,
             'mimetype': None,
             'mimetype_inner': None,
             'name': None,
             'position': 0,
             'resource_type': None,
             'size': None,
             u'size_extra': u'123',
             'state': u'active',
             'url': u'http://www.annakarenina.com/download/x=1&y=2',
             'webstore_last_updated': None,
             'webstore_url': None
            }, pprint(result)

        ## package extra

        key, package_extras = pkg._extras.popitem()

        result = table_dictize(package_extras, context)
        self.remove_changable_columns(result)

        assert result == {
            'key': u'genre',
            'state': u'active',
            'value': u'romantic novel'
        }, pprint(result)


    def test_02_package_dictize(self):

        context = {"model": model,
                 "session": model.Session}

        model.Session.remove()
        pkg = model.Session.query(model.Package).filter_by(name='annakarenina').first()

        result = package_dictize(pkg, context)
        self.remove_changable_columns(result)

        print "\n".join(unified_diff(pformat(result).split("\n"), pformat(self.package_expected).split("\n")))
        assert sorted(result.values()) == sorted(self.package_expected.values())
        assert result == self.package_expected

    def test_03_package_to_api1(self):

        context = {"model": model,
                 "session": model.Session}

        pkg = model.Session.query(model.Package).filter_by(name='annakarenina').first()

        pprint(package_to_api1(pkg, context))
        pprint(pkg.as_dict())
        asdict = pkg.as_dict()
        asdict['download_url'] = asdict['resources'][0]['url']
        asdict['license_title'] = u'Other (Open)'

        assert package_to_api1(pkg, context) == asdict

    def test_04_package_to_api1_with_relationship(self):

        context = {"model": model,
                 "session": model.Session}

        create = CreateTestData

        create.create_family_test_data()
        pkg = model.Session.query(model.Package).filter_by(name='homer').one()

        as_dict = pkg.as_dict()
        as_dict['license_title'] = None
        dictize = package_to_api1(pkg, context)

        as_dict["relationships"].sort(key=lambda x:x.items())
        dictize["relationships"].sort(key=lambda x:x.items())

        as_dict_string = pformat(as_dict)
        dictize_string = pformat(dictize)
        print as_dict_string
        print dictize_string

        assert as_dict == dictize, "\n".join(unified_diff(as_dict_string.split("\n"), dictize_string.split("\n")))

    def test_05_package_to_api2(self):

        context = {"model": model,
                 "session": model.Session}

        pkg = model.Session.query(model.Package).filter_by(name='annakarenina').first()

        as_dict = pkg.as_dict(ref_package_by='id', ref_group_by='id')
        dictize = package_to_api2(pkg, context)

        as_dict_string = pformat(as_dict)
        dictize_string = pformat(dictize)
        print as_dict_string
        print dictize_string

        assert package_to_api2(pkg, context) == dictize, "\n".join(unified_diff(as_dict_string.split("\n"), dictize_string.split("\n")))

    def test_06_package_to_api2_with_relationship(self):

        context = {"model": model,
                 "session": model.Session}

        pkg = model.Session.query(model.Package).filter_by(name='homer').one()

        as_dict = pkg.as_dict(ref_package_by='id', ref_group_by='id')
        as_dict['license_title'] = None
        dictize = package_to_api2(pkg, context)

        as_dict["relationships"].sort(key=lambda x:x.items())
        dictize["relationships"].sort(key=lambda x:x.items())

        as_dict_string = pformat(as_dict)
        dictize_string = pformat(dictize)
        print as_dict_string
        print dictize_string

        assert as_dict == dictize, "\n".join(unified_diff(as_dict_string.split("\n"), dictize_string.split("\n")))

    def test_07_table_simple_save(self):

        context = {"model": model,
                 "session": model.Session}

        anna1 = model.Session.query(model.Package).filter_by(name='annakarenina').one()

        anna_dictized = self.remove_changable_columns(table_dictize(anna1, context))

        anna_dictized["name"] = 'annakarenina2'

        model.repo.new_revision()
        table_dict_save(anna_dictized, model.Package, context)
        model.Session.commit()

        pkg = model.Session.query(model.Package).filter_by(name='annakarenina2').one()

        assert self.remove_changable_columns(table_dictize(pkg, context)) == anna_dictized, self.remove_changable_columns(table_dictize(pkg, context))

    def test_08_package_save(self):

        context = {"model": model,
                   "session": model.Session}

        anna1 = model.Session.query(model.Package).filter_by(name='annakarenina').one()



        anna_dictized = self.remove_changable_columns(package_dictize(anna1, context))

        anna_dictized["name"] = u'annakarenina3'

        model.repo.new_revision()
        package_dict_save(anna_dictized, context)
        model.Session.commit()

        pkg = model.Session.query(model.Package).filter_by(name='annakarenina3').one()

        package_dictized = self.remove_changable_columns(package_dictize(pkg, context))

        anna_original = pformat(anna_dictized)
        anna_after_save = pformat(package_dictized)

        assert self.remove_changable_columns(package_dictize(pkg, context)) == anna_dictized, "\n".join(unified_diff(anna_original.split("\n"), anna_after_save.split("\n")))

    def test_09_package_alter(self):

        context = {"model": model,
                 "session": model.Session}

        anna1 = model.Session.query(model.Package).filter_by(name='annakarenina').one()

        anna_dictized = package_dictize(anna1, context)

        anna_dictized["name"] = u'annakarenina_changed'
        anna_dictized["resources"][0]["url"] = u'new_url'

        model.repo.new_revision()
        package_dict_save(anna_dictized, context)
        model.Session.commit()
        model.Session.remove()

        pkg = model.Session.query(model.Package).filter_by(name='annakarenina_changed').one()

        package_dictized = package_dictize(pkg, context)

        resources_revisions = model.Session.query(model.ResourceRevision).filter_by(resource_group_id=anna1.resource_groups[0].id).all()

        sorted_resources = sorted(resources_revisions, key=lambda x: (x.revision_timestamp, x.url))[::-1]
        for res in sorted_resources:
            print res.id, res.revision_timestamp, res.expired_timestamp, res.state, res.current
        assert len(sorted_resources) == 3

        anna_original = pformat(anna_dictized)
        anna_after_save = pformat(package_dictized)

        print anna_original
        print anna_after_save

        assert self.remove_changable_columns(anna_dictized) == self.remove_changable_columns(package_dictized)
        assert "\n".join(unified_diff(anna_original.split("\n"), anna_after_save.split("\n")))

    def test_10_package_alter_pending(self):

        context = {'model': model,
                   'session': model.Session,
                   'pending': True}

        anna1 = model.Session.query(model.Package).filter_by(name='annakarenina_changed').one()

        anna_dictized = package_dictize(anna1, context)

        anna_dictized['name'] = u'annakarenina_changed2'
        anna_dictized['resources'][0]['url'] = u'new_url2'
        anna_dictized['tags'][0]['name'] = u'new_tag'
        anna_dictized['tags'][0].pop('id') #test if
        anna_dictized['extras'][0]['value'] = u'"new_value"'

        model.repo.new_revision()
        package_dict_save(anna_dictized, context)
        model.Session.commit()
        model.Session.remove()

        pkgrevisions = model.Session.query(model.PackageRevision).filter_by(id=anna1.id).all()

        sorted_packages = sorted(pkgrevisions, key=lambda x:x.revision_timestamp)[::-1]

        assert len(sorted_packages) == 3
        assert sorted_packages[0].state == 'pending'
        assert sorted_packages[1].state == 'active'
        assert sorted_packages[1].current
        assert sorted_packages[2].state == 'active'

        assert str(sorted_packages[0].expired_timestamp) == '9999-12-31 00:00:00'
        assert str(sorted_packages[1].expired_timestamp) != '9999-12-31 00:00:00'
        assert str(sorted_packages[2].expired_timestamp) != '9999-12-31 00:00:00'

        resources_revisions = model.Session.query(model.ResourceRevision).filter_by(resource_group_id=anna1.resource_groups[0].id).all()
        sorted_resources = sorted(resources_revisions, key=lambda x: (x.revision_timestamp, x.url))[::-1]

        for pkg in sorted_resources:
            print pkg.url, pkg.id, pkg.revision_timestamp, pkg.expired_timestamp, pkg.state, pkg.current

        assert len(sorted_resources) == 4
        assert sorted_resources[0].state == 'pending'
        assert sorted_resources[1].state == 'active'
        assert sorted_resources[1].current
        assert sorted_resources[2].state == 'active'
        assert sorted_resources[2].current
        assert sorted_resources[3].state == 'active'

        assert str(sorted_resources[0].expired_timestamp) == '9999-12-31 00:00:00'
        assert str(sorted_resources[1].expired_timestamp) != '9999-12-31 00:00:00'
        assert str(sorted_resources[2].expired_timestamp) == '9999-12-31 00:00:00'
        assert str(sorted_resources[3].expired_timestamp) != '9999-12-31 00:00:00'

        tag_revisions = model.Session.query(model.PackageTagRevision).filter_by(package_id=anna1.id).all()

        sorted_tags = sorted(tag_revisions, key=lambda x: (x.revision_timestamp, x.tag.name))[::-1]

        print [(tag.state, tag.tag.name) for tag in sorted_tags]

        assert len(sorted_tags) == 5, len(sorted_tags)
        assert sorted_tags[0].state == 'pending'            # new_tag
        assert sorted_tags[1].state == 'pending-deleted'    # Flexible
        assert sorted_tags[2].state == 'active'             # tolstoy
        assert sorted_tags[3].state == 'active'             # russian
        assert sorted_tags[4].state == 'active'             # Flexible
        assert sorted_tags[2].current
        assert sorted_tags[3].current
        assert sorted_tags[4].current

        assert str(sorted_tags[0].expired_timestamp) == '9999-12-31 00:00:00'
        assert str(sorted_tags[1].expired_timestamp) == '9999-12-31 00:00:00'
        assert str(sorted_tags[2].expired_timestamp) == '9999-12-31 00:00:00'
        assert str(sorted_tags[3].expired_timestamp) == '9999-12-31 00:00:00'
        assert str(sorted_tags[4].expired_timestamp) != '9999-12-31 00:00:00'

        extras_revisions = model.Session.query(model.PackageExtraRevision).filter_by(package_id=anna1.id).all()

        sorted_extras = sorted(extras_revisions,
                               key=lambda x: (x.revision_timestamp, x.key))[::-1]

        assert sorted_extras[0].state == 'pending'
        assert sorted_resources[1].current
        assert sorted_extras[1].state == 'active'
        assert sorted_resources[1].current
        assert sorted_extras[2].state == 'active'

        assert str(sorted_extras[0].expired_timestamp) == '9999-12-31 00:00:00'
        assert str(sorted_extras[1].expired_timestamp) == '9999-12-31 00:00:00'
        assert str(sorted_extras[2].expired_timestamp) != '9999-12-31 00:00:00'


    def test_11_add_pending(self):

        context = {'model': model,
                   'session': model.Session,
                   'pending': True}

        anna1 = model.Session.query(model.Package).filter_by(name='annakarenina_changed2').one()
        anna_dictized = package_dictize(anna1, context)


        anna_dictized['notes'] = 'wee'
        anna_dictized['resources'].append({
                            'format': u'plain text',
                            'url': u'newurl'}
                            )
        anna_dictized['tags'].append({'name': u'newnew_tag'})
        anna_dictized['extras'].append({'key': 'david',
                                        'value': u'"new_value"'})

        model.repo.new_revision()
        package_dict_save(anna_dictized, context)
        model.Session.commit()
        model.Session.remove()

        resources_revisions = model.Session.query(model.ResourceRevision).filter_by(resource_group_id=anna1.resource_groups[0].id).all()

        sorted_resources = sorted(resources_revisions, key=lambda x: (x.revision_timestamp, x.url))[::-1]
        pprint(anna_dictized['resources'])

        for pkg in sorted_resources:
            print pkg.url, pkg.id, pkg.revision_timestamp, pkg.expired_timestamp, pkg.state, pkg.current


        assert len(sorted_resources) == 5, len(sorted_resources)
        assert sorted_resources[0].state == 'pending'
        assert sorted_resources[1].state == 'pending'
        assert sorted_resources[2].current
        assert sorted_resources[2].state == 'active'
        assert sorted_resources[3].current
        assert sorted_resources[3].state == 'active'
        assert sorted_resources[4].state == 'active'

        assert str(sorted_resources[0].expired_timestamp) == '9999-12-31 00:00:00'
        assert str(sorted_resources[1].expired_timestamp) == '9999-12-31 00:00:00'
        assert str(sorted_resources[2].expired_timestamp) != '9999-12-31 00:00:00'
        assert str(sorted_resources[3].expired_timestamp) == '9999-12-31 00:00:00'
        assert str(sorted_resources[4].expired_timestamp) != '9999-12-31 00:00:00'

        tag_revisions = model.Session.query(model.PackageTagRevision).filter_by(package_id=anna1.id).all()

        sorted_tags = sorted(tag_revisions, key=lambda x: (x.revision_timestamp, x.tag.name))[::-1]

        print [(tag.state, tag.tag.name) for tag in sorted_tags]

        assert len(sorted_tags) == 6, len(sorted_tags)
        assert sorted_tags[0].state == 'pending'            # newnew_tag
        assert sorted_tags[1].state == 'pending'            # new_tag
        assert sorted_tags[2].state == 'pending-deleted'    # Flexible
        assert sorted_tags[3].state == 'active'             # tolstoy
        assert sorted_tags[4].state == 'active'             # russian
        assert sorted_tags[5].state == 'active'             # Flexible
        assert sorted_tags[3].current
        assert sorted_tags[4].current
        assert sorted_tags[5].current

        assert str(sorted_tags[0].expired_timestamp) == '9999-12-31 00:00:00'
        assert str(sorted_tags[1].expired_timestamp) == '9999-12-31 00:00:00'
        assert str(sorted_tags[2].expired_timestamp) == '9999-12-31 00:00:00'
        assert str(sorted_tags[3].expired_timestamp) == '9999-12-31 00:00:00'
        assert str(sorted_tags[4].expired_timestamp) == '9999-12-31 00:00:00'
        assert str(sorted_tags[5].expired_timestamp) != '9999-12-31 00:00:00'

        extras_revisions = model.Session.query(model.PackageExtraRevision).filter_by(package_id=anna1.id).all()

        sorted_extras = sorted(extras_revisions,
                               key=lambda x: (x.revision_timestamp, x.key))[::-1]

        print [(extra.state, extra.key, extra.value) for extra in sorted_extras]

        assert sorted_extras[0].state == 'pending'
        assert sorted_extras[1].state == 'pending'
        assert sorted_extras[2].state == 'active'
        assert sorted_extras[3].state == 'active'

        assert str(sorted_extras[0].expired_timestamp) == '9999-12-31 00:00:00'
        assert str(sorted_extras[1].expired_timestamp) == '9999-12-31 00:00:00'
        assert str(sorted_extras[2].expired_timestamp) == '9999-12-31 00:00:00'
        assert str(sorted_extras[3].expired_timestamp) != '9999-12-31 00:00:00'

    def test_12_make_active(self):

        model.repo.new_revision()
        anna1 = model.Session.query(model.Package).filter_by(name='annakarenina_changed2').one()
        context = {"model": model,
                   "session": model.Session,
                   'user': 'testsysadmin'}

        make_latest_pending_package_active(context, {'id': anna1.id})

        pkgrevisions = model.Session.query(model.PackageRevision).filter_by(id=anna1.id).all()
        sorted_packages = sorted(pkgrevisions, key=lambda x:x.revision_timestamp)[::-1]

        assert len(sorted_packages) == 4
        assert sorted_packages[0].state == 'active', sorted_packages[0].state #was pending
        assert sorted_packages[0].current == True

        assert sorted_packages[1].state == 'pending'
        assert sorted_packages[2].state == 'active'
        assert sorted_packages[3].state == 'active'

        resources_revisions = model.Session.query(model.ResourceRevision).filter_by(resource_group_id=anna1.resource_groups[0].id).all()
        sorted_resources = sorted(resources_revisions, key=lambda x: (x.revision_timestamp, x.url))[::-1]

        assert len(sorted_resources) == 5
        for res in sorted_resources:
            print res.id, res.revision_timestamp, res.expired_timestamp, res.state
        assert sorted_resources[0].state == 'active'
        assert sorted_resources[0].current == True
        assert sorted_resources[1].state == 'active'
        assert sorted_resources[1].current == True
        assert sorted_resources[2].state == 'active'
        assert sorted_resources[3].state == 'active'
        assert sorted_resources[3].current == True
        assert sorted_resources[4].state == 'active'

        assert str(sorted_resources[0].expired_timestamp) == '9999-12-31 00:00:00'
        assert str(sorted_resources[1].expired_timestamp) == '9999-12-31 00:00:00'
        assert str(sorted_resources[2].expired_timestamp) != '9999-12-31 00:00:00'
        assert str(sorted_resources[3].expired_timestamp) == '9999-12-31 00:00:00'
        assert str(sorted_resources[4].expired_timestamp) != '9999-12-31 00:00:00'

        tag_revisions = model.Session.query(model.PackageTagRevision).filter_by(package_id=anna1.id).all()

        sorted_tags = sorted(tag_revisions, key=lambda x: (x.revision_timestamp, x.tag.name))[::-1]

        print [(tag.state, tag.tag.name) for tag in sorted_tags]

        assert len(sorted_tags) == 6, len(sorted_tags)
        assert sorted_tags[0].state == 'active'     # newnew_tag
        assert sorted_tags[1].state == 'active'     # new_tag
        assert sorted_tags[2].state == 'deleted'    # Flexible
        assert sorted_tags[3].state == 'active'     # tolstoy
        assert sorted_tags[4].state == 'active'     # russian
        assert sorted_tags[5].state == 'active'     # Flexible
        assert sorted_tags[0].current
        assert sorted_tags[1].current
        assert sorted_tags[2].current
        assert not sorted_tags[5].current

        assert str(sorted_tags[0].expired_timestamp) == '9999-12-31 00:00:00'
        assert str(sorted_tags[1].expired_timestamp) == '9999-12-31 00:00:00'
        assert str(sorted_tags[2].expired_timestamp) == '9999-12-31 00:00:00'
        assert str(sorted_tags[3].expired_timestamp) == '9999-12-31 00:00:00'
        assert str(sorted_tags[4].expired_timestamp) == '9999-12-31 00:00:00'
        assert str(sorted_tags[5].expired_timestamp) != '9999-12-31 00:00:00'

        extras_revisions = model.Session.query(model.PackageExtraRevision).filter_by(package_id=anna1.id).all()

        sorted_extras = sorted(extras_revisions,
                               key=lambda x: (x.revision_timestamp, x.key))[::-1]

        print [(extra.state, extra.key, extra.value) for extra in sorted_extras]

        assert sorted_extras[0].state == 'active'
        assert sorted_extras[1].state == 'active'
        assert sorted_extras[2].state == 'active'
        assert sorted_extras[3].state == 'active'

        assert str(sorted_extras[0].expired_timestamp) == '9999-12-31 00:00:00'
        assert str(sorted_extras[1].expired_timestamp) == '9999-12-31 00:00:00'
        assert str(sorted_extras[2].expired_timestamp) == '9999-12-31 00:00:00'
        assert str(sorted_extras[3].expired_timestamp) != '9999-12-31 00:00:00'

    def test_13_get_package_in_past(self):

        context = {'model': model,
                   'session': model.Session}

        anna1 = model.Session.query(model.Package).filter_by(name='annakarenina_changed2').one()

        pkgrevisions = model.Session.query(model.PackageRevision).filter_by(id=anna1.id).all()
        sorted_packages = sorted(pkgrevisions, key=lambda x:x.revision_timestamp)

        context['revision_id'] = sorted_packages[0].revision_id #original state

        first_dictized = self.remove_changable_columns(package_dictize(anna1, context))
        assert self.package_expected == first_dictized

        context['revision_id'] = sorted_packages[1].revision_id #original state

        second_dictized = self.remove_changable_columns(package_dictize(anna1, context))

        first_dictized["name"] = u'annakarenina_changed'
        first_dictized["resources"][0]["url"] = u'new_url'

        assert second_dictized == first_dictized

        context['revision_id'] = sorted_packages[2].revision_id #original state
        third_dictized = self.remove_changable_columns(package_dictize(anna1, context))
<<<<<<< HEAD
        
        second_dictized['name'] = u'annakarenina_changed2' 
        second_dictized['resources'][0]['url'] = u'new_url2' 
        second_dictized['tags'][0]['name'] = u'new_tag' 
        second_dictized['tags'][0]['display_name'] = u'new_tag' 
        second_dictized['extras'][0]['value'] = u'"new_value"' 
=======

        second_dictized['name'] = u'annakarenina_changed2'
        second_dictized['resources'][0]['url'] = u'new_url2'
        second_dictized['tags'][0]['name'] = u'new_tag'
        second_dictized['extras'][0]['value'] = u'"new_value"'
>>>>>>> 897f0128
        second_dictized['state'] = 'pending'

        assert second_dictized == third_dictized

        context['revision_id'] = sorted_packages[3].revision_id #original state
        forth_dictized = self.remove_changable_columns(package_dictize(anna1, context))

        third_dictized['notes'] = 'wee'
        third_dictized['resources'].insert(2, {
            u'cache_last_updated': None,
            u'cache_url': None,
            u'description': u'',
            u'format': u'plain text',
            u'hash': u'',
            u'last_modified': None,
            u'mimetype': None,
            u'mimetype_inner': None,
            u'name': None,
            u'position': 2,
            u'resource_type': None,
            u'size': None,
            u'state': u'active',
            u'url': u'newurl',
            u'webstore_last_updated': None,
            u'webstore_url': None})

<<<<<<< HEAD
        third_dictized['tags'].insert(1, {'name': u'newnew_tag', 'display_name': u'newnew_tag', 'state': 'active'})
        third_dictized['extras'].insert(0, {'key': 'david', 
=======
        third_dictized['tags'].insert(1, {'name': u'newnew_tag', 'state': 'active'})
        third_dictized['extras'].insert(0, {'key': 'david',
>>>>>>> 897f0128
                                         'value': u'"new_value"',
                                         'state': u'active'})
        third_dictized['state'] = 'active'

        pprint(third_dictized)
        pprint(forth_dictized)

        assert third_dictized == forth_dictized

    def test_14_resource_no_id(self):

        context = {"model": model,
                 "session": model.Session}

        model.repo.new_revision()
        model.Session.commit()

        new_resource = {
            'mimetype': None,
            u'alt_url': u'empty resource group id',
            'hash': u'abc123',
            'description': u'Full text. Needs escaping: " Umlaut: \xfc',
            'format': u'plain text',
            'url': u'test_new',
            'cache_url': None,
            'webstore_url': None,
            'cache_last_updated': None,
            'state': u'active',
            'mimetype_inner': None,
            'webstore_last_updated': None,
            'last_modified': None,
            'position': 0,
            'size': None,
            'size_extra': u'123',
            'resource_type': None,
            'name': None}

        model.repo.new_revision()
        resource_dict_save(new_resource, context)
        model.Session.commit()
        model.Session.remove()

        res = model.Session.query(model.Resource).filter_by(url=u'test_new').one()

        res_dictized = self.remove_changable_columns(resource_dictize(res, context))

        assert res_dictized == new_resource, res_dictized

    def test_15_api_to_dictize(self):

        context = {"model": model,
                 "session": model.Session}

        api_data = {
            'name' : u'testpkg',
            'title': u'Some Title',
            'url': u'http://blahblahblah.mydomain',
            'resources': [ {
                u'url':u'http://blah.com/file2.xml',
                u'format':u'xml',
                u'description':u'Second file',
                u'hash':u'def123',
                u'alt_url':u'alt_url',
                u'size':u'200',
            },
                {
                u'url':u'http://blah.com/file.xml',
                u'format':u'xml',
                u'description':u'Main file',
                u'hash':u'abc123',
                u'alt_url':u'alt_url',
                u'size':u'200',
            },
            ],
            'tags': u'russion novel',
            'license_id': u'gpl-3.0',
            'extras': {
                'genre' : u'horror',
                'media' : u'dvd',
            },
        }

        dictized = package_api_to_dict(api_data, context)

        assert dictized == {'extras': [{'key': 'genre', 'value': u'"horror"'},
                                       {'key': 'media', 'value': u'"dvd"'}],
                            'license_id': u'gpl-3.0',
                            'name': u'testpkg',
                            'resources': [{u'alt_url': u'alt_url',
                                          u'description': u'Second file',
                                          u'size': u'200',
                                          u'format': u'xml',
                                          u'hash': u'def123',
                                          u'url': u'http://blah.com/file2.xml'},
                                          {u'alt_url': u'alt_url',
                                          u'description': u'Main file',
                                          u'size': u'200',
                                          u'format': u'xml',
                                          u'hash': u'abc123',
                                          u'url': u'http://blah.com/file.xml'}],
                            'tags': [{'name': u'russion'}, {'name': u'novel'}],
                            'title': u'Some Title',
                            'url': u'http://blahblahblah.mydomain'}

        model.repo.new_revision()

        package_dict_save(dictized, context)
        model.Session.commit()
        model.Session.remove()

        pkg = model.Session.query(model.Package).filter_by(name=u'testpkg').one()

        package_dictized = self.remove_changable_columns(package_dictize(pkg, context))

    def test_16_group_dictized(self):

        context = {"model": model,
                  "session": model.Session}

        pkg = model.Session.query(model.Package).filter_by(name='annakarenina3').first()

        simple_group_dict = {'name': 'simple',
                             'title': 'simple',
                             'type': 'publisher',
                            }
        model.repo.new_revision()
        group_dict_save(simple_group_dict, context)
        model.Session.commit()
        model.Session.remove()

        context = {"model": model,
                  "session": model.Session}

        group_dict = {'name': 'help',
                      'title': 'help',
                      'approval_status': 'approved',
                      'extras': [{'key': 'genre', 'value': u'"horror"'},
                                 {'key': 'media', 'value': u'"dvd"'}],
                      'packages':[{'name': 'annakarenina2'}, {'id': pkg.id, 'capacity': 'in'}],
                      'users':[{'name': 'annafan'}],
                      'groups':[{'name': 'simple'}],
                      'tags':[{'name': 'russian'}]
                      }

        model.repo.new_revision()
        group_dict_save(group_dict, context)
        model.Session.commit()
        model.Session.remove()

        group = model.Session.query(model.Group).filter_by(name=u'help').one()

        context = {"model": model,
                  "session": model.Session}

        group_dictized = group_dictize(group, context)

        expected =  {'description': u'',
                    'extras': [{'key': u'genre', 'state': u'active', 'value': u'"horror"'},
                               {'key': u'media', 'state': u'active', 'value': u'"dvd"'}],
                    'tags': [{'capacity': 'member', 'name': u'russian'}],
                    'groups': [{'description': u'',
                               'capacity' : 'member',
                               'display_name': u'simple',
                               'name': u'simple',
                               'packages': 0,
                               'state': u'active',
                               'title': u'simple',
                               'type': u'publisher',
                               'approval_status': u'approved'}],
                    'users': [{'about': u'I love reading Annakarenina. My site: <a href="http://anna.com">anna.com</a>',
                              'display_name': u'annafan',
                              'capacity' : 'member',
                              'email': None,
                              'email_hash': 'd41d8cd98f00b204e9800998ecf8427e',
                              'fullname': None,
                              'name': u'annafan',
                              'number_administered_packages': 1L,
                              'number_of_edits': 0L,
                              'reset_key': None}],
                    'name': u'help',
                    'display_name': u'help',
                    'packages': [{'author': None,
                                  'author_email': None,
                                  'license_id': u'other-open',
                                  'maintainer': None,
                                  'maintainer_email': None,
                                  'type': None,
                                  'name': u'annakarenina3',
                                  'notes': u'Some test notes\n\n### A 3rd level heading\n\n**Some bolded text.**\n\n*Some italicized text.*\n\nForeign characters:\nu with umlaut \xfc\n66-style quote \u201c\nforeign word: th\xfcmb\n\nNeeds escaping:\nleft arrow <\n\n<http://ckan.net/>\n\n',
                                  'state': u'active',
                                  'capacity' : 'in',
                                  'title': u'A Novel By Tolstoy',
                                  'url': u'http://www.annakarenina.com',
                                  'version': u'0.7a'},
                                 {'author': None,
                                  'author_email': None,
                                  'capacity' : 'member',
                                  'title': u'A Novel By Tolstoy',
                                  'license_id': u'other-open',
                                  'maintainer': None,
                                  'maintainer_email': None,
                                  'type': None,
                                  'name': u'annakarenina2',
                                  'notes': u'Some test notes\n\n### A 3rd level heading\n\n**Some bolded text.**\n\n*Some italicized text.*\n\nForeign characters:\nu with umlaut \xfc\n66-style quote \u201c\nforeign word: th\xfcmb\n\nNeeds escaping:\nleft arrow <\n\n<http://ckan.net/>\n\n',
                                  'state': u'active',
                                  'title': u'A Novel By Tolstoy',
                                  'url': u'http://www.annakarenina.com',
                                  'version': u'0.7a'}],
                    'state': u'active',
                    'approval_status': u'approved',
                    'title': u'help',
                    'type': u'group'}

        expected['packages'] = sorted(expected['packages'], key=lambda x: x['name'])
        result = self.remove_changable_columns(group_dictized)
        result['packages'] = sorted(result['packages'], key=lambda x: x['name'])

        assert_equal(sorted(result.keys()), sorted(expected.keys()))
        for key in result:
            assert_equal(sorted(result[key]), sorted(expected[key]))

    def test_17_group_apis_to_dict(self):

        context = {"model": model,
                  "session": model.Session}

        api_group = {
            'name' : u'testgroup',
            'title' : u'Some Group Title',
            'description' : u'Great group!',
            'packages' : [u'annakarenina', u'warandpeace'],
        }


        assert group_api_to_dict(api_group, context) == {'description': u'Great group!',
                                                         'name': u'testgroup',
                                                         'packages': [{'id': u'annakarenina'}, {'id': u'warandpeace'}],
                                                         'title': u'Some Group Title'}, pformat(group_api_to_dict(api_group, context))

    def test_18_package_tag_list_save(self):
        name = u'testpkg18'
        context = {'model': model,
                   'session': model.Session}
        pkg_dict = {'name': name}

        rev = model.repo.new_revision()
        package = table_dict_save(pkg_dict, model.Package, context)

        tag_dicts = [{'name': 'tag1'}, {'name': 'tag2'}]
        package_tag_list_save(tag_dicts, package, context)
        model.repo.commit_and_remove()

        pkg = model.Package.by_name(name)
        assert_equal(set([tag.name for tag in pkg.get_tags()]),
                set(('tag1', 'tag2')))

    def test_19_package_tag_list_save_duplicates(self):
        name = u'testpkg19'
        context = {'model': model,
                   'session': model.Session}
        pkg_dict = {'name': name}

        rev = model.repo.new_revision()
        package = table_dict_save(pkg_dict, model.Package, context)

        tag_dicts = [{'name': 'tag1'}, {'name': 'tag1'}] # duplicate
        package_tag_list_save(tag_dicts, package, context)
        model.repo.commit_and_remove()

        pkg = model.Package.by_name(name)
        assert_equal(set([tag.name for tag in pkg.get_tags()]), set(('tag1',)))

    def test_20_activity_save(self):

        # Add a new Activity object to the database by passing a dict to
        # activity_dict_save()
        context = {"model": model, "session": model.Session}
        user = model.User.by_name(u'tester')
        revision = model.repo.new_revision()
        sent = {
                'user_id': user.id,
                'object_id': user.id,
                'revision_id': revision.id,
                'activity_type': 'changed user'
                }
        activity_dict_save(sent, context)
        model.Session.commit()

        # Retrieve the newest Activity object from the database, check that its
        # attributes match those of the dict we saved.
        got = ckan.logic.action.get.user_activity_list(context,
                {'id': user.id})[0]
        assert got['user_id'] == sent['user_id']
        assert got['object_id'] == sent['object_id']
        assert got['revision_id'] == sent['revision_id']
        assert got['activity_type'] == sent['activity_type']

        # The activity object should also have an ID and timestamp.
        assert got['id']
        assert got['timestamp']

        # We didn't pass in any data so this should be empty.
        assert not got['data']


    def test_21_package_dictization_with_deleted_group(self):
        """
        Ensure that the dictization does not return groups that the dataset has
        been removed from.
        """
        # Create a new dataset and 2 new groups
        model.repo.new_revision()
        pkg = model.Package(name='testing-deleted-groups')
        group_1 = model.Group(name='test-group-1')
        group_2 = model.Group(name='test-group-2')
        model.Session.add(pkg)
        model.Session.add(group_1)
        model.Session.add(group_2)
        model.Session.flush()

        # Add the dataset to group_1, and signal that the dataset used
        # to be a member of group_2 by setting its membership state to 'deleted'
        membership_1 = model.Member(table_id = pkg.id,
                                    table_name = 'package',
                                    group = group_1,
                                    group_id = group_1.id,
                                    state = 'active')

        membership_2 = model.Member(table_id = pkg.id,
                                    table_name = 'package',
                                    group = group_2,
                                    group_id = group_2.id,
                                    state = 'deleted')

        model.Session.add(membership_1)
        model.Session.add(membership_2)
        model.repo.commit()

        # Dictize the dataset
        context = {"model": model,
                   "session": model.Session}

        result = package_dictize(pkg, context)
        self.remove_changable_columns(result)
        assert_not_in('test-group-2', [ g['name'] for g in result['groups'] ])
        assert_in('test-group-1', [ g['name'] for g in result['groups'] ])
<|MERGE_RESOLUTION|>--- conflicted
+++ resolved
@@ -674,20 +674,12 @@
 
         context['revision_id'] = sorted_packages[2].revision_id #original state
         third_dictized = self.remove_changable_columns(package_dictize(anna1, context))
-<<<<<<< HEAD
-        
-        second_dictized['name'] = u'annakarenina_changed2' 
-        second_dictized['resources'][0]['url'] = u'new_url2' 
-        second_dictized['tags'][0]['name'] = u'new_tag' 
-        second_dictized['tags'][0]['display_name'] = u'new_tag' 
-        second_dictized['extras'][0]['value'] = u'"new_value"' 
-=======
 
         second_dictized['name'] = u'annakarenina_changed2'
         second_dictized['resources'][0]['url'] = u'new_url2'
         second_dictized['tags'][0]['name'] = u'new_tag'
+        second_dictized['tags'][0]['display_name'] = u'new_tag'
         second_dictized['extras'][0]['value'] = u'"new_value"'
->>>>>>> 897f0128
         second_dictized['state'] = 'pending'
 
         assert second_dictized == third_dictized
@@ -714,13 +706,8 @@
             u'webstore_last_updated': None,
             u'webstore_url': None})
 
-<<<<<<< HEAD
         third_dictized['tags'].insert(1, {'name': u'newnew_tag', 'display_name': u'newnew_tag', 'state': 'active'})
-        third_dictized['extras'].insert(0, {'key': 'david', 
-=======
-        third_dictized['tags'].insert(1, {'name': u'newnew_tag', 'state': 'active'})
         third_dictized['extras'].insert(0, {'key': 'david',
->>>>>>> 897f0128
                                          'value': u'"new_value"',
                                          'state': u'active'})
         third_dictized['state'] = 'active'
