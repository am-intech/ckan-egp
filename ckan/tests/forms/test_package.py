--- conflicted
+++ resolved
@@ -155,8 +155,6 @@
         assert outpkg._extras.values()[0].key == u'testkey', outpkg._extras.values()[0].key
         assert outpkg._extras.values()[0].value == u'testvalue', outpkg._extras.values()[0].value
 
-<<<<<<< HEAD
-=======
         # test resources
         assert len(outpkg.resources) == 1, outpkg.resources
         res = outpkg.resources[0]
@@ -164,8 +162,6 @@
         assert res.description == u'test desc', res.description
         assert res.format == u'xml', res.format
         
-        model.repo.commit_and_remove()
->>>>>>> 75f2deee
 
     def test_4_sync_update(self):
         newtagname = 'newtagname'
