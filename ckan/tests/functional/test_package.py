--- conflicted
+++ resolved
@@ -39,16 +39,8 @@
         for res_index, values in self._get_resource_values(params['resources'], by_resource=True):
             self.check_named_element(main_div, 'tr', *values)
         assert params['notes'] in main_div, main_div_str
-<<<<<<< HEAD
-        if isinstance(params['license'], model.License):
-            license_str = str(params['license'].name)
-        elif isinstance(params['license'], (str, unicode)):
-            license_str = str(params['license'])
-        assert license_str in main_div, main_div_str
-=======
         license = model.Package.get_license_register()[params['license_id']]
         assert license.title in main_div, (license.title, main_div_str)
->>>>>>> a3a5b901
         tag_names = [tag.lower() for tag in params['tags']]
         self.check_named_element(main_div, 'ul', *tag_names)
         if params.has_key('state'):
@@ -60,13 +52,9 @@
         else:
             raise NotImplementedError
         for key, value in extras:
-<<<<<<< HEAD
-            self.check_named_element(main_div, 'tr', key, value)
-=======
             key_in_html_body = self.escape_for_html_body(key)
             value_in_html_body = self.escape_for_html_body(value)
             self.check_named_element(main_div, 'tr', key_in_html_body, value_in_html_body)
->>>>>>> a3a5b901
         if params.has_key('deleted_extras'):
             if isinstance(params['deleted_extras'], dict):
                 deleted_extras = params['deleted_extras'].items()
@@ -89,19 +77,10 @@
             if isinstance(resource, (str, unicode)):
                 resource = [resource]
             self.check_named_element(preview, 'tr', resource[0], resource[1], resource[2], resource[3])
-<<<<<<< HEAD
-        assert str(params['notes']) in preview, preview
-        if isinstance(params['license'], model.License):
-            license_str = str(params['license'].name)
-        elif isinstance(params['license'], (str, unicode)):
-            license_str = str(params['license'])
-        assert license_str in preview, preview
-=======
         preview_ascii = repr(preview)
         assert str(params['notes']) in preview_ascii, preview_ascii
         license = model.Package.get_license_register()[params['license_id']]
         assert license.title in preview_ascii, (license.title, preview_ascii)
->>>>>>> a3a5b901
         tag_names = [str(tag.lower()) for tag in params['tags']]
         self.check_named_element(preview, 'ul', *tag_names)
         if params.has_key('state'):
@@ -109,13 +88,6 @@
         else:
             assert 'state' not in preview
         for key, value in params['extras']:
-<<<<<<< HEAD
-            self.check_named_element(preview, 'tr', key, value)
-        if params.has_key('deleted_extras'):
-            for key, value in params['deleted_extras']:
-                self.check_named_element(preview, 'tr', '!' + key)
-                self.check_named_element(preview, 'tr', '!' + value)
-=======
             key_html = self.escape_for_html_body(key)
             value_html = self.escape_for_html_body(value)
             self.check_named_element(preview, 'tr', key_html, value_html)
@@ -125,7 +97,6 @@
                 value_html = self.escape_for_html_body(value)
                 self.check_named_element(preview, 'tr', '!' + key_html)
                 self.check_named_element(preview, 'tr', '!' + value_html)
->>>>>>> a3a5b901
 
     def _get_resource_values(self, resources, by_resource=False):
         assert isinstance(resources, (list, tuple))
@@ -500,11 +471,7 @@
         extras = {'key1':'value1', 'key2':'value2', 'key3':'value3'}
         for key, value in extras.items():
             pkg.extras[unicode(key)] = unicode(value)
-<<<<<<< HEAD
-        for obj in [pkg, t1, t2, pr1, pr2]:            
-=======
         for obj in [pkg, t1, t2, pr1, pr2]:
->>>>>>> a3a5b901
             model.Session.add(obj)
         model.repo.commit_and_remove()
         pkg = model.Package.by_name(pkg_name)
@@ -591,12 +558,8 @@
         self._check_package_read(res, name=name, title=title,
                                  version=version, url=url,
                                  resources=resources, notes=notes,
-<<<<<<< HEAD
-                                 license=license, tags=tags,
-=======
                                  license_id=license_id, 
                                  tags=tags,
->>>>>>> a3a5b901
                                  extras=current_extras,
                                  deleted_extras=deleted_extras,
                                  state=state,
@@ -638,14 +601,6 @@
         res = fv.submit('preview')
         assert 'Error' in res, res
         assert 'No links are allowed' in res, res
-<<<<<<< HEAD
-        assert 'class="form-errors"' in res, res
-
-        res = fv.submit('commit')
-        assert 'Error' in res, res
-        assert 'No links are allowed' in res, res
-        assert 'class="form-errors"' in res, res
-=======
         self.check_tag(res, '<form', 'class="has-errors"')
         assert 'No links are allowed' in res, res
 
@@ -727,7 +682,6 @@
     def fail_if_fragment(self, fragment):
         assert fragment not in self.body, (fragment, self.body)
 
->>>>>>> a3a5b901
 
 class TestNew(TestPackageForm):
     pkgname = u'testpkg'
