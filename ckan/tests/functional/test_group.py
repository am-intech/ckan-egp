--- conflicted
+++ resolved
@@ -473,15 +473,9 @@
 
     def test_index(self):
         from pylons import config
-<<<<<<< HEAD
-        from nose import SkipTest
-        if config.get('ckan.auth.profile','') != 'publisher':
-            raise SkipTest("Search not supported")
-=======
         from nose.exc import SkipTest
         if config.get('ckan.auth.profile', '') != 'publisher':
             raise SkipTest('Publisher auth profile not enabled')
->>>>>>> 227326b0
 
         offset = url_for(controller='group', action='index')
         res = self.app.get(offset)
@@ -498,15 +492,9 @@
 
     def test_read(self):
         from pylons import config
-<<<<<<< HEAD
-        from nose import SkipTest
-        if config.get('ckan.auth.profile','') != 'publisher':
-            raise SkipTest("Search not supported")
-=======
         from nose.exc import SkipTest
         if config.get('ckan.auth.profile', '') != 'publisher':
             raise SkipTest('Publisher auth profile not enabled')
->>>>>>> 227326b0
 
         # Relies on the search index being available
         setup_test_search_index()
@@ -527,15 +515,9 @@
 
     def test_read_and_not_authorized_to_edit(self):
         from pylons import config
-<<<<<<< HEAD
-        from nose import SkipTest
-        if config.get('ckan.auth.profile','') != 'publisher':
-            raise SkipTest("Search not supported")
-=======
         from nose.exc import SkipTest
         if config.get('ckan.auth.profile', '') != 'publisher':
             raise SkipTest('Publisher auth profile not enabled')
->>>>>>> 227326b0
 
         name = u'david'
         title = u'Dave\'s books'
