{% extends "page.html" %}

{% block subtitle %}{{ _('Administration - Authorization') }}{% endblock %}

{% block breadcrumb_content %}
{% endblock %}

{% macro authz_form_table(id, roles, users, user_role_dict) %}
<<<<<<< HEAD
  <table class="table table-bordered table-striped table-condensed">
    <tr>
      <th> User </th>
=======
  <table class="table table-bordered table-striped">
    <colgroup>
      <col width="50%">
      {% for role in roles %}
      <col width="15%">
      {% endfor %}
    </colgroup>
    <tr>
      <th>{{ _('User') }}</th>
>>>>>>> 0e9ff2d7
      {% for role in roles %}
      <th> {{ role }} </th>
      {% endfor %}
    </tr>
    {% for user in users %}
      <tr>
        <td>
          {{ h.linked_user(user) }}
        </td>
          {% for role in roles %}
            <td>
<<<<<<< HEAD
              <input type="hidden" name="{{ h.literal( '%s$%s' % (user,role)) }}" value="submitted"/>
              {% if user_role_dict[(user,role)] %}
                <input type="checkbox"
                name="{{ h.literal( '%s$%s' % (user,role)) }}"
                   checked='checked'/>
              {% else %}
                <input type="checkbox"
                name="{{ h.literal( '%s$%s' % (user,role)) }}"
                       />
=======
              <input type="hidden" name="{{ h.literal( '%s$%s' % (user, role)) }}" value="submitted"/>
              {% if user_role_dict[(user,role)] %}
                <input type="checkbox" name="{{ h.literal( '%s$%s' % (user, role)) }}" checked='checked' class="checkbox-onown"/>
              {% else %}
                <input type="checkbox" name="{{ h.literal( '%s$%s' % (user, role)) }}" class="checkbox-onown"/>
>>>>>>> 0e9ff2d7
              {% endif %}
            </td>
        {% endfor %}
      </tr>
    {% endfor %}
  </table>
{% endmacro %}


{% macro authz_add_table(roles) %}
<<<<<<< HEAD
  <table class="table table-bordered table-striped table-condensed">
    <tr>
      <th>User</th>
=======
  <table class="table table-bordered table-striped">
    <colgroup>
      <col width="50%">
      {% for role in roles %}
      <col width="15%">
      {% endfor %}
    </colgroup>
    <tr>
      <th>{{ _('User') }}</th>
>>>>>>> 0e9ff2d7
      {% for role in roles %}
        <th> {{ role }} </th>
      {% endfor %}
    </tr>
    <tr>
<<<<<<< HEAD
      <td>
        <input type="textbox" name="new_user_name" class="autocomplete-user" />
=======
      <td class="control-full">
        <input type="text" name="new_user_name" class="autocomplete-user no-margin reduced-padding" />
>>>>>>> 0e9ff2d7
      </td>
      {% for role in roles %}
        <td>
          <input type="hidden" name="{{ h.literal( '%s' % role) }}" value="submitted"/>
<<<<<<< HEAD
          <input type="checkbox" name="{{ h.literal( '%s' % role) }}"/>
=======
          <input type="checkbox" name="{{ h.literal( '%s' % role) }}" class="checkbox-onown"/>
>>>>>>> 0e9ff2d7
        </td>
      {% endfor %}
    </tr>
  </table>
{% endmacro %}

{% macro authz_form_group_table(id, roles, users, user_role_dict) %}
<<<<<<< HEAD
  <table class="table table-bordered table-striped table-condensed">
    <tr>
      <th>User Group</th>
=======
  <table class="table table-bordered table-striped">
    <colgroup>
      <col width="50%">
      {% for role in roles %}
      <col width="15%">
      {% endfor %}
    </colgroup>
    <tr>
      <th>{{ _('User Group') }}</th>
>>>>>>> 0e9ff2d7
      {% for role in roles %}
      <th> {{ role }} </th>
      {% endfor %}
    </tr>
    {% for user in users %}
      <tr>
        <td>
          {{ h.linked_authorization_group(user) }}
        </td>
      {% for role in roles %}
          <td>
<<<<<<< HEAD
            <input type="hidden" name="${ h.literal( '%s$%s' % (user,role)) }" value="submitted"/>
            {% if user_role_dict[(user,role)] %}
                <input type="checkbox"
                name="{{ h.literal( '%s$%s' % (user,role)) }}"
                   checked='checked'/>
                   {% else %}
                <input type="checkbox"
                name="{{ h.literal( '%s$%s' % (user,role)) }}"
                       />
=======
            <input type="hidden" name="${ h.literal( '%s$%s' % (user, role)) }" value="submitted"/>
            {% if user_role_dict[(user,role)] %}
                <input type="checkbox" name="{{ h.literal( '%s$%s' % (user, role)) }}" checked='checked' class="checkbox-onown"/>
                   {% else %}
                <input type="checkbox" name="{{ h.literal( '%s$%s' % (user, role)) }}" />
>>>>>>> 0e9ff2d7
              {% endif %}
          </td>
      {% endfor %}
      </tr>
      {% endfor %}
  </table>
{% endmacro %}


{% macro authz_add_group_table(roles) %}
<<<<<<< HEAD
  <table class="table table-bordered table-striped table-condensed">
=======
  <table class="table table-bordered table-striped">
    <colgroup>
      <col width="50%">
      {% for role in roles %}
      <col width="15%">
      {% endfor %}
    </colgroup>
>>>>>>> 0e9ff2d7
    <tr>
      <th>User Group</th>
      {% for role in roles %}
      <th> {{ role }} </th>
      {% endfor %}
    </tr>
    <tr>
<<<<<<< HEAD
      <td>
        <input type="textbox" name="new_user_name" class="autocomplete-authzgroup" />
=======
      <td class="control-full">
        <input type="text" name="new_user_name" class="autocomplete-authzgroup no-margin reduced-padding" />
>>>>>>> 0e9ff2d7
      </td>
      {% for role in roles %}
        <td>
          <input type="hidden" name="{{ h.literal( '%s' % role) }}" value="submitted"/>
<<<<<<< HEAD
          <input type="checkbox" name="{{ h.literal( '%s' % role) }}"/>
=======
          <input type="checkbox" name="{{ h.literal( '%s' % role) }}" class="checkbox-onown"/>
>>>>>>> 0e9ff2d7
        </td>
      {% endfor %}
    </tr>
  </table>
{% endmacro %}

{% block primary %}
  <article class="module">
    <div class="module-content">
<<<<<<< HEAD
      <h1 class="page-heading">{{ _('Administration - Authorization') }}</h1>
      <h3>Update Existing Roles</h3>
      <form id="theform" method="POST">
        {{ authz_form_table('theform', c.roles, c.users, c.user_role_dict) }}
        <button type="submit" name="save" class="btn btn-primary">
          Save Changes
        </button>
        <div class="clear"></div>
      </form>

      <h3>Add Roles for Any User</h3>
      <form id="addform" method="POST">
        {{ authz_add_table(c.roles) }}
        <button type="submit" name="add" class="btn btn-primary">Add Role</button>
=======
      {% snippet 'admin/snippets/header.html', action=c.action %}

      <h3 class="m-bottom">{{ _('Update Existing Roles') }}</h3>
      <form id="theform" method="POST">
        {{ authz_form_table('theform', c.roles, c.users, c.user_role_dict) }}
        <button type="submit" name="save" class="btn btn-primary">{{ _('Save Changes') }}</button>
        <div class="clear"></div>
      </form>

      <h3 class="m-bottom">{{ _('Add Roles for Any User') }}</h3>
      <form id="addform" method="POST">
        {{ authz_add_table(c.roles) }}
        <button type="submit" name="add" class="btn btn-primary">{{ _('Add Role') }}</button>
>>>>>>> 0e9ff2d7
        <div class="clear"></div>
      </form>

    </div>
  </article>
{% endblock %}

{% block sidebar %}{% endblock %}<|MERGE_RESOLUTION|>--- conflicted
+++ resolved
@@ -6,11 +6,6 @@
 {% endblock %}
 
 {% macro authz_form_table(id, roles, users, user_role_dict) %}
-<<<<<<< HEAD
-  <table class="table table-bordered table-striped table-condensed">
-    <tr>
-      <th> User </th>
-=======
   <table class="table table-bordered table-striped">
     <colgroup>
       <col width="50%">
@@ -20,7 +15,6 @@
     </colgroup>
     <tr>
       <th>{{ _('User') }}</th>
->>>>>>> 0e9ff2d7
       {% for role in roles %}
       <th> {{ role }} </th>
       {% endfor %}
@@ -32,23 +26,11 @@
         </td>
           {% for role in roles %}
             <td>
-<<<<<<< HEAD
-              <input type="hidden" name="{{ h.literal( '%s$%s' % (user,role)) }}" value="submitted"/>
-              {% if user_role_dict[(user,role)] %}
-                <input type="checkbox"
-                name="{{ h.literal( '%s$%s' % (user,role)) }}"
-                   checked='checked'/>
-              {% else %}
-                <input type="checkbox"
-                name="{{ h.literal( '%s$%s' % (user,role)) }}"
-                       />
-=======
               <input type="hidden" name="{{ h.literal( '%s$%s' % (user, role)) }}" value="submitted"/>
               {% if user_role_dict[(user,role)] %}
                 <input type="checkbox" name="{{ h.literal( '%s$%s' % (user, role)) }}" checked='checked' class="checkbox-onown"/>
               {% else %}
                 <input type="checkbox" name="{{ h.literal( '%s$%s' % (user, role)) }}" class="checkbox-onown"/>
->>>>>>> 0e9ff2d7
               {% endif %}
             </td>
         {% endfor %}
@@ -59,11 +41,6 @@
 
 
 {% macro authz_add_table(roles) %}
-<<<<<<< HEAD
-  <table class="table table-bordered table-striped table-condensed">
-    <tr>
-      <th>User</th>
-=======
   <table class="table table-bordered table-striped">
     <colgroup>
       <col width="50%">
@@ -73,28 +50,18 @@
     </colgroup>
     <tr>
       <th>{{ _('User') }}</th>
->>>>>>> 0e9ff2d7
       {% for role in roles %}
         <th> {{ role }} </th>
       {% endfor %}
     </tr>
     <tr>
-<<<<<<< HEAD
-      <td>
-        <input type="textbox" name="new_user_name" class="autocomplete-user" />
-=======
       <td class="control-full">
         <input type="text" name="new_user_name" class="autocomplete-user no-margin reduced-padding" />
->>>>>>> 0e9ff2d7
       </td>
       {% for role in roles %}
         <td>
           <input type="hidden" name="{{ h.literal( '%s' % role) }}" value="submitted"/>
-<<<<<<< HEAD
-          <input type="checkbox" name="{{ h.literal( '%s' % role) }}"/>
-=======
           <input type="checkbox" name="{{ h.literal( '%s' % role) }}" class="checkbox-onown"/>
->>>>>>> 0e9ff2d7
         </td>
       {% endfor %}
     </tr>
@@ -102,11 +69,6 @@
 {% endmacro %}
 
 {% macro authz_form_group_table(id, roles, users, user_role_dict) %}
-<<<<<<< HEAD
-  <table class="table table-bordered table-striped table-condensed">
-    <tr>
-      <th>User Group</th>
-=======
   <table class="table table-bordered table-striped">
     <colgroup>
       <col width="50%">
@@ -116,7 +78,6 @@
     </colgroup>
     <tr>
       <th>{{ _('User Group') }}</th>
->>>>>>> 0e9ff2d7
       {% for role in roles %}
       <th> {{ role }} </th>
       {% endfor %}
@@ -128,23 +89,11 @@
         </td>
       {% for role in roles %}
           <td>
-<<<<<<< HEAD
-            <input type="hidden" name="${ h.literal( '%s$%s' % (user,role)) }" value="submitted"/>
-            {% if user_role_dict[(user,role)] %}
-                <input type="checkbox"
-                name="{{ h.literal( '%s$%s' % (user,role)) }}"
-                   checked='checked'/>
-                   {% else %}
-                <input type="checkbox"
-                name="{{ h.literal( '%s$%s' % (user,role)) }}"
-                       />
-=======
             <input type="hidden" name="${ h.literal( '%s$%s' % (user, role)) }" value="submitted"/>
             {% if user_role_dict[(user,role)] %}
                 <input type="checkbox" name="{{ h.literal( '%s$%s' % (user, role)) }}" checked='checked' class="checkbox-onown"/>
                    {% else %}
                 <input type="checkbox" name="{{ h.literal( '%s$%s' % (user, role)) }}" />
->>>>>>> 0e9ff2d7
               {% endif %}
           </td>
       {% endfor %}
@@ -155,9 +104,6 @@
 
 
 {% macro authz_add_group_table(roles) %}
-<<<<<<< HEAD
-  <table class="table table-bordered table-striped table-condensed">
-=======
   <table class="table table-bordered table-striped">
     <colgroup>
       <col width="50%">
@@ -165,7 +111,6 @@
       <col width="15%">
       {% endfor %}
     </colgroup>
->>>>>>> 0e9ff2d7
     <tr>
       <th>User Group</th>
       {% for role in roles %}
@@ -173,22 +118,13 @@
       {% endfor %}
     </tr>
     <tr>
-<<<<<<< HEAD
-      <td>
-        <input type="textbox" name="new_user_name" class="autocomplete-authzgroup" />
-=======
       <td class="control-full">
         <input type="text" name="new_user_name" class="autocomplete-authzgroup no-margin reduced-padding" />
->>>>>>> 0e9ff2d7
       </td>
       {% for role in roles %}
         <td>
           <input type="hidden" name="{{ h.literal( '%s' % role) }}" value="submitted"/>
-<<<<<<< HEAD
-          <input type="checkbox" name="{{ h.literal( '%s' % role) }}"/>
-=======
           <input type="checkbox" name="{{ h.literal( '%s' % role) }}" class="checkbox-onown"/>
->>>>>>> 0e9ff2d7
         </td>
       {% endfor %}
     </tr>
@@ -198,22 +134,6 @@
 {% block primary %}
   <article class="module">
     <div class="module-content">
-<<<<<<< HEAD
-      <h1 class="page-heading">{{ _('Administration - Authorization') }}</h1>
-      <h3>Update Existing Roles</h3>
-      <form id="theform" method="POST">
-        {{ authz_form_table('theform', c.roles, c.users, c.user_role_dict) }}
-        <button type="submit" name="save" class="btn btn-primary">
-          Save Changes
-        </button>
-        <div class="clear"></div>
-      </form>
-
-      <h3>Add Roles for Any User</h3>
-      <form id="addform" method="POST">
-        {{ authz_add_table(c.roles) }}
-        <button type="submit" name="add" class="btn btn-primary">Add Role</button>
-=======
       {% snippet 'admin/snippets/header.html', action=c.action %}
 
       <h3 class="m-bottom">{{ _('Update Existing Roles') }}</h3>
@@ -227,7 +147,6 @@
       <form id="addform" method="POST">
         {{ authz_add_table(c.roles) }}
         <button type="submit" name="add" class="btn btn-primary">{{ _('Add Role') }}</button>
->>>>>>> 0e9ff2d7
         <div class="clear"></div>
       </form>
 
