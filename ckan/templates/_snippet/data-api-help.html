--- conflicted
+++ resolved
@@ -15,7 +15,6 @@
   </h3>
 </div>
 <div class="modal-body">
-<<<<<<< HEAD
   <p><strong>Access resource data via a web API with powerful query
     support</strong>. Further information in the <a
     href="http://docs.ckan.org/en/latest/storage/datastore.html" target="_blank">main
@@ -68,21 +67,6 @@
     <div class="accordion-heading">
       <a class="accordion-toggle" href=".collapse-querying" data-toggle="collapse">Querying
         &raquo;</a>
-=======
-  <p><strong>Access (and update) resource data via a web API with powerful query
-    support</strong>.</p>
-  
-  <ul>
-    <li>Quickstart info below</li>
-    <li><a
-    href="http://docs.ckan.org/en/latest/using-data-api.html" target="_blank">
-    Tutorial, examples and full details in main CKAN documentation</a></li>
-  </ul>
-  
-  <div class="accordion-group">
-    <div class="accordion-heading">
-      <a class="accordion-toggle" data-toggle="collapse" href=".collapse-endpoints">Example URLs and Endpoints&raquo;</a>
->>>>>>> 6799e695
     </div>
     <div class="collapse-endpoints in accordion-body">
       <div class="accordion-inner">
@@ -90,7 +74,7 @@
         <p>
         <code><a href="${datastore_api}/_search?size=5&amp;pretty=true" target="_blank">${datastore_api}/_search?size=5&amp;pretty=true</a></code>
         </p>
-        
+
         <strong>Query example (results with 'jones' in <code>title</code> field)</strong>
         <p>
         <code><a href="${datastore_api}/_search?q=title:jones&amp;size=5&amp;pretty=true"
