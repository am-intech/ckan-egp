--- conflicted
+++ resolved
@@ -73,11 +73,7 @@
 
       {% block header_logo %}
         {% if g.site_logo %}
-<<<<<<< HEAD
-          <a class="logo" href="{{ h.url('home') }}"><img src="{% url_for_static_or_external g.site_logo %}" alt="{{ g.site_title }} Logo" title="{{ g.site_title }} Logo" /></a>
-=======
-          <a class="logo" href="{{ h.url('home') }}"><img src="{{ h.url_for_static(g.site_logo) }}" alt="{{ g.site_title }}" title="{{ g.site_title }}" /></a>
->>>>>>> 3a134236
+          <a class="logo" href="{{ h.url('home') }}"><img src="{% url_for_static_or_external g.site_logo %}" alt="{{ g.site_title }}" title="{{ g.site_title }}" /></a>
         {% else %}
           <h1>
             <a href="{{ h.url('home') }}">{{ g.site_title }}</a>
