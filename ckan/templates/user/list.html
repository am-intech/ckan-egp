<html xmlns:py="http://genshi.edgewall.org/"
  xmlns:i18n="http://genshi.edgewall.org/i18n"
  xmlns:xi="http://www.w3.org/2001/XInclude"
  py:strip="">
  
  <py:def function="page_title">Users</py:def>
  <py:def function="page_heading">Users</py:def>
  
  <py:match path="primarysidebar">
    <li class="widget-container widget_text">
<<<<<<< HEAD
      <form id="user-search" class="user-search" action="" method="GET">
        <input type="text" id="q" name="q" value="${c.q}" />
        <input type="submit" class="btn btn-small" name="" value="${_('Search')} &raquo;" />
=======
      <h3>Search Users</h3>
      <form id="user-search" class="form-inline user-search" action="" method="GET">
        <input type="text" class="input-medium" id="q" name="q" value="${c.q}" />
        <input type="submit" class="btn btn-small btn-primary" name="" value="Search &raquo;" />
>>>>>>> cc6ab631
      </form>
      <p py:if="c.q" i18n:msg="item_count">
        <strong>${c.page.item_count}</strong> users found.
      </p>
    </li>
  </py:match>
  
  <py:match path="minornavigation">
    <ul class="nav nav-pills">
      <li class="${'active' if c.order_by=='name' else ''}">
        <a href="?q=${c.q}&amp;order_by=name" rel="nofollow">Sort by name</a>
      </li>
      <li class="${'active' if c.order_by=='edits' else ''}">
        <a href="?q=${c.q}&amp;order_by=edits" rel="nofollow">Sort by edits</a>
      </li>
    </ul>
  </py:match>


  <div py:match="content">
    <ul class="userlist">
     <li py:for="user in c.page.items" class="user">
        <ul>
          <li class="username">
          ${h.linked_user(user['name'], maxlength=20)}
          </li>
          <li class="created">
            Member for ${h.time_ago_in_words_from_str(user['created'].isoformat(),granularity='month')}
          </li>
          <li>
            <span class="edits" title="${user['number_of_edits']} Edits">
              ${user['number_of_edits']}
            </span>
            <span class="administered"
              title="${user['number_administered_packages']} Administered">
              <span class="badge">
                ●
              </span>
              ${user['number_administered_packages']}
            </span>
          </li>
        </ul>
      </li>
    </ul>
    ${c.page.pager(q=c.q,order_by=c.order_by)}
  </div>

  <xi:include href="layout.html" />
</html><|MERGE_RESOLUTION|>--- conflicted
+++ resolved
@@ -8,16 +8,10 @@
   
   <py:match path="primarysidebar">
     <li class="widget-container widget_text">
-<<<<<<< HEAD
-      <form id="user-search" class="user-search" action="" method="GET">
-        <input type="text" id="q" name="q" value="${c.q}" />
-        <input type="submit" class="btn btn-small" name="" value="${_('Search')} &raquo;" />
-=======
       <h3>Search Users</h3>
       <form id="user-search" class="form-inline user-search" action="" method="GET">
         <input type="text" class="input-medium" id="q" name="q" value="${c.q}" />
-        <input type="submit" class="btn btn-small btn-primary" name="" value="Search &raquo;" />
->>>>>>> cc6ab631
+        <input type="submit" class="btn btn-small btn-primary" name="" value="${_('Search')} &raquo;" />
       </form>
       <p py:if="c.q" i18n:msg="item_count">
         <strong>${c.page.item_count}</strong> users found.
