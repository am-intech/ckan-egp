{% extends "page.html" %}

{% block subtitle %}{{ _('Login') }}{% endblock %}

{% block breadcrumb_content %}
  <li class="active">{{ h.nav_link(_('Login'), controller='user', action='login') }}</li>
{% endblock %}

{% block primary_content %}
  <section class="module">
    <div class="module-content">
      <h1 class="page-heading">{% block page_heading %}{{ _('Login') }}{% endblock %}</h1>
      {% block form %}
        {% snippet "user/snippets/login_form.html", action=c.login_handler, error_summary=error_summary %}
      {% endblock %}
    </div>
  </section>
{% endblock %}

{% block secondary_content %}
<<<<<<< HEAD
  {% block help_register %}
  <section class="module module-narrow module-shallow">
    {% block help_register_inner %}
    <h2 class="module-heading">{{ _('Need an Account?') }}</h2>
    <div class="module-content">
      <p>{% trans %}Then sign right up, it only takes a minute.{% endtrans %}</p>
      <p class="action">
        {% block help_register_button %}
        <a class="btn" href="{{ h.url_for(controller='user', action='register') }}">{{ _('Create an Account') }}</a>
        {% endblock %}
      </p>
    </div>
    {% endblock %}
  </section>
  {% endblock %}
=======
  {% if h.check_access('user_create') %}
    <section class="module module-narrow module-shallow">
      <h2 class="module-heading">{{ _('Need an Account?') }}</h2>
      <div class="module-content">
        <p>{% trans %}Then sign right up, it only takes a minute.{% endtrans %}</p>
        <p class="action">
          <a class="btn" href="{{ h.url_for(controller='user', action='register') }}">{{ _('Create an Account') }}</a>
        </p>
      </div>
    </section>
  {% endif %}
>>>>>>> af4b6a49

  {% block help_forgotten %}
  <section class="module module-narrow module-shallow">
    {% block help_forgotten_inner %}
    <h2 class="module-heading">{{ _('Forgotten your password?') }}</h2>
    <div class="module-content">
      <p>{% trans %}No problem, use our password recovery form to reset it.{% endtrans %}</p>
      <p class="action">
        {% block help_forgotten_button %}
        <a class="btn" href="{{ h.url_for(controller='user', action='request_reset') }}">{{ _('Forgot your password?') }}</a>
        {% endblock %}
      </p>
    </div>
    {% endblock %}
  </section>
  {% endblock %}
{% endblock %}<|MERGE_RESOLUTION|>--- conflicted
+++ resolved
@@ -18,35 +18,23 @@
 {% endblock %}
 
 {% block secondary_content %}
-<<<<<<< HEAD
+  {% if h.check_access('user_create') %}
   {% block help_register %}
   <section class="module module-narrow module-shallow">
     {% block help_register_inner %}
-    <h2 class="module-heading">{{ _('Need an Account?') }}</h2>
-    <div class="module-content">
-      <p>{% trans %}Then sign right up, it only takes a minute.{% endtrans %}</p>
-      <p class="action">
+      <h2 class="module-heading">{{ _('Need an Account?') }}</h2>
+      <div class="module-content">
+        <p>{% trans %}Then sign right up, it only takes a minute.{% endtrans %}</p>§
+        <p class="action">
         {% block help_register_button %}
-        <a class="btn" href="{{ h.url_for(controller='user', action='register') }}">{{ _('Create an Account') }}</a>
+          <a class="btn" href="{{ h.url_for(controller='user', action='register') }}">{{ _('Create an Account') }}</a>
         {% endblock %}
-      </p>
-    </div>
+        </p>
+      </div>
     {% endblock %}
   </section>
   {% endblock %}
-=======
-  {% if h.check_access('user_create') %}
-    <section class="module module-narrow module-shallow">
-      <h2 class="module-heading">{{ _('Need an Account?') }}</h2>
-      <div class="module-content">
-        <p>{% trans %}Then sign right up, it only takes a minute.{% endtrans %}</p>
-        <p class="action">
-          <a class="btn" href="{{ h.url_for(controller='user', action='register') }}">{{ _('Create an Account') }}</a>
-        </p>
-      </div>
-    </section>
   {% endif %}
->>>>>>> af4b6a49
 
   {% block help_forgotten %}
   <section class="module module-narrow module-shallow">
