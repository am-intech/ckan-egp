--- conflicted
+++ resolved
@@ -2,11 +2,7 @@
 
 {% block form %}
   <form id="user-edit-form" class="dataset-form" method="post" action="{{ action }}" enctype="multipart/form-data">
-<<<<<<< HEAD
-    {{ form.csrf_protection() }}
-=======
     {{ h.csrf_input() }}
->>>>>>> b87d54c5
     {{ form.errors(error_summary) }}
 
     {% block core_fields %}
