{#
Embeds a organization within the sidebar of a page.

organization    - The organization dict.
truncate - A max length for the organization description. If not provided the description
           will be full length.

Example:

    {% snippet 'snippets/organization, organization=c.group_dict %}

#}

{% with truncate=truncate or 0, url=h.url_for(controller='organization', action='read', id=organization.name) %}
  <div class="module context-info">
    <section class="module-content">
      <div class="image">
        <a href="{{ url }}">
          <img src="{{ organization.image_url or h.url_for_static('/base/images/placeholder-organization.png') }}" width="200" alt="{{ organization.name }}" />
        </a>
      </div>
      <h1 class="heading">{{ organization.title or organization.name }}</h1>
      {% if organization.description %}
        <p>
          {{ h.markdown_extract(organization.description, 180) }}
          {% link_for _('read more'), controller='organization', action='about', id=organization.name %}
        </p>
      {% else %}
        <p class="empty">{{ _('There is no description for this organization') }}</p>
<<<<<<< HEAD
=======
      {% endif %}
      {% if show_nums %}
        <div class="nums">
          <dl>
            <dt>{{ _('Members') }}</dt>
            <dd>{{ h.SI_number_span(organization.members|length) }}</dd>
          </dl>
          <dl>
            <dt>{{ _('Datasets') }}</dt>
            <dd>{{ h.SI_number_span(organization.package_count) }}</dd>
          </dl>
        </div>
>>>>>>> 27268dad
      {% endif %}
    </section>
  </div>
{% endwith %}<|MERGE_RESOLUTION|>--- conflicted
+++ resolved
@@ -27,8 +27,6 @@
         </p>
       {% else %}
         <p class="empty">{{ _('There is no description for this organization') }}</p>
-<<<<<<< HEAD
-=======
       {% endif %}
       {% if show_nums %}
         <div class="nums">
@@ -41,7 +39,6 @@
             <dd>{{ h.SI_number_span(organization.package_count) }}</dd>
           </dl>
         </div>
->>>>>>> 27268dad
       {% endif %}
     </section>
   </div>
