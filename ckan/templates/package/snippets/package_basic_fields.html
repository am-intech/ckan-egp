--- conflicted
+++ resolved
@@ -63,36 +63,21 @@
     <div data-module="dataset-visibility">
   {% endif %}
 
-<<<<<<< HEAD
   {% if show_organizations_selector %}
-  <div class="control-group">
-    <label for="field-organizations" class="control-label">{{ _('Organization') }}</label>
-    <div class="controls">
-      <select id="field-organizations" name="owner_org" data-module="autocomplete">
-        <option value="" {% if not selected_org and data.id %} selected="selected" {% endif %}>{{ _('Select an organization...') }}</option>
-        {% for organization in organizations_available %}
-          {# get out first org from users list only if there is not an existing org #}
-          {% set selected_org = (existing_org and existing_org == organization.id) or (not existing_org and not data.id and organization.id == organizations_available[0].id) %}
-          <option value="{{ organization.id }}" {% if selected_org %} selected="selected" {% endif %}>{{ organization.name }}</option>
-        {% endfor %}
-      </select>
+    {% set existing_org = data.owner_org %}
+    <div class="control-group">
+      <label for="field-organizations" class="control-label">{{ _('Organization') }}</label>
+      <div class="controls">
+        <select id="field-organizations" name="owner_org" data-module="autocomplete">
+          <option value="" {% if not selected_org and data.id %} selected="selected" {% endif %}>{{ _('No organization') }}</option>
+          {% for organization in organizations_available %}
+            {# get out first org from users list only if there is not an existing org #}
+            {% set selected_org = (existing_org and existing_org == organization.id) or (not existing_org and not data.id and organization.id == organizations_available[0].id) %}
+            <option value="{{ organization.id }}" {% if selected_org %} selected="selected" {% endif %}>{{ organization.name }}</option>
+          {% endfor %}
+        </select>
+      </div>
     </div>
-=======
-{% if show_organizations_selector %}
-  {% set existing_org = data.owner_org %}
-<div class="control-group">
-  <label for="field-organizations" class="control-label">{{ _('Organization') }}</label>
-  <div class="controls">
-    <select id="field-organizations" name="owner_org" data-module="autocomplete">
-      <option value="" {% if not selected_org and data.id %} selected="selected" {% endif %}>{{ _('No organization') }}</option>
-      {% for organization in organizations_available %}
-        {# get out first org from users list only if there is not an existing org #}
-        {% set selected_org = (existing_org and existing_org == organization.id) or (not existing_org and not data.id and organization.id == organizations_available[0].id) %}
-        <option value="{{ organization.id }}" {% if selected_org %} selected="selected" {% endif %}>{{ organization.name }}</option>
-      {% endfor %}
-    </select>
->>>>>>> 4699c647
-  </div>
   {% endif %}
 
   {% if show_visibility_selector %}
