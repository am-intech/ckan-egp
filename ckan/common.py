--- conflicted
+++ resolved
@@ -39,12 +39,8 @@
     A centralized way to determine whether we are in the context of a
     request being served by Flask or Pylons
     '''
-<<<<<<< HEAD
-
-=======
     if six.PY3:
         return True
->>>>>>> ef103f02
     try:
         pylons.request.environ
         pylons_request_available = True
