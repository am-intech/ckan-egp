--- conflicted
+++ resolved
@@ -311,16 +311,13 @@
           'bulk_process'
           ]))
           )
-<<<<<<< HEAD
         m.connect('organization_activity', '/organization/activity/{id}',
                   action='activity', ckan_icon='time')
         m.connect('organization_read', '/organization/{id}', action='read')
-=======
         m.connect('organization_about', '/organization/about/{id}',
                   action='about', ckan_icon='info-sign')
         m.connect('organization_read', '/organization/{id}', action='read',
                   ckan_icon='sitemap')
->>>>>>> 4413a8ed
     register_package_plugins(map)
     register_group_plugins(map)
 
