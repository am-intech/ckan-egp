--- conflicted
+++ resolved
@@ -129,14 +129,11 @@
     config["plugin_template_paths"] = []
     config["plugin_public_paths"] = []
 
-<<<<<<< HEAD
     # initialize webassets environment because plugins will register assets
     # inside IConfigured.update_config
     webassets_init()
-    for plugin in reversed(list(p.PluginImplementations(p.IConfigurer))):
-=======
+
     for plugin in p.PluginImplementations(p.IConfigurer):
->>>>>>> 64981db2
         # must do update in place as this does not work:
         # config = plugin.update_config(config)
         plugin.update_config(config)
