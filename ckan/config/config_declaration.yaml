version: 1
groups:
  # Internal options, that are used/computed by CKAN in runtime
  - annotation: ~
    options:
      - key: __file__
        internal: true
      - key: here
        internal: true
      - key: ckan.admin_tabs
        internal: true
      - key: computed_template_paths
        ignored: true
      - key: clear_logo_upload
        ignored: true
      - key: logo_upload
        ignored: true
      - key: ckan.host
        ignored: true
      - key: testing
        ignored: true
        type: bool

  # Options that are available inside CircleCI containers:
  - annotation: ~
    options:
      - key: CKAN_POSTGRES_USER
        internal: true
      - key: CKAN_DATASTORE_POSTGRES_WRITE_USER
        internal: true
      - key: CKAN_DATASTORE_POSTGRES_READ_USER
        internal: true
      - key: CKAN_POSTGRES_DB
        internal: true
      - key: CKAN_DATASTORE_POSTGRES_DB
        internal: true
      - key: CKAN_DATASTORE_POSTGRES_WRITE_PWD
        internal: true
      - key: CKAN_POSTGRES_PWD
        internal: true
      - key: CKAN_DATASTORE_POSTGRES_READ_PWD
        internal: true

  # Flask configuration options
  - annotation: ~
    options:
      - key: APPLICATION_ROOT
        internal: true
      - key: BABEL_DEFAULT_LOCALE
        internal: true
      - key: BABEL_DEFAULT_TIMEZONE
        ignored: true
      - key: BABEL_DOMAIN
        ignored: true
      - key: BABEL_MULTIPLE_DOMAINS
        ignored: true
      - key: BABEL_TRANSLATION_DIRECTORIES
        ignored: true
      - key: CKAN_INI
        internal: true
      - key: DEBUG
        internal: true
      - key: ENV
        internal: true
      - key: EXPLAIN_TEMPLATE_LOADING
        internal: true
      - key: JSONIFY_MIMETYPE
        internal: true
      - key: JSONIFY_PRETTYPRINT_REGULAR
        internal: true
      - key: JSON_AS_ASCII
        internal: true
      - key: JSON_SORT_KEYS
        internal: true
      - key: MAX_CONTENT_LENGTH
        internal: true
      - key: MAX_COOKIE_SIZE
        internal: true
      - key: PERMANENT_SESSION_LIFETIME
        internal: true
      - key: PREFERRED_URL_SCHEME
        internal: true
      - key: PRESERVE_CONTEXT_ON_EXCEPTION
        internal: true
      - key: PROPAGATE_EXCEPTIONS
        internal: true
      - key: SECRET_KEY
        internal: true
      - key: SEND_FILE_MAX_AGE_DEFAULT
        internal: true
      - key: SERVER_NAME
        internal: true
      - key: SESSION_COOKIE_DOMAIN
        internal: true
      - key: SESSION_COOKIE_HTTPONLY
        internal: true
      - key: SESSION_COOKIE_NAME
        internal: true
      - key: SESSION_COOKIE_PATH
        internal: true
      - key: SESSION_COOKIE_SAMESITE
        internal: true
      - key: SESSION_COOKIE_SECURE
        internal: true
      - key: SESSION_REFRESH_EACH_REQUEST
        internal: true
      - key: TEMPLATES_AUTO_RELOAD
        internal: true
      - key: TESTING
        internal: true
      - key: TRAP_BAD_REQUEST_ERRORS
        internal: true
      - key: TRAP_HTTP_EXCEPTIONS
        internal: true
      - key: USE_X_SENDFILE
        internal: true
      - key: DEBUG_TB_HOSTS
        internal: true
      - key: DEBUG_TB_ENABLED
        internal: true
      - key: DEBUG_TB_INTERCEPT_REDIRECTS
        internal: true
      - key: DEBUG_TB_PANELS
        internal: true

  - annotation: General settings
    options:
      - key: use
        placeholder: egg:ckan
        validators: not_empty
        required: true
      - key: debug
        type: bool
        example: 'true'
        description: |
          This enables the `Flask-DebugToolbar
          <https://flask-debugtoolbar.readthedocs.io/>`_ in the web interface, makes
          Webassets serve unminified JS and CSS files, and enables CKAN templates'
          debugging features.

          You will need to ensure the ``Flask-DebugToolbar`` python package is installed,
          by activating your ckan virtual environment and then running::

              pip install -r /usr/lib/ckan/default/src/ckan/dev-requirements.txt

          If you are running CKAN on Apache, you must change the WSGI
          configuration to run a single process of CKAN. Otherwise
          the execution will fail with: ``AssertionError: The EvalException
          middleware is not usable in a multi-process environment``. Eg. change::

            WSGIDaemonProcess ckan_default display-name=ckan_default processes=2 threads=15
            to
            WSGIDaemonProcess ckan_default display-name=ckan_default threads=15

          .. warning:: This option should be set to ``False`` for a public site.
             With debug mode enabled, a visitor to your site could execute malicious
             commands.

      - key: ckan.legacy_route_mappings
        default: {}
        example: '{"home": "home.index", "about": "home.about", "search": "dataset.search"}'
        description: |
          This can be used when using an extension that is still using old
          (Pylons-based) route names to maintain compatibility.

          .. warning:: This configuration will be removed when the migration to
            Flask is completed. Please update the extension code to use the new
            Flask-based route names.

      - key: config.mode
        default: default
        example: strict
        description: |
          Controls the parsing and validation of ``config`` object. In ``default`` mode there is no validation
          applied to the provided configuration values and they are not guaranteed to be present. This is the
          current default behaviour and was the only one available in CKAN<=2.9.

          Enabling `strict` mode does the following:

          * For all the :ref:`declared config options <declare-config-options>`, if they
            are not provided the config file, the ddefault value from the declaration will be
            used in the ``config`` object.

          * All the :ref:`declared config options <declare-config-options>` will be
            normalized using validators specified in the declaration.

          * None of CKAN CLI commands will be executed and the CKAN application itself will
            not start unless **all** config options are valid according to the validators defined
            in the declaration. For every invalid config option, an error will be printed to the
            output stream.

  - annotation: Development settings
    options:
      - key: ckan.devserver.host
        default: localhost
        example: '0.0.0.0'
        description: Host name to use when running the development server.
      - key: ckan.devserver.port
        type: int
        default: 5000
        example: 5005
        description: Port to use when running the development server.
      - key: ckan.devserver.threaded
        type: bool
        example: 'true'
        description: Controls whether the development server should handle each request in a separate thread.
      - key: ckan.devserver.multiprocess
        type: int
        default: 1
        example: 8
        description: |
          If greater than 1 then the development server will handle each request in a new process, up to this
          maximum number of concurrent processes.
      - key: ckan.devserver.watch_patterns
        type: list
        example: 'mytheme/**/*.yaml mytheme/**/*.json'
        description: |
          A list of files the reloader should watch to restart the development server, in addition to the
          Python modules (for example configuration files)

      - key: ckan.devserver.ssl_cert
        example: path/to/host.cert
        description: |
          Path to a certificate file that will be used to enable SSL (ie to serve the
          local development server on https://localhost:5000). You can generate a
          self-signed certificate and key (see :ref:`ckan.devserver.ssl_key`) running
          the following commands::

              openssl genrsa 2048 > host.key
              chmod 400 host.key
              openssl req -new -x509 -nodes -sha256 -days 3650 -key host.key > host.cert

          After that you can run CKAN locally with SSL using this command::

              ckan -c /path/to/ckan.ini run --ssl-cert=/path/to/host.cert --ssl-key=/path/to/host.key

          Alternatively, setting this option to ``adhoc`` will automatically generate a new
          certificate file (on each server reload, which means that you'll get a browser warning
          about the certificate on each reload).

      - key: ckan.devserver.ssl_key
        example: path/to/host.key
        description: |
          Path to a certificate file that will be used to enable SSL (ie to serve the
          local development server on https://localhost:5000). See :ref:`ckan.devserver.ssl_cert`
          for more details. This option also supports the ``adhoc`` value, with the same caveat.

  - annotation: Session settings
    options:
      - key: cache_dir
        placeholder: "/tmp/%(ckan.site_id)s"
      - key: beaker.session.key
        default: ckan
      - key: beaker.session.secret
        validators: not_empty
        required: true
        placeholder_callable: secrets:token_urlsafe
        callable_args:
          nbytes: 20
        description: |
          This is the secret token that the beaker library uses to hash the
          cookie sent to the client. `ckan generate config` generates a unique
          value for this each time it generates a config file.

  - annotation: repoze.who settings
    options:
      - key: who.config_file
        validators: not_empty
        required: true
        placeholder: "%(here)s/who.ini"
        example: 3600
        description: |
          This defines how long (in seconds) until a user is logged out after a period
          of inactivity. If the setting isn't defined, the session doesn't expire. Not
          active by default.

      - key: who.log_level
        default: warning
      - key: who.log_file
        placeholder: "%(cache_dir)s/who_log.ini"
      - key: who.reissue_time
        default: 0
        type: int
      - key: who.timeout
        validators: ignore_empty convert_int
        description: |
          Session timeout (user logged out after period of inactivity, in
          seconds). Inactive by default, so the session doesn't expire.
      - key: who.httponly
        type: bool
        default: true
        example: false
        description: |
          This determines whether the HttpOnly flag will be set on the repoze.who
          authorization cookie. The default in the absence of the setting is ``True``.
          For enhanced security it is recommended to use the HttpOnly flag and not set
          this to ``False``, unless you have a good reason for doing so.

      - key: who.secure
        type: bool
        example: "true"
        description: |
          This determines whether the secure flag will be set for the repoze.who
          authorization cookie. If ``True``, the cookie will be sent over HTTPS. The
          default in the absence of the setting is ``False``.

      - key: who.samesite
        default: Lax
        example: Strict
        description: |
          This determines whether the SameSite flag will be set for the repoze.who
          authorization cookie. Allowed values are ``Lax`` (the default one), ``Strict`` or ``None``.
          If set to ``None``,  ``who.secure`` must be set to ``True``.

  - annotation: Database settings
    options:
      - key: sqlalchemy.url
        placeholder: postgresql://ckan_default:pass@localhost/ckan_default
        validators: not_empty
        required: true
        example: postgres://tester:pass@localhost/ckantest3
        description: |
          This defines the database that CKAN is to use. The format is::

           sqlalchemy.url = postgres://USERNAME:PASSWORD@HOST/DBNAME

      - key: sqlalchemy.pool_pre_ping
        type: bool
        default: true
      - key: sqlalchemy.<OPTION>
        type: dynamic
        description: |
          Example::

           sqlalchemy.pool_pre_ping=True
           sqlalchemy.pool_size=10
           sqlalchemy.max_overflow=20

          Custom sqlalchemy config parameters used to establish the main
          database connection.

          To get the list of all the available properties check the `SQLAlchemy documentation`_

          .. _SQLAlchemy documentation: http://docs.sqlalchemy.org/en/rel_0_9/core/engines.html#engine-creation-api

  - annotation: Site Settings
    options:
      - key: ckan.site_url
        validators: not_empty
        required: true
        placeholder: http://127.0.0.1:5000
        example: http://scotdata.ckan.net
        description: |
          Set this to the URL of your CKAN site. Many CKAN features that need an absolute URL to your
          site use this setting.

          This setting should only contain the protocol (e.g. ``http://``), host (e.g.
          ``www.example.com``) and (optionally) the port (e.g. ``:8080``). In particular,
          if you have mounted CKAN at a path other than ``/`` then the mount point must
          *not* be included in ``ckan.site_url``. Instead, you need to set
          :ref:`ckan.root_path`.

          .. important:: It is mandatory to complete this setting

          .. warning:: This setting should not have a trailing / on the end.

      - key: apikey_header_name
        default: X-CKAN-API-Key
        example: API-KEY
        description: |
          This allows another http header to be used to provide the CKAN API
          key. This is useful if network infrastructure blocks the
          Authorization header and ``X-CKAN-API-Key`` is not suitable.

      - key: ckan.cache_expires
        default: 0
        type: int
        example: 2592000
        description: This sets ``Cache-Control`` header's max-age value.

      - key: ckan.cache_enabled
        type: bool
        example: "true"
        description: |
          This enables cache control headers on all requests. If the user is
          not logged in and there is no session data a ``Cache-Control:
          public`` header will be added. For all other requests the
          ``Cache-control: private`` header will be added.

      - key: ckan.mimetype_guess
        default: file_ext
        example: file_contents
        description: |
          There are three options for guessing the mimetype of uploaded or linked resources: file_ext, file_contents, None.

          ``file_ext`` will guess the mimetype by the url first, then the file extension.

          ``file_contents`` will guess the mimetype by the file itself, this tends to be inaccurate.

          ``None`` will not store the mimetype for the resource.

      - key: ckan.static_max_age
        default: 3600
        type: int
        example: 2592000
        description: Controls CKAN static files' cache max age, if we're serving and caching them.

      - key: ckan.tracking_enabled
        type: bool
        example: "true"
        description: This controls if CKAN will track the site usage. For more info, read :ref:`tracking`.

      - key: ckan.valid_url_schemes
        type: list
        default:
          - http
          - https
          - ftp
        example: http https ftp sftp
        description: >-
          Controls what uri schemes are rendered as links.


  - annotation: Authorization Settings
    options:
      - key: ckan.auth.anon_create_dataset
        type: bool
        example: "false"
        description: Allow users to create datasets without registering and logging in.

      - key: ckan.auth.create_unowned_dataset
        default: true
        type: bool
        example: "false"
        description: Allow the creation of datasets not owned by any organization.

      - key: ckan.auth.create_dataset_if_not_in_organization
        default: true
        type: bool
        example: "false"
        description: |
          Allow users who are not members of any organization to create datasets,
          default: true. ``create_unowned_dataset`` must also be True, otherwise
          setting ``create_dataset_if_not_in_organization`` to True is meaningless.

      - key: ckan.auth.user_create_groups
        type: bool
        example: "true"
        description: Allow users to create groups.

      - key: ckan.auth.user_create_organizations
        default: true
        type: bool
        example: "false"
        description: Allow users to create organizations.

      - key: ckan.auth.user_delete_groups
        type: bool
        default: true
        example: "false"
        description: Allow users to delete groups.

      - key: ckan.auth.user_delete_organizations
        type: bool
        default: true
        example: "false"
        description: Allow users to delete organizations.

      - key: ckan.auth.create_user_via_api
        type: bool
        example: "false"
        description: Allow new user accounts to be created via the API by anyone. When ``False`` only sysadmins are authorised.

      - key: ckan.auth.create_user_via_web
        type: bool
        default: true
        example: "true"
        description: Allow new user accounts to be created via the Web.

      - key: ckan.auth.roles_that_cascade_to_sub_groups
        default:
          - admin
        type: list
        example: admin editor
        description: |
          Makes role permissions apply to all the groups or organizations down
          the hierarchy from the groups or organizations that the role is
          applied to.
          e.g. a particular user has the 'admin' role for group 'Department of
          Health'. If you set the value of this option to 'admin' then the user
          will automatically have the same admin permissions for the child
          groups of 'Department of Health' such as 'Cancer Research' (and its
          children too and so on).

      - key: ckan.auth.public_user_details
        type: bool
        default: true
        example: "false"
        description: |
          Restricts anonymous access to user information. If is set to
          ``False`` accessing users details when not logged in will raise a
          ``Not Authorized`` exception.

          .. note:: This setting should be used when user registration is
            disabled (``ckan.auth.create_user_via_web = False``), otherwise
            users can just create an account to see other users details.

      - key: ckan.auth.public_activity_stream_detail
        type: bool
        example: "true"
        description: |
          Restricts access to 'view this version' and 'changes' in the Activity
          Stream pages. These links provide users with the full edit history of
          datasets etc - what they showed in the past and the diffs between
          versions. If this option is set to ``False`` then only admins
          (e.g. whoever can edit the dataset) can see this detail. If set to
          ``True``, anyone can see this detail (assuming they have permission
          to view the dataset etc).

      - key: ckan.auth.allow_dataset_collaborators
        type: bool
        example: "true"
        description: |
          Enables or disable collaborators in individual datasets. If ``True``,
          in addition to the standard organization based permissions, users can
          be added as collaborators to individual datasets with different
          roles, regardless of the organization they belong to. For more
          information, check the documentation on :ref:`dataset_collaborators`.

          .. warning:: If this setting is turned off in a site where there
            already were collaborators created, you must reindex all datasets
            to update the permission labels, in order to prevent access to
            private datasets to the previous collaborators.

      - key: ckan.auth.allow_admin_collaborators
        type: bool
        example: "true"
        description: |
          Allows dataset collaborators to have the "Admin" role, allowing them
          to add more collaborators or remove existing ones. By default,
          collaborators can only be managed by administrators of the
          organization the dataset belongs to. For more information, check the
          documentation on :ref:`dataset_collaborators`.

          .. warning:: If this setting is turned off in a site where admin
            collaborators have been already created, existing collaborators
            with role "admin" will no longer be able to add or remove
            collaborators, but they will still be able to edit and access the
            datasets that they are assigned to.

      - key: ckan.auth.allow_collaborators_to_change_owner_org
        type: bool
        example: "true"
        description: |
          Allows dataset collaborators to change the owner organization of the
          datasets they are collaborators on. Defaults to False, meaning that
          collaborators with role admin or editor can edit the dataset metadata
          but not the organization field.

      - key: ckan.auth.create_default_api_keys
        type: bool
        example: "true"
        description: |
          Determines if a an API key should be automatically created for every
          user when creating a user account. If set to False (the default
          value), users can manually create an API token from their profile
          instead. See :ref:`api authentication`: for more details.


  - annotation: API Token Settings
    options:
      - key: api_token.nbytes
        type: int
        default: 32
        example: 20
        description: Number of bytes used to generate unique id for API Token.

      - key: api_token.jwt.encode.secret
        example: file:/path/to/private/key
        description: |
          A key suitable for the chosen algorithm(``api_token.jwt.algorithm``):

          * for asymmetric algorithms: path to private key with ``file:`` prefix. I.e ``file:/path/private/key``
          * for symmetric algorithms: plain string, sufficiently long for security with ``string:`` prefix. I.e ``string:123abc``

          Value must have prefix, which defines its type. Supported prefixes are:

          * ``string:`` - Plain string, will be used as is.
          * ``file:`` - Path to file. Content of the file will be used as key.

      - key: api_token.jwt.decode.secret
        example: file:/path/to/public/key.pub
        description: |
          A key suitable for the chosen algorithm(``api_token.jwt.algorithm``):

          * for asymmetric algorithms: path to public key with ``file:`` prefix. I.e ``file:/path/public/key.pub``
          * for symmetric algorithms: plain string, sufficiently long for security with ``string:`` prefix. I.e ``string:123abc``

          Value must have prefix, which defines it's type. Supported prefixes are:

          * ``string:`` - Plain string, will be used as is.
          * ``file:`` - Path to file. Content of the file will be used as key.

      - key: api_token.jwt.algorithm
        default: "HS256"
        example: RS256
        description: Algorithm to sign the token with, e.g. "ES256", "RS256"

  - annotation: Search Settings
    options:
      - key: ckan.site_id
        default: default
        example: my_ckan_instance
        description: |
          CKAN uses Solr to index and search packages. The search index is
          linked to the value of the ``ckan.site_id``, so if you have more than
          one CKAN instance using the same `solr_url`_, they will each have a
          separate search index as long as their ``ckan.site_id`` values are
          different. If you are only running a single CKAN instance then this
          can be ignored.

          .. note:: If you change this value, you need to rebuild the search index.

      - key: solr_url
        placeholder: http://127.0.0.1:8983/solr/ckan
        validators: not_empty
        required: true
        example: http://solr.okfn.org:8983/solr/ckan-schema-2.0
        description: |
          This configures the Solr server used for search. The Solr schema
          found at that URL must be one of the ones in ``ckan/config/solr``
          (generally the most recent one). A check of the schema version number
          occurs when CKAN starts.

          Optionally, ``solr_user`` and ``solr_password`` can also be
          configured to specify HTTP Basic authentication details for all Solr
          requests.

          .. note::  If you change this value, you need to rebuild the search index.

      - key: solr_user
      - key: solr_password
<<<<<<< HEAD
      - key: ckan.search.automatic_indexing
        type: bool
        default: true
        example: "true"
        description: |
          Make all changes immediately available via the search after editing or
          creating a dataset. Default is true. If for some reason you need the indexing
          to occur asynchronously, set this option to false.

          .. note:: This is equivalent to explicitly load the ``synchronous_search`` plugin.

=======
>>>>>>> b3b01218
      - key: ckan.search.solr_commit
        type: bool
        default: true
        example: false
        description: |
          Make ckan commit changes solr after every dataset update change. Turn
          this to false if on solr 4.0 and you have automatic (soft)commits
          enabled to improve dataset update/create speed (however there may be
          a slight delay before dataset gets seen in results).

      - key: ckan.cache_validated_datasets
        type: bool
        default: true
      - key: ckan.search.show_all_types
        default: dataset
        example: dataset
        description: |
          Controls whether a search page (e.g. ``/dataset``) should also show
          custom dataset types. The default is ``false`` meaning that no search
          page for any type will show other types. ``true`` will show other types
          on the ``/dataset`` search page. Any other value (e.g. ``dataset`` or
          ``document`` will be treated as a dataset type and that type's search
          page will show datasets of all types.

      - key: ckan.search.default_include_private
        type: bool
        default: true
        example: false
        description: |
          Controls whether the default search page (``/dataset``) should include
          private datasets visible to the current user or only public datasets
          visible to everyone.

      - key: ckan.search.default_package_sort
        default:  score desc, metadata_modified desc
        example: name asc
        description: >-
          Controls whether the default search page (``/dataset``) should different
          sorting parameter by default when the request does not specify sort.

      - key: search.facets
        type: list
        default:
          - organization
          - groups
          - tags
          - res_format
          - license_id
      - key: search.facets.limit
        type: int
        default: 50
        example: 100
        description: Sets the default number of searched facets returned in a query.

      - key: search.facets.default
        type: int
        default: 10
        example: 10
        description: Default number of facets shown in search results.

      - key: ckan.extra_resource_fields
        type: list
        example: alt_url
        description: List of the extra resource fields that would be used when searching.

      - key: ckan.search.rows_max
        type: int
        default: 1000
        example: 1000
        description: |
          Maximum allowed value for rows returned. Specifically this limits:

          * ``package_search``'s ``rows`` parameter
          * ``group_show`` and ``organization_show``'s number of datasets returned when specifying ``include_datasets=true``

      - key: ckan.group_and_organization_list_max
        type: int
        default: 1000
        example: 1000
        description: |
          Maximum number of groups/organizations returned when listing them. Specifically this limits:

          * ``group_list``'s ``limit`` when ``all_fields=false``
          * ``organization_list``'s ``limit`` when ``all_fields=false``

      - key: ckan.group_and_organization_list_all_fields_max
        type: int
        default: 25
        example: 100
        description: |
          Maximum number of groups/organizations returned when listing them in detail. Specifically this limits:

          * ``group_list``'s ``limit`` when ``all_fields=true``
          * ``organization_list``'s ``limit`` when ``all_fields=true``

      - key: solr_timeout
        type: int
        default: 60
        example: 120
        description: |
          The option defines the timeout in seconds until giving up on a
          request. Raising this value might help you if you encounter a timeout
          exception.

  - annotation: Redis Settings
    options:
      - key: ckan.redis.url
        default: redis://localhost:6379/0
        validators: not_empty
        example: redis://localhost:7000/1
        description: URL to your Redis instance, including the database to be used.

  - annotation: CORS Settings
    options:
      - key: ckan.cors.origin_allow_all
        type: bool
        example: "true"
        description: |
          This setting must be present to enable CORS. If True, all origins
          will be allowed (the response header Access-Control-Allow-Origin is
          set to '*'). If False, only origins from the
          ``ckan.cors.origin_whitelist`` setting will be allowed.

      - key: ckan.cors.origin_whitelist
        type: list
        example: http://www.myremotedomain1.com http://myremotedomain1.com
        description: |
          A space separated list of allowable origins. This setting is used when ``ckan.cors.origin_allow_all = False``.

  - annotation: Plugins Settings
    options:
      - key: ckan.plugins
        required: true
        type: list
        example: disqus datapreview googleanalytics follower
        description: |
          Specify which CKAN plugins are to be enabled.

          .. warning::  If you specify a plugin but have not installed the code,  CKAN will not start.

          Format as a space-separated list of the plugin names. The plugin name
          is the key in the ``[ckan.plugins]`` section of the extension's
          ``setup.py``. For more information on plugins and extensions, see
          :doc:`/extensions/index`.

          .. note::
              The order of the plugin names in the configuration file influences the
              order that CKAN will load the plugins in. As long as each plugin class is
              implemented in a separate Python module (i.e. in a separate Python source
              code file), the plugins will be loaded in the order given in the
              configuration file.

              When multiple plugins are implemented in the same Python module, CKAN will
              process the plugins in the order that they're given in the config file, but as
              soon as it reaches one plugin from a given Python module, CKAN will load all
              plugins from that Python module, in the order that the plugin classes are
              defined in the module.

              For simplicity, we recommend implementing each plugin class in its own Python
              module.

              Plugin loading order can be important, for example for plugins that add custom
              template files: templates found in template directories added earlier will
              override templates in template directories added later.

          .. todo::
              Fix CKAN's plugin loading order to simply load all plugins in the order
              they're given in the config file, regardless of which Python modules
              they're implemented in.


  - annotation: Front-End Settings
    options:
      - key: ckan.site_title
        default: CKAN
        example: Open Data Scotland
        description: This sets the name of the site, as displayed in the CKAN web interface.

      - key: ckan.site_description
        example: The easy way to get, use and share data
        description: This is for a description, or tag line for the site, as displayed in the header of the CKAN web interface.

      - key: ckan.site_intro_text
        example: Nice introductory paragraph about CKAN or the site in general.
        description: This is for an introductory text used in the default template's index page.

      - key: ckan.site_logo
        default: /base/images/ckan-logo.png
        example: /images/ckan_logo_fullname_long.png
        description: This sets the logo used in the title bar.

      - key: ckan.site_about
        example: A _community-driven_ catalogue of _open data_ for the Greenfield area.
        description: |
          Format tips:

          * multiline strings can be used by indenting following lines
          * the format is Markdown

          .. note:: Whilst the default text is translated into many languages
            (switchable in the page footer), the text in this configuration
            option will not be translatable. For this reason, it's better to
            overload the snippet in ``home/snippets/about_text.html``. For more
            information, see :doc:`/theming/index`.

      - key: ckan.main_css
        default: /base/css/main.css
        example: /base/css/my-custom.css
        description: With this option, instead of using the default `main.css`, you can use your own.

      - key: ckan.favicon
        default: /base/images/ckan.ico
        example: http://okfn.org/wp-content/themes/okfn-master-wordpress-theme/images/favicon.ico
        description: This sets the site's `favicon`. This icon is usually displayed by the browser in the tab heading and bookmark.

      - key: ckan.legacy_templates
        ignored: true
        type: bool
      - key: ckan.datasets_per_page
        type: int
        default: 20
        example: 10
        description: |
          This controls the pagination of the dataset search results page. This is the maximum number of datasets viewed per page of results.

      - key: package_hide_extras
        type: list
        example: my_private_field other_field
        description: |
          This sets a space-separated list of extra field key values which will not be shown on the dataset read page.

          .. warning:: While this is useful to e.g. create internal notes, it
            is not a security measure. The keys will still be available via the
            API and in revision diffs.

      - key: ckan.dumps_url
        description: |
          If there is a page which allows you to download a dump of the entire catalogue
          then specify the URL here, so that it can be advertised in the
          web interface. For example::

            ckan.dumps_url = http://ckan.net/dump/

          For more information on using dumpfiles, see :ref:`datasets dump`.

      - key: ckan.dumps_format
        example: CSV/JSON
        description: |
          If there is a page which allows you to download a dump of the entire catalogue
          then specify the format here, so that it can be advertised in the
          web interface. ``dumps_format`` is just a string for display.

      - key: ckan.recaptcha.publickey
        description: |
          The public key for your reCAPTCHA account, for example::

           ckan.recaptcha.publickey = 6Lc...-KLc

          To get a reCAPTCHA account, sign up at: http://www.google.com/recaptcha

      - key: ckan.recaptcha.privatekey
        description: |
          The private key for your reCAPTCHA account, for example::

           ckan.recaptcha.privatekey = 6Lc...-jP

          Setting both :ref:`ckan.recaptcha.publickey` and
          :ref:`ckan.recaptcha.privatekey` adds captcha to the user registration form.
          This has been effective at preventing bots registering users and creating spam
          packages.

      - key: ckan.featured_groups
        type: list
        example: group_one
        description: |
          Defines a list of group names or group ids. This setting is used to display a
          group and datasets on the home page in the default templates (1 group and 2
          datasets are displayed).

      - key: ckan.featured_orgs
        type: list
        example: org_one
        description: |
          Defines a list of organization names or ids. This setting is used to display
          an organization and datasets on the home page in the default templates (1
          group and 2 datasets are displayed).

      - key: ckan.default_group_sort
        default: title
        example: name
        description: |
          Defines if some other sorting is used in group_list and organization_list
          by default when the request does not specify sort.

      - key: ckan.gravatar_default
        default: identicon
        example: disabled
        description: |
          This controls the default gravatar style. Gravatar is used by default when a user has not set a custom profile picture,
          but it can be turn completely off by setting this option to "disabled". In that case, a placeholder image will be shown
          instead, which can be customized overriding the ``templates/user/snippets/placeholder.html`` template.

      - key: ckan.debug_supress_header
        type: bool
        example: "false"
        description: |
          This configs if the debug information showing the controller and action
          receiving the request being is shown in the header.

          .. note:: This info only shows if debug is set to True.

      - key: ckan.homepage_style
        default: "1"
      - key: ckan.site_custom_css


  - annotation: Resource Views Settings
    options:
      - key: ckan.views.default_views
        type: list
        default:
          - image_view
          - recline_view
        example: image_view webpage_view recline_grid_view
        description: |
          Defines the resource views that should be created by default when creating or
          updating a dataset. From this list only the views that are relevant to a particular
          resource format will be created. This is determined by each individual view.

          If not present (or commented), the default value is used. If left empty, no
          default views are created.


          .. note:: You must have the relevant view plugins loaded on the ``ckan.plugins`` setting to be able to create the default views, eg::
                        ckan.plugins = image_view webpage_view recline_grid_view datatables_view ...
                        ckan.views.default_views = image_view webpage_view recline_grid_view

  - annotation: Theming Settings
    options:
      - key: ckan.template_head_end
        example: <link rel="stylesheet" href="http://mysite.org/css/custom.css" type="text/css">
        description: |
          HTML content to be inserted just before ``</head>`` tag (e.g. extra stylesheet)

          You can also have multiline strings. Just indent following lines. e.g.::

           ckan.template_head_end =
            <link rel="stylesheet" href="/css/extra1.css" type="text/css">
            <link rel="stylesheet" href="/css/extra2.css" type="text/css">

          .. note:: This is only for legacy code, and shouldn't be used anymore.

      - key: ckan.template_footer_end
        description: |
          HTML content to be inserted just before ``</body>`` tag (e.g. Google Analytics code).

          .. note:: you can have multiline strings (just indent following lines)

          Example (showing insertion of Google Analytics code)::

            ckan.template_footer_end = <!-- Google Analytics -->
              <script src='http://www.google-analytics.com/ga.js' type='text/javascript'></script>
              <script type="text/javascript">
              try {
              var pageTracker = _gat._getTracker("XXXXXXXXX");
              pageTracker._setDomainName(".ckan.net");
              pageTracker._trackPageview();
              } catch(err) {}
              </script>
              <!-- /Google Analytics -->

          .. note:: This is only for legacy code, and shouldn't be used anymore.

      - key: ckan.template_title_delimiter
        default: '-'
        example: '|'
        description: This sets the delimiter between the site's subtitle (if there's one) and its title, in HTML's ``<title>``.

      - key: extra_template_paths
        default: ""
        example: /home/okfn/brazil_ckan_config/templates
        description: |
          Use this option to specify where CKAN should look for additional
          templates, before reverting to the ``ckan/templates`` folder. You can
          supply more than one folder, separating the paths with a comma (,).

          For more information on theming, see :doc:`/theming/index`.

      - key: extra_public_paths
        default: ""
        example: /home/okfn/brazil_ckan_config/public
        description: |
          To customise the display of CKAN you can supply replacements for
          static files such as HTML, CSS, script and PNG files. Use this option
          to specify where CKAN should look for additional files, before
          reverting to the ``ckan/public`` folder. You can supply more than one
          folder, separating the paths with a comma (,).

          For more information on theming, see :doc:`/theming/index`.

      - key: ckan.base_public_folder
        default: public
        example: public
        description: |
          This config option is used to configure the base folder for static files used
          by CKAN core. It is currently unused and it only accepts one value: ``public``
          (Bootstrap 3, the default value from CKAN 2.8 onwards).

      - key: ckan.base_templates_folder
        default: templates
        example: templates
        description: |
          This config option is used to configure the base folder for templates used
          by CKAN core. It is currently unused and it only accepts one vaue: ``templates``
          (Bootstrap 3, the default value from CKAN 2.8 onwards).

      - key: ckan.default.group_type
        default: group
      - key: ckan.default.organization_type
        default: organization

  - annotation: Storage Settings
    options:
      - key: ckan.storage_path
        placeholder: /var/lib/storage
        example: /var/lib/ckan
        description: This defines the location of where CKAN will store all uploaded data.

      - key: ckan.max_resource_size
        type: int
        default: 10
        example: 100
        description: The maximum in megabytes a resources upload can be.

      - key: ckan.max_image_size
        type: int
        default: 2
        example: 10
        description: The maximum in megabytes an image upload can be.

  - annotation: Uploader Settings
    options:
      - key: ckan.upload.user.types
        type: list
        example: image text
        description: File types allowed to upload as user's avatar. No restrictions applied when empty

      - key: ckan.upload.user.mimetypes
        type: list
        example: image/png text/svg
        description: File MIMETypes allowed to upload as user's avatar. No restrictions applied when empty

      - key: ckan.upload.group.types
        type: list
        example: image text
        description: File types allowed to upload as group image. No restrictions applied when empty

      - key: ckan.upload.group.mimetypes
        type: list
        example: image/png text/svg
        description: File MIMETypes allowed to upload as group image. No restrictions applied when empty

  - annotation: Webassets Settings
    options:
      - key: ckan.webassets.path
        example: /var/lib/ckan/webassets
        description: |
          In order to increase performance, static assets (CSS and JS files) included via an ``asset`` tag inside templates are compiled only once,
          when the asset is used for the first time. All subsequent requests to the
          asset will use the existing file. CKAN stores the compiled webassets in the file system, in the path specified by this config option.

      - key: ckan.webassets.use_x_sendfile
        type: bool
        example: true
        description: |
          When serving static files, if this setting is ``True``, the applicatin will set the ``X-Sendfile`` header instead of
          serving the files directly with Flask. This will increase performance when serving the assets, but it
          requires that the web server (eg Nginx) supports the ``X-Sendfile`` header. See :ref:`x-sendfile` for more information.


  - annotation: User Settings
    options:
      - key: ckan.user_list_limit
        type: int
        default: 20
        example: 50
        description: This controls the number of users to show in the Users list. By default, it shows 20 users.

      - key: ckan.user_reset_landing_page
        default: home.index
        example: dataset
        description: |
          This controls the page where users will be sent after requesting a password reset.
          This is ordinarily the home page, but specific sites may prefer somewhere else.

      - key: ckan.route_after_login
        default: dashboard.index

  - annotation: Activity Streams Settings
    options:
      - key: ckan.activity_streams_enabled
        type: bool
        default: true
        example: "false"
        description: Turns on and off the activity streams used to track changes on datasets, groups, users, etc

      - key: ckan.activity_streams_email_notifications
        type: bool
        default: false
        example: "false"
        description: |
          Turns on and off the activity streams' email notifications. You'd also need to setup a cron job to send
          the emails. For more information, visit :ref:`email-notifications`.

      - key: ckan.activity_list_limit
        type: int
        default: 31
        example: 31
        description: This controls the number of activities to show in the Activity Stream.

      - key: ckan.activity_list_limit_max
        type: int
        default: 100
        example: 100
        description: Maximum allowed value for Activity Stream ``limit`` parameter.

      - key: ckan.email_notifications_since
        default: '2 days'
        example: 2 days
        description: |
          Email notifications for events older than this time delta will not be sent.
          Accepted formats: '2 days', '14 days', '4:35:00' (hours, minutes, seconds), '7 days, 3:23:34', etc.

      - key: ckan.hide_activity_from_users
        type: list
        placeholder: "%(ckan.site_id)s"
        example: sysadmin
        description: |
          Hides activity from the specified users from activity stream. If unspecified,
          it'll use :ref:`ckan.site_id` to hide activity by the site user. The site user
          is a sysadmin user on every ckan user with a username that's equal to
          :ref:`ckan.site_id`. This user is used by ckan for performing actions from the
          command-line.


  - annotation: Feeds Settings
    options:
      - key: ckan.feeds.author_name
        default: ""
        example: Michael Jackson
        description: This controls the feed author's name. If unspecified, it'll use :ref:`ckan.site_id`.

      - key: ckan.feeds.author_link
        example: http://okfn.org
        description: This controls the feed author's link. If unspecified, it'll use :ref:`ckan.site_url`.

      - key: ckan.feeds.authority_name
        default: ""
        example: http://okfn.org
        description: The domain name or email address of the default publisher of the feeds and elements. If unspecified, it'll use :ref:`ckan.site_url`.

      - key: ckan.feeds.date
        default: ""
        example: 2012-03-22
        description: A string representing the default date on which the authority_name is owned by the publisher of the feed.

      - key: ckan.feeds.limit
        type: int
        default: 20

  - annotation: Internationalisation Settings
    options:
      - key: ckan.locale_default
        default: en
        example: de
        description: |
          Use this to specify the locale (language of the text) displayed in
          the CKAN Web UI. This requires a suitable `mo` file installed for the
          locale in the ckan/i18n. For more information on
          internationalization, see :doc:`/contributing/i18n`. If you don't
          specify a default locale, then it will default to the first locale
          offered, which is by default English (alter that with
          `ckan.locales_offered` and `ckan.locales_filtered_out`.

          .. note: In versions of CKAN before 1.5, the settings used for this
            was variously `lang` or `ckan.locale`, which have now been
            deprecated in favour of `ckan.locale_default`.

      - key: ckan.locales_offered
        type: list
        example: en de fr
        description: |
          By default, all locales found in the ``ckan/i18n`` directory will be
          offered to the user. To only offer a subset of these, list them under
          this option. The ordering of the locales is preserved when offered to
          the user.

      - key: ckan.locales_filtered_out
        type: list
        example: pl ru
        description: If you want to not offer particular locales to the user, then list them here to have them removed from the options.

      - key: ckan.locale_order
        type: list
        example: fr de
        description: |
          If you want to specify the ordering of all or some of the locales as
          they are offered to the user, then specify them here in the required
          order. Any locales that are available but not specified in this
          option, will still be offered at the end of the list.

      - key: ckan.i18n_directory
        example: /opt/locales/i18n/
        description: By default, the locales are searched for in the ``ckan/i18n`` directory. Use this option if you want to use another folder.

      - key: ckan.i18n.extra_directory
        example: /opt/ckan/extra_translations/
        description: |
          If you wish to add extra translation strings and have them merged with the
          default ckan translations at runtime you can specify the location of the extra
          translations using this option.

      - key: ckan.i18n.extra_gettext_domain
        example: mydomain
        description: |
          You can specify the name of the gettext domain of the extra translations. For
          example if your translations are stored as
          ``i18n/<locale>/LC_MESSAGES/somedomain.mo`` you would want to set this option
          to ``somedomain``

      - key: ckan.i18n.extra_locales
        type: list
        example: fr es de
        description: |
          If you have set an extra i18n directory using ``ckan.i18n.extra_directory``, you
          should specify the locales that have been translated in that directory in this
          option.

      - key: ckan.i18n.rtl_languages
        type: list
        default:
          - he
          - ar
          - fa_IR
        example: he ar fa_IR
        description: Allows to modify the right-to-left languages

      - key: ckan.i18n.rtl_css
        default: /base/css/main-rtl.css
        example: /base/css/my-custom-rtl.css
        description: |
          Allows to override the default rtl css file used for the languages defined
          in ``ckan.i18n.rtl_languages``.

      - key: ckan.display_timezone
        default: UTC
        example: Europe/Zurich
        description: |
          By default, all datetimes are considered to be in the UTC
          timezone. Use this option to change the displayed dates on the
          frontend. Internally, the dates are always saved as UTC. This option
          only changes the way the dates are displayed.

          The valid values for this options [can be found at
          pytz](http://pytz.sourceforge.net/#helpers)
          (``pytz.all_timezones``). You can specify the special value `server`
          to use the timezone settings of the server, that is running CKAN.

      - key: ckan.root_path
        example: /my/custom/path/{{LANG}}/foo
        description: |
          This setting is used to construct URLs inside CKAN. It specifies two things:

          * *At which path CKAN is mounted:* By default it is assumed that CKAN is mounted
            at ``/``, i.e. at the root of your web server. If you have configured your
            web server to serve CKAN from a different mount point then you need to
            duplicate that setting here.

          * *Where the locale is added to an URL:* By default, URLs are formatted as
            ``/some/url`` when using the default locale, or ``/de/some/url`` when using
            the ``de`` locale, for example. When ``ckan.root_path`` is set it must
            include the string ``{{LANG}}``, which will be replaced by the locale.

          .. important::
              The setting must contain ``{{LANG}}`` exactly as written here. Do not add
              spaces between the brackets.

          .. seealso::
              The host of your CKAN installation can be set via :ref:`ckan.site_url`.

          The CKAN repoze config file ``who.ini`` file will also need to be edited
          by adding the path prefix to the options in the ``[plugin:friendlyform]``
          section: ``login_form_url``, ``post_login_url`` and ``post_logout_url``.
          Do not change the login/logout_handler_path options.

      - key: ckan.resource_formats
        example: /path/to/resource_formats
        default_callable: ckan.lib.helpers:resource_formats_default_file
        description: |
          The purpose of this file is to supply a thorough list of resource formats
          and to make sure the formats are normalized when saved to the database
          and presented.

          The format of the file is a JSON object with following format::

              ["Format", "Description", "Mimetype", ["List of alternative representations"]]

          Please look in ckan/config/resource_formats.json for full details and and as an
          example.


  - annotation: Form Settings
    options:
      - key: ckan.dataset.create_on_ui_requires_resources
        type: bool
        default: true
        example: "false"
        description: If False, there is no need to add any resources when creating a new dataset.

      - key: package_new_return_url
        description: |
          The URL to redirect the user to after they've submitted a new package form,
          example::

           package_new_return_url = http://datadotgc.ca/new_dataset_complete?name=<NAME>

          This is useful for integrating CKAN's new dataset form into a third-party
          interface, see :ref:`form-integration`.

          The ``<NAME>`` string is replaced with the name of the dataset created.

      - key: package_edit_return_url
        description: |
          The URL to redirect the user to after they've submitted an edit package form,
          example::

           package_edit_return_url = http://datadotgc.ca/dataset/<NAME>

          This is useful for integrating CKAN's edit dataset form into a third-party
          interface, see :ref:`form-integration`.

          The ``<NAME>`` string is replaced with the name of the dataset that was edited.

      - key: licenses_group_url
        example: file:///path/to/my/local/json-list-of-licenses.json
        description: |
          A url pointing to a JSON file containing a list of license objects. This list
          determines the licenses offered by the system to users, for example when
          creating or editing a dataset.

          This is entirely optional - by default, the system will use an internal cached
          version of the CKAN list of licenses available from the
          http://licenses.opendefinition.org/licenses/groups/ckan.json.

          More details about the license objects - including the license format and some
          example license lists - can be found at the `Open Licenses Service
          <http://licenses.opendefinition.org/>`_.


  - annotation: Email settings
    options:
      - key: smtp.server
        default: localhost
        example: smtp.example.com:587
        description: The SMTP server to connect to when sending emails with optional port.

      - key: smtp.starttls
        type: bool
        example: "true"
        description: Whether or not to use STARTTLS when connecting to the SMTP server.

      - key: smtp.user
        example: username@example.com
        description: The username used to authenticate with the SMTP server.

      - key: smtp.password
        example: yourpass
        description: The password used to authenticate with the SMTP server.

      - key: smtp.mail_from
        example: ckan@example.com
        description: >-
          The email address that emails sent by CKAN will come from. Note that, if left blank, the
          SMTP server may insert its own.

      - key: smtp.reply_to
        example: noreply.example.com
        description: |
          The email address that will be used if someone attempts to reply to a system email.
          If left blank, no ``Reply-to`` will be added to the email and the value of
          ``smtp.mail_from`` will be used.

      - key: email_to
        example: errors@example.com
        description: This controls where the error messages will be sent to.

      - key: error_email_from
        example: ckan-errors@example.com
        description: This controls from which email the error messages will come from.


  - annotation: Background Job Settings
    options:
      - key: ckan.jobs.timeout
        type: int
        default: 180
        description: The option defines the timeout in seconds until giving up on a job<|MERGE_RESOLUTION|>--- conflicted
+++ resolved
@@ -640,20 +640,6 @@
 
       - key: solr_user
       - key: solr_password
-<<<<<<< HEAD
-      - key: ckan.search.automatic_indexing
-        type: bool
-        default: true
-        example: "true"
-        description: |
-          Make all changes immediately available via the search after editing or
-          creating a dataset. Default is true. If for some reason you need the indexing
-          to occur asynchronously, set this option to false.
-
-          .. note:: This is equivalent to explicitly load the ``synchronous_search`` plugin.
-
-=======
->>>>>>> b3b01218
       - key: ckan.search.solr_commit
         type: bool
         default: true
