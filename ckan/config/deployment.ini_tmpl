--- conflicted
+++ resolved
@@ -255,9 +255,23 @@
 #ofs.aws_access_key_id = ....
 #ofs.aws_secret_access_key = ....
 
-<<<<<<< HEAD
+
+## Previews
+#
+# Set the file types that should be previewed inline (e.g. images) or directly in an iframe.
+
+ckan.preview.direct = png jpg gif
+ckan.preview.loadable = html htm rdf+xml owl+xml xml n3 n-triples turtle plain atom csv tsv rss txt json
+
+
+# Activity Streams
+#
+# Default maximum number of activities to show in an activity stream.
+# ckan.activity_list_limit = 31
+
+
 # Activity Streams Email Notifications
-# 
+#
 # Uncomment this line to enable activity streams email notifications.
 # You also need to setup a cron job to send the emails, see the documentation.
 #ckan.activity_streams_email_notifications = True
@@ -266,19 +280,6 @@
 # Accepted formats: '2 days', '14 days', '4:35:00' (hours, minutes, seconds),
 # '7 days, 3:23:34', etc.
 # ckan.email_notifications_since = 2 days
-=======
-## Previews
-#
-# Set the file types that should be previewed inline (e.g. images) or directly in an iframe.
-
-ckan.preview.direct = png jpg gif
-ckan.preview.loadable = html htm rdf+xml owl+xml xml n3 n-triples turtle plain atom csv tsv rss txt json
->>>>>>> 477593b0
-
-# Activity Streams
-#
-# Default maximum number of activities to show in an activity stream.
-# ckan.activity_list_limit = 31
 
 
 # DEBUGGING
