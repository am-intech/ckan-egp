{% extends "package/base.html" %}

{% block subtitle %}{{ h.dataset_display_name(pkg) }} - {{ super() }}{% endblock %}

{% block head_extras -%}
  {{ super() }}
  {% set description = h.markdown_extract(pkg.notes, extract_length=200)|forceescape %}
  <meta property="og:title" content="{{ h.dataset_display_name(pkg) }} - {{ g.site_title }}">
  <meta property="og:description" content="{{ description|forceescape|trim }}">
{% endblock -%}

{% block content_action %}
<<<<<<< HEAD
  {% if not is_activity_archive %}
    {% if h.check_access('package_update', {'id':pkg.id }) %}
      {% link_for _('Manage'), controller='package', action='edit', id=pkg.name, class_='btn', icon='wrench' %}
    {% endif %}
=======
  {% if h.check_access('package_update', {'id':pkg.id }) %}
    {% link_for _('Manage'), named_route='dataset.edit', id=pkg.name, class_='btn', icon='wrench' %}
>>>>>>> d7efea1d
  {% endif %}
{% endblock %}

{% block content_primary_nav %}
  {{ h.build_nav_icon('dataset.read', _('Dataset'), id=pkg.name) }}
  {{ h.build_nav_icon('dataset.groups', _('Groups'), id=pkg.name) }}
  {{ h.build_nav_icon('dataset.activity', _('Activity Stream'), id=pkg.name) }}
{% endblock %}

{% block primary_content_inner %}
    {% block package_revision_info %}
      {% if c.revision_date %}
        <div class="module info alert alert-info">
          <p class="module-content">
            {% set timestamp = h.render_datetime(c.revision_date, with_hours=True) %}
            {% set url = h.url_for('dataset.read', id=pkg.name) %}

            {% trans timestamp=timestamp, url=url %}This is an old revision of this dataset, as edited at {{ timestamp }}. It may differ significantly from the <a href="{{ url }}">current revision</a>.{% endtrans %}
          </p>
        </div>
      {% endif %}
    {% endblock %}
{% endblock %}

{% block secondary_content %}

  {% block secondary_help_content %}{% endblock %}

  {% block package_info %}
    {% snippet 'package/snippets/info.html', pkg=pkg %}
  {% endblock %}

  {% block package_organization %}
    {% if pkg.organization %}
      {% set org = h.get_organization(pkg.organization.name) %}
      {% snippet "snippets/organization.html", organization=org, has_context_title=true %}
    {% endif %}
  {% endblock %}

  {% block package_social %}
    {% snippet "snippets/social.html" %}
  {% endblock %}

  {% block package_license %}
    {% snippet "snippets/license.html", pkg_dict=pkg %}
  {% endblock %}

{% endblock %}<|MERGE_RESOLUTION|>--- conflicted
+++ resolved
@@ -10,15 +10,10 @@
 {% endblock -%}
 
 {% block content_action %}
-<<<<<<< HEAD
   {% if not is_activity_archive %}
     {% if h.check_access('package_update', {'id':pkg.id }) %}
-      {% link_for _('Manage'), controller='package', action='edit', id=pkg.name, class_='btn', icon='wrench' %}
+      {% link_for _('Manage'), named_route='dataset.edit', id=pkg.name, class_='btn', icon='wrench' %}
     {% endif %}
-=======
-  {% if h.check_access('package_update', {'id':pkg.id }) %}
-    {% link_for _('Manage'), named_route='dataset.edit', id=pkg.name, class_='btn', icon='wrench' %}
->>>>>>> d7efea1d
   {% endif %}
 {% endblock %}
 
