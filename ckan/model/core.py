--- conflicted
+++ resolved
@@ -198,14 +198,6 @@
         _dict = DomainObject.as_dict(self)
         _dict['tags'] = [tag.name for tag in self.tags]
         _dict['groups'] = [group.name for group in self.groups]
-<<<<<<< HEAD
-        if self.license:
-            _dict['license'] = self.license.name
-        else:
-            _dict['license'] = ''
-        del _dict['license_id']
-=======
->>>>>>> a3a5b901
         _dict['extras'] = dict([(extra.key, extra.value) for key, extra in self._extras.items()])
         _dict['ratings_average'] = self.get_average_rating()
         _dict['ratings_count'] = len(self.ratings)
@@ -218,11 +210,8 @@
         return _dict
 
     def add_relationship(self, type_, related_package, comment=u''):
-<<<<<<< HEAD
-=======
         '''Creates a new relationship between this package and a
         related_package. It leaves the caller to commit the change.'''
->>>>>>> a3a5b901
         import package_relationship
         if type_ in package_relationship.PackageRelationship.get_forward_types():
             subject = self
@@ -235,22 +224,12 @@
         else:
             raise NotImplementedError, 'Package relationship type: %r' % type_
             
-<<<<<<< HEAD
-            
-=======
->>>>>>> a3a5b901
         rel = package_relationship.PackageRelationship(
             subject=subject,
             object=object_,
             type=type_,
             comment=comment)
         Session.add(rel)
-<<<<<<< HEAD
-
-    @property
-    def relationships(self):
-        return self.relationships_as_subject + self.relationships_as_object
-=======
         return rel
 
     def get_relationships(self, with_package=None, type=None, active=True,
@@ -428,7 +407,6 @@
                         results[key] = value_diff
         return results
 
->>>>>>> a3a5b901
 
 class Tag(DomainObject):
     def __init__(self, name=''):
