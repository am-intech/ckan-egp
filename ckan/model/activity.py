--- conflicted
+++ resolved
@@ -227,11 +227,6 @@
         # to a group but was then removed will not show up. This may not be
         # desired but is consistent with legacy behaviour.
         or_(
-<<<<<<< HEAD
-            model.Member.group_id == group_id,
-            model.Package.owner_org == group_id,
-            model.Activity.object_id == group_id,
-=======
             # active dataset in the group
             and_(model.Member.group_id == group_id,
                  model.Member.state == 'active',
@@ -281,7 +276,6 @@
         or_(
             model.Package.owner_org == org_id,
             model.Activity.object_id == org_id
->>>>>>> c1faf26a
         )
     )
 
