from ckan.lib.navl.validators import (ignore_missing,
                                      keep_extras,
                                      not_empty,
                                      empty,
                                      ignore,
                                      if_empty_same_as,
                                      not_missing,
                                      ignore_empty
                                     )
from ckan.logic.validators import (package_id_not_changed,
                                   package_id_exists,
                                   package_id_or_name_exists,
                                   extras_unicode_convert,
                                   name_validator,
                                   package_name_validator,
                                   package_version_validator,
                                   group_name_validator,
                                   tag_length_validator,
                                   tag_name_validator,
                                   tag_string_convert,
                                   duplicate_extras_key,
                                   ignore_not_package_admin,
                                   ignore_not_group_admin,
                                   ignore_not_sysadmin,
                                   no_http,
                                   tag_not_uppercase,
                                   user_name_validator,
                                   user_password_validator,
                                   user_both_passwords_entered,
                                   user_passwords_match,
                                   user_password_not_empty,
                                   isodate,
                                   int_validator,
                                   natural_number_validator,
                                   is_positive_integer,
                                   boolean_validator,
                                   user_about_validator,
                                   vocabulary_name_validator,
                                   vocabulary_id_not_changed,
                                   vocabulary_id_exists,
                                   user_id_exists,
                                   user_id_or_name_exists,
                                   object_id_validator,
                                   activity_type_exists,
                                   resource_id_exists,
                                   tag_not_in_vocabulary,
                                   group_id_exists,
                                   owner_org_validator,
                                   user_name_exists,
                                   role_exists,
                                   url_validator,
                                   datasets_with_no_organization_cannot_be_private,
                                   list_of_strings,
<<<<<<< HEAD
                                   if_empty_guess_format,
                                   clean_format,
=======
                                   no_loops_in_hierarchy,
>>>>>>> 09645d1c
                                   )
from ckan.logic.converters import (convert_user_name_or_id_to_id,
                                   convert_package_name_or_id_to_id,
                                   convert_group_name_or_id_to_id,
                                   convert_to_json_if_string,
                                   )
from formencode.validators import OneOf
import ckan.model
import ckan.lib.maintain as maintain

def default_resource_schema():

    schema = {
        'id': [ignore_empty, unicode],
        'revision_id': [ignore],
        'resource_group_id': [ignore],
        'package_id': [ignore],
        'url': [not_empty, unicode],#, URL(add_http=False)],
        'description': [ignore_missing, unicode],
        'format': [if_empty_guess_format, ignore_missing, clean_format, unicode],
        'hash': [ignore_missing, unicode],
        'state': [ignore],
        'position': [ignore],
        'revision_timestamp': [ignore],
        'name': [ignore_missing, unicode],
        'resource_type': [ignore_missing, unicode],
        'url_type': [ignore_missing, unicode],
        'mimetype': [ignore_missing, unicode],
        'mimetype_inner': [ignore_missing, unicode],
        'webstore_url': [ignore_missing, unicode],
        'cache_url': [ignore_missing, unicode],
        'size': [ignore_missing, int_validator],
        'created': [ignore_missing, isodate],
        'last_modified': [ignore_missing, isodate],
        'cache_last_updated': [ignore_missing, isodate],
        'webstore_last_updated': [ignore_missing, isodate],
        'tracking_summary': [ignore_missing],
        'datastore_active': [ignore],
        '__extras': [ignore_missing, extras_unicode_convert, keep_extras],
    }

    return schema

def default_update_resource_schema():
    schema = default_resource_schema()
    return schema

def default_tags_schema():
    schema = {
        'name': [not_missing,
                 not_empty,
                 unicode,
                 tag_length_validator,
                 tag_name_validator,
                ],
        'vocabulary_id': [ignore_missing, unicode, vocabulary_id_exists],
        'revision_timestamp': [ignore],
        'state': [ignore],
        'display_name': [ignore],
    }
    return schema

def default_create_tag_schema():
    schema = default_tags_schema()
    # When creating a tag via the tag_create() logic action function, a
    # vocabulary_id _must_ be given (you cannot create free tags via this
    # function).
    schema['vocabulary_id'] = [not_missing, not_empty, unicode,
            vocabulary_id_exists, tag_not_in_vocabulary]
    # You're not allowed to specify your own ID when creating a tag.
    schema['id'] = [empty]
    return schema


def default_create_package_schema():
    schema = {
        '__before': [duplicate_extras_key, ignore],
        'id': [empty],
        'revision_id': [ignore],
        'name': [not_empty, unicode, name_validator, package_name_validator],
        'title': [if_empty_same_as("name"), unicode],
        'author': [ignore_missing, unicode],
        'author_email': [ignore_missing, unicode],
        'maintainer': [ignore_missing, unicode],
        'maintainer_email': [ignore_missing, unicode],
        'license_id': [ignore_missing, unicode],
        'notes': [ignore_missing, unicode],
        'url': [ignore_missing, unicode],#, URL(add_http=False)],
        'version': [ignore_missing, unicode, package_version_validator],
        'state': [ignore_not_package_admin, ignore_missing],
        'type': [ignore_missing, unicode],
        'owner_org': [owner_org_validator, unicode],
        'log_message': [ignore_missing, unicode, no_http],
        'private': [ignore_missing, boolean_validator,
            datasets_with_no_organization_cannot_be_private],
        '__extras': [ignore],
        '__junk': [empty],
        'resources': default_resource_schema(),
        'tags': default_tags_schema(),
        'tag_string': [ignore_missing, tag_string_convert],
        'extras': default_extras_schema(),
        'save': [ignore],
        'return_to': [ignore],
        'relationships_as_object': default_relationship_schema(),
        'relationships_as_subject': default_relationship_schema(),
        'groups': {
            'id': [ignore_missing, unicode],
            'name': [ignore_missing, unicode],
            'title': [ignore_missing, unicode],
            '__extras': [ignore],
        }
    }
    return schema

def default_update_package_schema():
    schema = default_create_package_schema()

    schema['resources'] = default_update_resource_schema()

    # Users can (optionally) supply the package id when updating a package, but
    # only to identify the package to be updated, they cannot change the id.
    schema['id'] = [ignore_missing, package_id_not_changed]

    # Supplying the package name when updating a package is optional (you can
    # supply the id to identify the package instead).
    schema['name'] = [ignore_missing, name_validator, package_name_validator,
            unicode]

    # Supplying the package title when updating a package is optional, if it's
    # not supplied the title will not be changed.
    schema['title'] = [ignore_missing, unicode]

    schema['owner_org'] = [ignore_missing, owner_org_validator, unicode]

    return schema

def default_show_package_schema():
    schema = default_create_package_schema()

    # Don't strip ids from package dicts when validating them.
    schema['id'] = []

    schema.update({
        'tags': {'__extras': [ckan.lib.navl.validators.keep_extras]}})

    # Add several keys to the 'resources' subschema so they don't get stripped
    # from the resource dicts by validation.
    schema['resources'].update({
        'format': [ignore_missing, clean_format, unicode],
        'created': [ckan.lib.navl.validators.ignore_missing],
        'position': [not_empty],
        'last_modified': [ckan.lib.navl.validators.ignore_missing],
        'cache_last_updated': [ckan.lib.navl.validators.ignore_missing],
        'webstore_last_updated': [ckan.lib.navl.validators.ignore_missing],
        'revision_timestamp': [],
        'revision_id': [],
        'resource_group_id': [],
        'cache_last_updated': [],
        'webstore_last_updated': [],
        'size': [],
        'state': [],
        'last_modified': [],
        'mimetype': [],
        'cache_url': [],
        'name': [],
        'webstore_url': [],
        'mimetype_inner': [],
        'resource_type': [],
        'url_type': [],
    })

    schema.update({
        'state': [ckan.lib.navl.validators.ignore_missing],
        'isopen': [ignore_missing],
        'license_url': [ignore_missing],
        'revision_id': [],
        })

    schema['groups'].update({
        'description': [ignore_missing],
        'display_name': [ignore_missing],
        'image_display_url': [ignore_missing],
        })

    # Remove validators for several keys from the schema so validation doesn't
    # strip the keys from the package dicts if the values are 'missing' (i.e.
    # None).
    schema['author'] = []
    schema['author_email'] = []
    schema['maintainer'] = []
    schema['maintainer_email'] = []
    schema['license_id'] = []
    schema['notes'] = []
    schema['url'] = []
    schema['version'] = []

    # Add several keys that are missing from default_create_package_schema(), so
    # validation doesn't strip the keys from the package dicts.
    schema['metadata_created'] = []
    schema['metadata_modified'] = []
    schema['creator_user_id'] = []
    schema['num_resources'] = []
    schema['num_tags'] = []
    schema['organization'] = []
    schema['owner_org'] = []
    schema['private'] = []
    schema['revision_id'] = []
    schema['revision_timestamp'] = []
    schema['tracking_summary'] = []
    schema['license_title'] = []

    return schema

def default_group_schema():

    schema = {
        'id': [ignore_missing, unicode],
        'revision_id': [ignore],
        'name': [not_empty, unicode, name_validator, group_name_validator],
        'title': [ignore_missing, unicode],
        'description': [ignore_missing, unicode],
        'image_url': [ignore_missing, unicode],
        'image_display_url': [ignore_missing, unicode],
        'type': [ignore_missing, unicode],
        'state': [ignore_not_group_admin, ignore_missing],
        'created': [ignore],
        'is_organization': [ignore_missing],
        'approval_status': [ignore_missing, unicode],
        'extras': default_extras_schema(),
        '__extras': [ignore],
        '__junk': [ignore],
        'packages': {
            "id": [not_empty, unicode, package_id_or_name_exists],
            "title":[ignore_missing, unicode],
            "name":[ignore_missing, unicode],
            "__extras": [ignore]
        },
        'users': {
            "name": [not_empty, unicode],
            "capacity": [ignore_missing],
            "__extras": [ignore]
        },
        'groups': {
            "name": [not_empty, no_loops_in_hierarchy, unicode],
            "capacity": [ignore_missing],
            "__extras": [ignore]
        }
    }
    return schema

def group_form_schema():
    schema = default_group_schema()
    #schema['extras_validation'] = [duplicate_extras_key, ignore]
    schema['packages'] = {
        "name": [not_empty, unicode],
        "title": [ignore_missing],
        "__extras": [ignore]
    }
    schema['users'] = {
        "name": [not_empty, unicode],
        "capacity": [ignore_missing],
        "__extras": [ignore]
    }
    schema['display_name'] = [ignore_missing]
    return schema


def default_update_group_schema():
    schema = default_group_schema()
    schema["name"] = [ignore_missing, group_name_validator, unicode]
    return schema


def default_related_schema():
    schema = {
        'id': [ignore_missing, unicode],
        'title': [not_empty, unicode],
        'description': [ignore_missing, unicode],
        'type': [not_empty, unicode],
        'image_url': [ignore_missing, unicode, url_validator],
        'url': [ignore_missing, unicode, url_validator],
        'owner_id': [not_empty, unicode],
        'created': [ignore],
        'featured': [ignore_missing, int],
    }
    return schema


def default_update_related_schema():
    schema = default_related_schema()
    schema['id'] = [not_empty, unicode]
    schema['title'] = [ignore_missing, unicode]
    schema['type'] = [ignore_missing, unicode]
    schema['owner_id'] = [ignore_missing, unicode]
    return schema


def default_extras_schema():

    schema = {
        'id': [ignore],
        'key': [not_empty, unicode],
        'value': [not_missing],
        'state': [ignore],
        'deleted': [ignore_missing],
        'revision_timestamp': [ignore],
        '__extras': [ignore],
    }
    return schema

def default_relationship_schema():

    schema = {
         'id': [ignore_missing, unicode],
         'subject': [ignore_missing, unicode],
         'object': [ignore_missing, unicode],
         'type': [not_empty, OneOf(ckan.model.PackageRelationship.get_all_types())],
         'comment': [ignore_missing, unicode],
         'state': [ignore],
    }
    return schema

def default_create_relationship_schema():

    schema = default_relationship_schema()
    schema['id'] = [empty]
    schema['subject'] = [not_empty, unicode, package_id_or_name_exists]
    schema['object'] = [not_empty, unicode, package_id_or_name_exists]

    return schema

def default_update_relationship_schema():

    schema = default_relationship_schema()
    schema['id'] = [ignore_missing, package_id_not_changed]

    # Todo: would like to check subject, object & type haven't changed, but
    # no way to do this in schema
    schema['subject'] = [ignore_missing]
    schema['object'] = [ignore_missing]
    schema['type'] = [ignore_missing]

    return schema




def default_user_schema():

    schema = {
        'id': [ignore_missing, unicode],
        'name': [not_empty, name_validator, user_name_validator, unicode],
        'fullname': [ignore_missing, unicode],
        'password': [user_password_validator, user_password_not_empty, ignore_missing, unicode],
        'email': [not_empty, unicode],
        'about': [ignore_missing, user_about_validator, unicode],
        'created': [ignore],
        'openid': [ignore_missing],
        'sysadmin': [ignore_missing, ignore_not_sysadmin],
        'apikey': [ignore],
        'reset_key': [ignore],
        'activity_streams_email_notifications': [ignore_missing],
        'state': [ignore_missing],
    }
    return schema

def user_new_form_schema():
    schema = default_user_schema()

    schema['password1'] = [unicode,user_both_passwords_entered,user_password_validator,user_passwords_match]
    schema['password2'] = [unicode]

    return schema

def user_edit_form_schema():
    schema = default_user_schema()

    schema['password'] = [ignore_missing]
    schema['password1'] = [ignore_missing,unicode,user_password_validator,user_passwords_match]
    schema['password2'] = [ignore_missing,unicode]

    return schema

def default_update_user_schema():
    schema = default_user_schema()

    schema['name'] = [ignore_missing, name_validator, user_name_validator, unicode]
    schema['password'] = [user_password_validator,ignore_missing, unicode]

    return schema

def default_user_invite_schema():
    schema = {
        'email': [not_empty, unicode],
        'group_id': [not_empty],
        'role': [not_empty],
    }
    return schema

def default_task_status_schema():
    schema = {
        'id': [ignore],
        'entity_id': [not_empty, unicode],
        'entity_type': [not_empty, unicode],
        'task_type': [not_empty, unicode],
        'key': [not_empty, unicode],
        'value': [ignore_missing],
        'state': [ignore_missing],
        'last_updated': [ignore_missing],
        'error': [ignore_missing]
    }
    return schema

def default_vocabulary_schema():
    schema = {
        'id': [ignore_missing, unicode, vocabulary_id_exists],
        'name': [not_empty, unicode, vocabulary_name_validator],
        'tags': default_tags_schema(),
    }
    return schema

def default_create_vocabulary_schema():
    schema = default_vocabulary_schema()
    schema['id'] = [empty]
    return schema

def default_update_vocabulary_schema():
    schema = default_vocabulary_schema()
    schema['id'] = [ignore_missing, vocabulary_id_not_changed]
    schema['name'] = [ignore_missing, vocabulary_name_validator]
    return schema

def default_create_activity_schema():
    schema = {
        'id': [ignore],
        'timestamp': [ignore],
        'user_id': [not_missing, not_empty, unicode,
            convert_user_name_or_id_to_id],
        'object_id': [not_missing, not_empty, unicode, object_id_validator],
        # We don't bother to validate revision ID, since it's always created
        # internally by the activity_create() logic action function.
        'revision_id': [],
        'activity_type': [not_missing, not_empty, unicode,
            activity_type_exists],
        'data': [ignore_empty, ignore_missing],
    }
    return schema

def default_follow_user_schema():
    schema = {'id': [not_missing, not_empty, unicode,
        convert_user_name_or_id_to_id]}
    return schema

def default_follow_dataset_schema():
    schema = {'id': [not_missing, not_empty, unicode,
        convert_package_name_or_id_to_id]}
    return schema


def member_schema():
    schema = {
        'id': [group_id_exists, unicode],
        'username': [user_name_exists, unicode],
        'role': [role_exists, unicode],
    }
    return schema


def default_follow_group_schema():
    schema = {'id': [not_missing, not_empty, unicode,
        convert_group_name_or_id_to_id]}
    return schema


def default_package_list_schema():
    schema = {
        'limit': [ignore_missing, natural_number_validator],
        'offset': [ignore_missing, natural_number_validator],
        'page': [ignore_missing, is_positive_integer]
    }
    return schema


def default_pagination_schema():
    schema = {
        'limit': [ignore_missing, natural_number_validator],
        'offset': [ignore_missing, natural_number_validator]
    }
    return schema


def default_dashboard_activity_list_schema():
    schema = default_pagination_schema()
    schema['id'] = [unicode]
    return schema


def default_activity_list_schema():
    schema = default_pagination_schema()
    schema['id'] = [not_missing, unicode]
    return schema


def default_autocomplete_schema():
    schema = {
        'q': [not_missing, unicode],
        'limit': [ignore_missing, natural_number_validator]
    }
    return schema


def default_package_search_schema():
    schema = {
        'q': [ignore_missing, unicode],
        'fq': [ignore_missing, unicode],
        'rows': [ignore_missing, natural_number_validator],
        'sort': [ignore_missing, unicode],
        'start': [ignore_missing, natural_number_validator],
        'qf': [ignore_missing, unicode],
        'facet': [ignore_missing, unicode],
        'facet.mincount': [ignore_missing, natural_number_validator],
        'facet.limit': [ignore_missing, int_validator],
        'facet.field': [ignore_missing, convert_to_json_if_string,
            list_of_strings],
        'extras': [ignore_missing]  # Not used by Solr, but useful for extensions
    }
    return schema


def default_resource_search_schema():
    schema = {
        'query': [ignore_missing],  # string or list of strings
        'fields': [ignore_missing],  # dict of fields
        'order_by': [ignore_missing, unicode],
        'offset': [ignore_missing, natural_number_validator],
        'limit': [ignore_missing, natural_number_validator]
    }
    return schema


def create_schema_for_required_keys(keys):
    ''' helper function that creates a schema definition where
    each key from keys is validated against ``not_missing``.
    '''
    schema = dict([(x, [not_missing]) for x in keys])
    return schema<|MERGE_RESOLUTION|>--- conflicted
+++ resolved
@@ -51,12 +51,9 @@
                                    url_validator,
                                    datasets_with_no_organization_cannot_be_private,
                                    list_of_strings,
-<<<<<<< HEAD
                                    if_empty_guess_format,
                                    clean_format,
-=======
                                    no_loops_in_hierarchy,
->>>>>>> 09645d1c
                                    )
 from ckan.logic.converters import (convert_user_name_or_id_to_id,
                                    convert_package_name_or_id_to_id,
