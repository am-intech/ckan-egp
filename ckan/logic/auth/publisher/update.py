--- conflicted
+++ resolved
@@ -22,11 +22,7 @@
 
     userobj = model.User.get( user )
     if not userobj or \
-<<<<<<< HEAD
        not _groups_intersect( userobj.get_groups('organization'), package.get_groups('organization') ):
-=======
-       not _groups_intersect( userobj.get_groups('publisher'), package.get_groups('publisher') ):
->>>>>>> b9d950fc
         return {'success': False,
                 'msg': _('User %s not authorized to edit packages in these groups') % str(user)}
 
@@ -42,20 +38,13 @@
     resource = get_resource_object(context, data_dict)
     userobj = model.User.get( user )
 
-<<<<<<< HEAD
-    if not userobj:
-        return {'success': False, 'msg': _('User %s not authorized to edit resources in this package') % str(user)}
-
-    if not _groups_intersect( userobj.get_groups('organization'), resource.resource_group.package.get_groups('organization') ):
-=======
     if Authorizer().is_sysadmin(unicode(user)):
         return { 'success': True }
 
     if not userobj:
         return {'success': False, 'msg': _('User %s not authorized to edit resources in this package') % str(user)}
 
-    if not _groups_intersect( userobj.get_groups('publisher'), resource.resource_group.package.get_groups('publisher') ):
->>>>>>> b9d950fc
+    if not _groups_intersect( userobj.get_groups('organization'), resource.resource_group.package.get_groups('organization') ):
         return {'success': False, 'msg': _('User %s not authorized to edit resources in this package') % str(user)}
 
     return {'success': True}
