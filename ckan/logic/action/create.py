--- conflicted
+++ resolved
@@ -187,12 +187,8 @@
         admins = []
     model.setup_default_user_roles(group, admins)
     # Needed to let extensions know the group id
-<<<<<<< HEAD
-    model.Session.flush()
-    
-=======
     session.flush()
->>>>>>> 90c76b0b
+
     for item in PluginImplementations(IGroupController):
         item.create(group)
 
