--- conflicted
+++ resolved
@@ -2483,255 +2483,6 @@
     return vocabulary_dict
 
 
-<<<<<<< HEAD
-=======
-@logic.validate(ckan.logic.schema.default_activity_list_schema)
-def user_activity_list(
-        context: Context, data_dict: DataDict) -> ActionResult.UserActivityList:
-    '''Return a user's public activity stream.
-
-    You must be authorized to view the user's profile.
-
-
-    :param id: the id or name of the user
-    :type id: string
-    :param offset: where to start getting activity items from
-        (optional, default: ``0``)
-    :type offset: int
-    :param limit: the maximum number of activities to return
-        (optional, default: ``31`` unless set in site's configuration
-        ``ckan.activity_list_limit``, upper limit: ``100`` unless set in
-        site's configuration ``ckan.activity_list_limit_max``)
-    :type limit: int
-
-    :rtype: list of dictionaries
-
-    '''
-    # FIXME: Filter out activities whose subject or object the user is not
-    # authorized to read.
-    _check_access('user_activity_list', context, data_dict)
-
-    model = context['model']
-
-    user_ref = data_dict.get('id')  # May be user name or id.
-    user = model.User.get(user_ref)
-    if user is None:
-        raise logic.NotFound
-
-    offset = data_dict.get('offset', 0)
-    limit = data_dict['limit']  # defaulted, limited & made an int by schema
-
-    activity_objects = model_activity.user_activity_list(
-        user.id, limit=limit, offset=offset)
-
-    return model_dictize.activity_list_dictize(activity_objects, context)
-
-
-@logic.validate(ckan.logic.schema.default_activity_list_schema)
-def package_activity_list(
-        context: Context, data_dict: DataDict) -> ActionResult.PackageActivityList:
-    '''Return a package's activity stream (not including detail)
-
-    You must be authorized to view the package.
-
-    :param id: the id or name of the package
-    :type id: string
-    :param offset: where to start getting activity items from
-        (optional, default: ``0``)
-    :type offset: int
-    :param limit: the maximum number of activities to return
-        (optional, default: ``31`` unless set in site's configuration
-        ``ckan.activity_list_limit``, upper limit: ``100`` unless set in
-        site's configuration ``ckan.activity_list_limit_max``)
-    :type limit: int
-    :param after: After timestamp
-        (optional, default: ``None``)
-    :type after: int, str
-    :param before: Before timestamp
-        (optional, default: ``None``)
-    :type before: int, str
-    :param include_hidden_activity: whether to include 'hidden' activity, which
-        is not shown in the Activity Stream page. Hidden activity includes
-        activity done by the site_user, such as harvests, which are not shown
-        in the activity stream because they can be too numerous, or activity by
-        other users specified in config option `ckan.hide_activity_from_users`.
-        NB Only sysadmins may set include_hidden_activity to true.
-        (default: false)
-    :type include_hidden_activity: bool
-    :param activity_types: A list of activity types to include in the response
-    :type activity_types: list
-
-    :param exclude_activity_types: A list of activity types to exclude from the response
-    :type exclude_activity_types: list
-
-    :rtype: list of dictionaries
-
-    '''
-    # FIXME: Filter out activities whose subject or object the user is not
-    # authorized to read.
-    include_hidden_activity = data_dict.get('include_hidden_activity', False)
-    activity_types = data_dict.pop('activity_types', None)
-    exclude_activity_types = data_dict.pop('exclude_activity_types', None)
-
-    if activity_types is not None and exclude_activity_types is not None:
-        raise ValidationError({'activity_types': ['Cannot be used together with `exclude_activity_types']})
-
-    _check_access('package_activity_list', context, data_dict)
-
-    model = context['model']
-
-    package_ref = data_dict.get('id')  # May be name or ID.
-    package = model.Package.get(package_ref)
-    if package is None:
-        raise logic.NotFound
-
-    offset = int(data_dict.get('offset', 0))
-    limit = data_dict['limit']  # defaulted, limited & made an int by schema
-    after = data_dict.get('after')
-    before = data_dict.get('before')
-
-    activity_objects = model_activity.package_activity_list(
-        package.id, limit=limit, offset=offset,
-        after=after, before=before,
-        include_hidden_activity=include_hidden_activity,
-        activity_types=activity_types,
-        exclude_activity_types=exclude_activity_types
-    )
-
-    return model_dictize.activity_list_dictize(activity_objects, context)
-
-
-@logic.validate(ckan.logic.schema.default_activity_list_schema)
-def group_activity_list(
-        context: Context, data_dict: DataDict) -> ActionResult.GroupActivityList:
-    '''Return a group's activity stream.
-
-    You must be authorized to view the group.
-
-    :param id: the id or name of the group
-    :type id: string
-    :param offset: where to start getting activity items from
-        (optional, default: ``0``)
-    :type offset: int
-    :param limit: the maximum number of activities to return
-        (optional, default: ``31`` unless set in site's configuration
-        ``ckan.activity_list_limit``, upper limit: ``100`` unless set in
-        site's configuration ``ckan.activity_list_limit_max``)
-    :type limit: int
-    :param include_hidden_activity: whether to include 'hidden' activity, which
-        is not shown in the Activity Stream page. Hidden activity includes
-        activity done by the site_user, such as harvests, which are not shown
-        in the activity stream because they can be too numerous, or activity by
-        other users specified in config option `ckan.hide_activity_from_users`.
-        NB Only sysadmins may set include_hidden_activity to true.
-        (default: false)
-    :type include_hidden_activity: bool
-
-    :rtype: list of dictionaries
-
-    '''
-    # FIXME: Filter out activities whose subject or object the user is not
-    # authorized to read.
-    data_dict = dict(data_dict, include_data=False)
-    include_hidden_activity = data_dict.get('include_hidden_activity', False)
-    _check_access('group_activity_list', context, data_dict)
-
-    group_id = data_dict.get('id')
-    offset = data_dict.get('offset', 0)
-    limit = data_dict['limit']  # defaulted, limited & made an int by schema
-
-    # Convert group_id (could be id or name) into id.
-    group_show = logic.get_action('group_show')
-    group_id = group_show(context, {'id': group_id})['id']
-
-    activity_objects = model_activity.group_activity_list(
-        group_id, limit=limit, offset=offset,
-        include_hidden_activity=include_hidden_activity,
-    )
-
-    return model_dictize.activity_list_dictize(activity_objects, context)
-
-
-@logic.validate(ckan.logic.schema.default_activity_list_schema)
-def organization_activity_list(
-        context: Context,
-        data_dict: DataDict) -> ActionResult.OrganizationActivityList:
-    '''Return a organization's activity stream.
-
-    :param id: the id or name of the organization
-    :type id: string
-    :param offset: where to start getting activity items from
-        (optional, default: ``0``)
-    :type offset: int
-    :param limit: the maximum number of activities to return
-        (optional, default: ``31`` unless set in site's configuration
-        ``ckan.activity_list_limit``, upper limit: ``100`` unless set in
-        site's configuration ``ckan.activity_list_limit_max``)
-    :type limit: int
-    :param include_hidden_activity: whether to include 'hidden' activity, which
-        is not shown in the Activity Stream page. Hidden activity includes
-        activity done by the site_user, such as harvests, which are not shown
-        in the activity stream because they can be too numerous, or activity by
-        other users specified in config option `ckan.hide_activity_from_users`.
-        NB Only sysadmins may set include_hidden_activity to true.
-        (default: false)
-    :type include_hidden_activity: bool
-
-    :rtype: list of dictionaries
-
-    '''
-    # FIXME: Filter out activities whose subject or object the user is not
-    # authorized to read.
-    include_hidden_activity = data_dict.get('include_hidden_activity', False)
-    _check_access('organization_activity_list', context, data_dict)
-
-    org_id = data_dict.get('id')
-    offset = data_dict.get('offset', 0)
-    limit = data_dict['limit']  # defaulted, limited & made an int by schema
-
-    # Convert org_id (could be id or name) into id.
-    org_show = logic.get_action('organization_show')
-    org_id = org_show(context, {'id': org_id})['id']
-
-    activity_objects = model_activity.organization_activity_list(
-        org_id, limit=limit, offset=offset,
-        include_hidden_activity=include_hidden_activity,
-    )
-
-    return model_dictize.activity_list_dictize(activity_objects, context)
-
-
-@logic.validate(ckan.logic.schema.default_dashboard_activity_list_schema)
-def recently_changed_packages_activity_list(
-        context: Context,
-        data_dict: DataDict) -> ActionResult.RecentlyChangedPackagesActivityList:
-    '''Return the activity stream of all recently added or changed packages.
-
-    :param offset: where to start getting activity items from
-        (optional, default: ``0``)
-    :type offset: int
-    :param limit: the maximum number of activities to return
-        (optional, default: ``31`` unless set in site's configuration
-        ``ckan.activity_list_limit``, upper limit: ``100`` unless set in
-        site's configuration ``ckan.activity_list_limit_max``)
-    :type limit: int
-
-    :rtype: list of dictionaries
-
-    '''
-    # FIXME: Filter out activities whose subject or object the user is not
-    # authorized to read.
-    offset = data_dict.get('offset', 0)
-    limit = data_dict['limit']  # defaulted, limited & made an int by schema
-
-    activity_objects = \
-        model_activity.recently_changed_packages_activity_list(
-            limit=limit, offset=offset)
-
-    return model_dictize.activity_list_dictize(activity_objects, context)
->>>>>>> 8c2d7db3
-
-
 def _follower_count(
         context: Context, data_dict: DataDict, default_schema: Schema,
         ModelClass: Type["ModelFollowingModel[Any, Any]"]):
