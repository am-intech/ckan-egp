'''API functions for searching for and getting data from CKAN.'''

import uuid
import logging
import json
import datetime
import socket

from pylons import config
import sqlalchemy

import ckan.lib.dictization
import ckan.logic as logic
import ckan.logic.action
import ckan.logic.schema
import ckan.lib.dictization.model_dictize as model_dictize
import ckan.lib.navl.dictization_functions
import ckan.model.misc as misc
import ckan.plugins as plugins
import ckan.lib.search as search
import ckan.lib.plugins as lib_plugins
import ckan.lib.activity_streams as activity_streams
import ckan.new_authz as new_authz

from ckan.common import _

log = logging.getLogger('ckan.logic')

# Define some shortcuts
# Ensure they are module-private so that they don't get loaded as available
# actions in the action API.
_validate = ckan.lib.navl.dictization_functions.validate
_table_dictize = ckan.lib.dictization.table_dictize
_check_access = logic.check_access
NotFound = logic.NotFound
ValidationError = logic.ValidationError
_get_or_bust = logic.get_or_bust

_select = sqlalchemy.sql.select
_aliased = sqlalchemy.orm.aliased
_or_ = sqlalchemy.or_
_and_ = sqlalchemy.and_
_func = sqlalchemy.func
_desc = sqlalchemy.desc
_case = sqlalchemy.case
_text = sqlalchemy.text

def _package_list_with_resources(context, package_revision_list):
    package_list = []
    for package in package_revision_list:
        result_dict = model_dictize.package_dictize(package,context)
        package_list.append(result_dict)
    return package_list


def site_read(context,data_dict=None):
    '''Return ``True``.

    :rtype: boolean

    '''
    _check_access('site_read',context,data_dict)
    return True

def package_list(context, data_dict):
    '''Return a list of the names of the site's datasets (packages).

    :param limit: if given, the list of datasets will be broken into pages of
        at most ``limit`` datasets per page and only one page will be returned
        at a time (optional)
    :type limit: int
    :param offset: when ``limit`` is given, the offset to start returning packages from
    :type offset: int

    :rtype: list of strings

    '''
    model = context["model"]
    api = context.get("api_version", 1)

    _check_access('package_list', context, data_dict)

    schema = context.get('schema', logic.schema.default_pagination_schema())
    data_dict, errors = _validate(data_dict, schema, context)
    if errors:
        raise ValidationError(errors)


    package_revision_table = model.package_revision_table
    col = (package_revision_table.c.id
        if api == 2 else package_revision_table.c.name)
    query = _select([col])
    query = query.where(_and_(package_revision_table.c.state=='active',
        package_revision_table.c.current==True))
    query = query.order_by(col)

    limit = data_dict.get('limit')
    if limit:
        query = query.limit(limit)

    offset = data_dict.get('offset')
    if offset:
        query = query.offset(offset)
    return list(zip(*query.execute())[0])

def current_package_list_with_resources(context, data_dict):
    '''Return a list of the site's datasets (packages) and their resources.

    The list is sorted most-recently-modified first.

    :param limit: if given, the list of datasets will be broken into pages of
        at most ``limit`` datasets per page and only one page will be returned
        at a time (optional)
    :type limit: int
    :param offset: when ``limit`` is given, the offset to start returning packages from
    :type offset: int
    :param page: when ``limit`` is given, which page to return, Deprecated use ``offset``
    :type page: int

    :rtype: list of dictionaries

    '''
    model = context["model"]
    schema = context.get('schema', logic.schema.default_package_list_schema())
    data_dict, errors = _validate(data_dict, schema, context)
    if errors:
        raise ValidationError(errors)

    limit = data_dict.get('limit')
    offset = int(data_dict.get('offset', 0))

    if not 'offset' in data_dict and 'page' in data_dict:
        log.warning('"page" parameter is deprecated.  '
                    'Use the "offset" parameter instead')
        page = int(data_dict['page'])
        if page < 1:
            raise ValidationError(_('Must be larger than 0'))
        if limit:
            offset = (page - 1) * limit
        else:
            offset = 0

    _check_access('current_package_list_with_resources', context, data_dict)

    query = model.Session.query(model.PackageRevision)
    query = query.filter(model.PackageRevision.state=='active')
    query = query.filter(model.PackageRevision.current==True)

    query = query.order_by(model.package_revision_table.c.revision_timestamp.desc())
    if limit is not None:
        query = query.limit(limit)
    query = query.offset(offset)
    pack_rev = query.all()
    return _package_list_with_resources(context, pack_rev)

def revision_list(context, data_dict):
    '''Return a list of the IDs of the site's revisions.

    :rtype: list of strings

    '''
    model = context['model']

    _check_access('revision_list', context, data_dict)

    revs = model.Session.query(model.Revision).all()
    return [rev.id for rev in revs]

def package_revision_list(context, data_dict):
    '''Return a dataset (package)'s revisions as a list of dictionaries.

    :param id: the id or name of the dataset
    :type id: string

    '''
    model = context["model"]
    id = _get_or_bust(data_dict, "id")
    pkg = model.Package.get(id)
    if pkg is None:
        raise NotFound

    _check_access('package_revision_list',context, data_dict)

    revision_dicts = []
    for revision, object_revisions in pkg.all_related_revisions:
        revision_dicts.append(model.revision_as_dict(revision,
                                                     include_packages=False,
                                                     include_groups=False))
    return revision_dicts


def related_show(context, data_dict=None):
    '''Return a single related item.

    :param id: the id of the related item to show
    :type id: string

    :rtype: dictionary

    '''
    model = context['model']
    id = _get_or_bust(data_dict, 'id')

    related = model.Related.get(id)
    context['related'] = related

    if related is None:
        raise NotFound

    _check_access('related_show',context, data_dict)

    schema = context.get('schema') or ckan.logic.schema.default_related_schema()
    related_dict = model_dictize.related_dictize(related, context)
    related_dict, errors = _validate(related_dict, schema, context=context)

    return related_dict


def related_list(context, data_dict=None):
    '''Return a dataset's related items.

    Either the ``id`` or the ``dataset`` parameter must be given.

    :param id: id or name of the dataset (optional)
    :type id: string
    :param dataset: dataset dictionary of the dataset (optional)
    :type dataset: dictionary
    :param type_filter: the type of related item to show (optional,
      default: None, show all items)
    :type type_filter: string
    :param sort: the order to sort the related items in, possible values are
      'view_count_asc', 'view_count_desc', 'created_asc' or 'created_desc'
      (optional)
    :type sort: string
    :param featured: whether or not to restrict the results to only featured
      related items (optional, default: False)
    :type featured: bool

    :rtype: list of dictionaries

    '''
    model = context['model']
    dataset = data_dict.get('dataset', None)

    if not dataset:
        dataset = model.Package.get(data_dict.get('id'))

    _check_access('related_show',context, data_dict)

    related_list = []
    if not dataset:
        related_list = model.Session.query(model.Related)

        filter_on_type = data_dict.get('type_filter', None)
        if filter_on_type:
            related_list = related_list.filter(model.Related.type == filter_on_type)

        sort = data_dict.get('sort', None)
        if sort:
            sortables = {
                'view_count_asc' : model.Related.view_count.asc,
                'view_count_desc': model.Related.view_count.desc,
                'created_asc' : model.Related.created.asc,
                'created_desc': model.Related.created.desc,
            }
            s = sortables.get(sort, None)
            if s:
                related_list = related_list.order_by( s() )

        if data_dict.get('featured', False):
            related_list = related_list.filter(model.Related.featured == 1)
    else:
        relateds = model.Related.get_for_dataset(dataset, status='active')
        related_items = (r.related for r in relateds)
        related_list = model_dictize.related_list_dictize( related_items, context)
    return related_list


def member_list(context, data_dict=None):
    '''Return the members of a group.

    The user must have permission to 'get' the group.

    :param id: the id or name of the group
    :type id: string
    :param object_type: restrict the members returned to those of a given type,
      e.g. ``'user'`` or ``'package'`` (optional, default: ``None``)
    :type object_type: string
    :param capacity: restrict the members returned to those with a given
      capacity, e.g. ``'member'``, ``'editor'``, ``'admin'``, ``'public'``,
      ``'private'`` (optional, default: ``None``)
    :type capacity: string

    :rtype: list of (id, type, capacity) tuples

    '''
    model = context['model']

    group = model.Group.get(_get_or_bust(data_dict, 'id'))
    if not group:
        raise NotFound

    obj_type = data_dict.get('object_type', None)
    capacity = data_dict.get('capacity', None)

    # User must be able to update the group to remove a member from it
    _check_access('group_show', context, data_dict)

    q = model.Session.query(model.Member).\
        filter(model.Member.group_id == group.id).\
        filter(model.Member.state == "active")

    if obj_type:
        q = q.filter(model.Member.table_name == obj_type)
    if capacity:
        q = q.filter(model.Member.capacity == capacity)

    trans = new_authz.roles_trans()

    def translated_capacity(capacity):
        try:
            return trans[capacity]
        except KeyError:
            return capacity

    return [(m.table_id, m.table_name, translated_capacity(m.capacity))
            for m in q.all()]

def _group_or_org_list(context, data_dict, is_org=False):

    model = context['model']
    api = context.get('api_version')
    groups = data_dict.get('groups')
    ref_group_by = 'id' if api == 2 else 'name'

    sort = data_dict.get('sort', 'name')
    q = data_dict.get('q')

    # order_by deprecated in ckan 1.8
    # if it is supplied and sort isn't use order_by and raise a warning
    order_by = data_dict.get('order_by', '')
    if order_by:
        log.warn('`order_by` deprecated please use `sort`')
        if not data_dict.get('sort'):
            sort = order_by
    # if the sort is packages and no sort direction is supplied we want to do a
    # reverse sort to maintain compatibility.
    if sort.strip() == 'packages':
        sort = 'packages desc'

    sort_info = _unpick_search(sort,
                               allowed_fields=['name', 'packages'],
                               total=1)

    all_fields = data_dict.get('all_fields', None)


    query = model.Session.query(model.Group).join(model.GroupRevision)
    query = query.filter(model.GroupRevision.state=='active')
    query = query.filter(model.GroupRevision.current==True)
    if groups:
        query = query.filter(model.GroupRevision.name.in_(groups))
    if q:
        q = u'%{0}%'.format(q)
        query = query.filter(_or_(
            model.GroupRevision.name.ilike(q),
            model.GroupRevision.title.ilike(q),
            model.GroupRevision.description.ilike(q),
        ))


    query = query.filter(model.GroupRevision.is_organization==is_org)

    groups = query.all()
    group_list = model_dictize.group_list_dictize(groups, context,
                                                  lambda x:x[sort_info[0][0]],
                                                  sort_info[0][1] == 'desc')

    if not all_fields:
        group_list = [group[ref_group_by] for group in group_list]

    return group_list


def group_list(context, data_dict):
    '''Return a list of the names of the site's groups.

    :param order_by: the field to sort the list by, must be ``'name'`` or
      ``'packages'`` (optional, default: ``'name'``) Deprecated use sort.
    :type order_by: string
    :param sort: sorting of the search results.  Optional.  Default:
        "name asc" string of field name and sort-order. The allowed fields are
        'name' and 'packages'
    :type sort: string
    :param groups: a list of names of the groups to return, if given only
        groups whose names are in this list will be returned (optional)
    :type groups: list of strings
    :param all_fields: return full group dictionaries instead of  just names
        (optional, default: ``False``)
    :type all_fields: boolean

    :rtype: list of strings

    '''
    _check_access('group_list', context, data_dict)
    data_dict['type'] = 'group'
    return _group_or_org_list(context, data_dict)


def organization_list(context, data_dict):
    '''Return a list of the names of the site's organizations.

    :param order_by: the field to sort the list by, must be ``'name'`` or
      ``'packages'`` (optional, default: ``'name'``) Deprecated use sort.
    :type order_by: string
    :param sort: sorting of the search results.  Optional.  Default:
        "name asc" string of field name and sort-order. The allowed fields are
        'name' and 'packages'
    :type sort: string
    :param organizations: a list of names of the groups to return, if given only
        groups whose names are in this list will be returned (optional)
    :type organizations: list of strings
    :param all_fields: return full group dictionaries instead of  just names
        (optional, default: ``False``)
    :type all_fields: boolean

    :rtype: list of strings

    '''
    _check_access('organization_list', context, data_dict)
    data_dict['groups'] = data_dict.pop('organizations', [])
    data_dict['type'] = 'organization'
    return _group_or_org_list(context, data_dict, is_org=True)


def group_list_authz(context, data_dict):
    '''Return the list of groups that the user is authorized to edit.

    :param available_only: remove the existing groups in the package
      (optional, default: ``False``)
    :type available_only: boolean

    :param am_member: if True return only the groups the logged-in user is a
      member of, otherwise return all groups that the user is authorized to
      edit (for example, sysadmin users are authorized to edit all groups)
      (optional, default: False)
    :type am-member: boolean

    :returns: list of dictized groups that the user is authorized to edit
    :rtype: list of dicts

    '''
    model = context['model']
    user = context['user']
    available_only = data_dict.get('available_only', False)
    am_member = data_dict.get('am_member', False)

    _check_access('group_list_authz',context, data_dict)

    sysadmin = new_authz.is_sysadmin(user)
    roles = ckan.new_authz.get_roles_with_permission('edit_group')
    if not roles:
        return []
    user_id = new_authz.get_user_id_for_username(user, allow_none=True)
    if not user_id:
        return []

    if not sysadmin or am_member:
        q = model.Session.query(model.Member) \
            .filter(model.Member.table_name == 'user') \
            .filter(model.Member.capacity.in_(roles)) \
            .filter(model.Member.table_id == user_id)
        group_ids = []
        for row in q.all():
            group_ids.append(row.group_id)

        if not group_ids:
            return []

    q = model.Session.query(model.Group) \
        .filter(model.Group.is_organization == False) \
        .filter(model.Group.state == 'active')

    if not sysadmin or am_member:
        q = q.filter(model.Group.id.in_(group_ids))

    groups = q.all()

    if available_only:
        package = context.get('package')
        if package:
            groups = set(groups) - set(package.get_groups())

    group_list = model_dictize.group_list_dictize(groups, context)
    return group_list

def organization_list_for_user(context, data_dict):
    '''Return the list of organizations that the user is a member of.

    :param permission: the permission the user has against the returned organizations
      (optional, default: ``edit_group``)
    :type permission: string

    :returns: list of dictized organizations that the user is authorized to edit
    :rtype: list of dicts

    '''
    model = context['model']
    user = context['user']

    _check_access('organization_list_for_user',context, data_dict)
    sysadmin = new_authz.is_sysadmin(user)

    orgs_q = model.Session.query(model.Group) \
        .filter(model.Group.is_organization == True) \
        .filter(model.Group.state == 'active')

    if not sysadmin:
        # for non-Sysadmins check they have the required permission

        permission = data_dict.get('permission', 'edit_group')

        roles = ckan.new_authz.get_roles_with_permission(permission)

        if not roles:
            return []
        user_id = new_authz.get_user_id_for_username(user, allow_none=True)
        if not user_id:
            return []

        q = model.Session.query(model.Member) \
            .filter(model.Member.table_name == 'user') \
            .filter(model.Member.capacity.in_(roles)) \
            .filter(model.Member.table_id == user_id)

        group_ids = []
        for row in q.all():
            group_ids.append(row.group_id)

        if not group_ids:
            return []

        orgs_q = orgs_q.filter(model.Group.id.in_(group_ids))

    orgs_list = model_dictize.group_list_dictize(orgs_q.all(), context)
    return orgs_list

def group_revision_list(context, data_dict):
    '''Return a group's revisions.

    :param id: the name or id of the group
    :type id: string

    :rtype: list of dictionaries

    '''
    model = context['model']
    id = _get_or_bust(data_dict, 'id')
    group = model.Group.get(id)
    if group is None:
        raise NotFound

    _check_access('group_revision_list',context, data_dict)

    revision_dicts = []
    for revision, object_revisions in group.all_related_revisions:
        revision_dicts.append(model.revision_as_dict(revision,
                                                     include_packages=False,
                                                     include_groups=False))
    return revision_dicts

def license_list(context, data_dict):
    '''Return the list of licenses available for datasets on the site.

    :rtype: list of dictionaries

    '''
    model = context["model"]

    _check_access('license_list',context, data_dict)

    license_register = model.Package.get_license_register()
    licenses = license_register.values()
    licenses = [l.as_dict() for l in licenses]
    return licenses

def tag_list(context, data_dict):
    '''Return a list of the site's tags.

    By default only free tags (tags that don't belong to a vocabulary) are
    returned. If the ``vocabulary_id`` argument is given then only tags
    belonging to that vocabulary will be returned instead.

    :param query: a tag name query to search for, if given only tags whose
        names contain this string will be returned (optional)
    :type query: string
    :param vocabulary_id: the id or name of a vocabulary, if give only tags
        that belong to this vocabulary will be returned (optional)
    :type vocabulary_id: string
    :param all_fields: return full tag dictionaries instead of just names
        (optional, default: ``False``)
    :type all_fields: boolean

    :rtype: list of dictionaries

    '''
    model = context['model']

    vocab_id_or_name = data_dict.get('vocabulary_id')
    query = data_dict.get('query') or data_dict.get('q')
    if query:
        query = query.strip()
    all_fields = data_dict.get('all_fields', None)

    _check_access('tag_list', context, data_dict)

    if query:
        tags, count = _tag_search(context, data_dict)
    else:
        tags = model.Tag.all(vocab_id_or_name)

    if tags:
        if all_fields:
            tag_list = model_dictize.tag_list_dictize(tags, context)
        else:
            tag_list = [tag.name for tag in tags]
    else:
        tag_list = []

    return tag_list

def user_list(context, data_dict):
    '''Return a list of the site's user accounts.

    :param q: restrict the users returned to those whose names contain a string
      (optional)
    :type q: string
    :param order_by: which field to sort the list by (optional, default:
      ``'name'``)
    :type order_by: string

    :rtype: list of dictionaries

    '''
    model = context['model']

    _check_access('user_list',context, data_dict)

    q = data_dict.get('q','')
    order_by = data_dict.get('order_by','name')

    query = model.Session.query(
        model.User,
        model.User.name.label('name'),
        model.User.fullname.label('fullname'),
        model.User.about.label('about'),
        model.User.about.label('email'),
        model.User.created.label('created'),
        _select([_func.count(model.Revision.id)], _or_(
                model.Revision.author==model.User.name,
                model.Revision.author==model.User.openid
                )
        ).label('number_of_edits'),
        _select([_func.count(model.UserObjectRole.id)], _and_(
            model.UserObjectRole.user_id==model.User.id,
            model.UserObjectRole.context=='Package',
            model.UserObjectRole.role=='admin'
            )
        ).label('number_administered_packages')
    )

    if q:
        query = model.User.search(q, query, user_name=context.get('user'))

    if order_by == 'edits':
        query = query.order_by(_desc(
            _select([_func.count(model.Revision.id)], _or_(
                model.Revision.author==model.User.name,
                model.Revision.author==model.User.openid
                ))
        ))
    else:
        query = query.order_by(
            _case([(_or_(model.User.fullname == None, model.User.fullname == ''),
                   model.User.name)],
                 else_=model.User.fullname)
        )

    ## hack for pagination
    if context.get('return_query'):
        return query

    users_list = []

    for user in query.all():
        result_dict = model_dictize.user_dictize(user[0], context)
        users_list.append(result_dict)

    return users_list

def package_relationships_list(context, data_dict):
    '''Return a dataset (package)'s relationships.

    :param id: the id or name of the first package
    :type id: string
    :param id2: the id or name of the second package
    :type id: string
    :param rel: relationship as string see
        :func:`ckan.logic.action.create.package_relationship_create()` for the
        relationship types (optional)

    :rtype: list of dictionaries

    '''
    ##TODO needs to work with dictization layer
    model = context['model']
    api = context.get('api_version')

    id = _get_or_bust(data_dict, "id")
    id2 = data_dict.get("id2")
    rel = data_dict.get("rel")
    ref_package_by = 'id' if api == 2 else 'name'
    pkg1 = model.Package.get(id)
    pkg2 = None
    if not pkg1:
        raise NotFound('First package named in request was not found.')
    if id2:
        pkg2 = model.Package.get(id2)
        if not pkg2:
            raise NotFound('Second package named in address was not found.')

    if rel == 'relationships':
        rel = None

    _check_access('package_relationships_list',context, data_dict)

    # TODO: How to handle this object level authz?
    # Currently we don't care
    relationships = pkg1.get_relationships(with_package=pkg2, type=rel)

    if rel and not relationships:
        raise NotFound('Relationship "%s %s %s" not found.'
                                 % (id, rel, id2))

    relationship_dicts = [rel.as_dict(pkg1, ref_package_by=ref_package_by)
                          for rel in relationships]

    return relationship_dicts

def package_show(context, data_dict):
    '''Return the metadata of a dataset (package) and its resources.

    :param id: the id or name of the dataset
    :type id: string

    :rtype: dictionary

    '''
    model = context['model']
    context['session'] = model.Session
    name_or_id = data_dict.get("id") or _get_or_bust(data_dict, 'name_or_id')

    pkg = model.Package.get(name_or_id)

    if pkg is None:
        raise NotFound

    context['package'] = pkg

    _check_access('package_show', context, data_dict)

    package_dict = None
    use_cache = (context.get('use_cache', True)
        and not 'revision_id' in context
        and not 'revision_date' in context)
    if use_cache:
        try:
            search_result = search.show(name_or_id)
        except (search.SearchError, socket.error):
            pass
        else:
            use_validated_cache = 'schema' not in context
            if use_validated_cache and 'validated_data_dict' in search_result:
                package_dict = json.loads(search_result['validated_data_dict'])
                package_dict_validated = True
            else:
                package_dict = json.loads(search_result['data_dict'])
                package_dict_validated = False
            metadata_modified = pkg.metadata_modified.isoformat()
            search_metadata_modified = search_result['metadata_modified']
            # solr stores less precice datetime,
            # truncate to 22 charactors to get good enough match
            if metadata_modified[:22] != search_metadata_modified[:22]:
                package_dict = None

    if not package_dict:
        package_dict = model_dictize.package_dictize(pkg, context)
        package_dict_validated = False

    if context.get('for_view'):
        for item in plugins.PluginImplementations(plugins.IPackageController):
            package_dict = item.before_view(package_dict)

    for item in plugins.PluginImplementations(plugins.IPackageController):
        item.read(pkg)

<<<<<<< HEAD
    if not package_dict_validated:
        package_plugin = lib_plugins.lookup_package_plugin(package_dict['type'])
        if 'schema' in context:
            schema = context['schema']
        else:
            schema = package_plugin.show_package_schema()
=======
    for resource_dict in package_dict['resources']:
        for item in plugins.PluginImplementations(plugins.IResourceController):
            resource_dict = item.before_show(resource_dict)

    package_plugin = lib_plugins.lookup_package_plugin(package_dict['type'])
    if 'schema' in context:
        schema = context['schema']
    else:
        schema = package_plugin.show_package_schema()
>>>>>>> 9d2f44b2

            if schema and context.get('validate', True):
                package_dict, errors = _validate(package_dict, schema,
                    context=context)

    for item in plugins.PluginImplementations(plugins.IPackageController):
        item.after_show(context, package_dict)

    return package_dict


def resource_show(context, data_dict):
    '''Return the metadata of a resource.

    :param id: the id of the resource
    :type id: string

    :rtype: dictionary

    '''
    model = context['model']
    id = _get_or_bust(data_dict, 'id')

    resource = model.Resource.get(id)
    context['resource'] = resource

    if not resource:
        raise NotFound

    _check_access('resource_show', context, data_dict)
    resource_dict = model_dictize.resource_dictize(resource, context)

    for item in plugins.PluginImplementations(plugins.IResourceController):
        resource_dict = item.before_show(resource_dict)

    return resource_dict

def resource_status_show(context, data_dict):
    '''Return the statuses of a resource's tasks.

    :param id: the id of the resource
    :type id: string

    :rtype: list of (status, date_done, traceback, task_status) dictionaries

    '''
    try:
        import ckan.lib.celery_app as celery_app
    except ImportError:
        return {'message': 'queue is not installed on this instance'}

    model = context['model']
    id = _get_or_bust(data_dict, 'id')

    _check_access('resource_status_show', context, data_dict)

    # needs to be text query as celery tables are not in our model
    q = _text("""select status, date_done, traceback, task_status.*
                from task_status left join celery_taskmeta
                on task_status.value = celery_taskmeta.task_id and key = 'celery_task_id'
                where entity_id = :entity_id """)

    result = model.Session.connection().execute(q, entity_id=id)
    result_list = [_table_dictize(row, context) for row in result]

    return result_list


@logic.auth_audit_exempt
def revision_show(context, data_dict):
    '''Return the details of a revision.

    :param id: the id of the revision
    :type id: string

    :rtype: dictionary

    '''
    model = context['model']
    api = context.get('api_version')
    id = _get_or_bust(data_dict, 'id')
    ref_package_by = 'id' if api == 2 else 'name'

    rev = model.Session.query(model.Revision).get(id)
    if rev is None:
        raise NotFound
    rev_dict = model.revision_as_dict(rev, include_packages=True,
                                      ref_package_by=ref_package_by)
    return rev_dict

def _group_or_org_show(context, data_dict, is_org=False):
    model = context['model']
    id = _get_or_bust(data_dict, 'id')

    group = model.Group.get(id)
    context['group'] = group

    if group is None:
        raise NotFound

    if is_org:
        _check_access('organization_show',context, data_dict)
    else:
        _check_access('group_show',context, data_dict)


    group_dict = model_dictize.group_dictize(group, context)

    if is_org:
        plugin_type = plugins.IOrganizationController
    else:
        plugin_type = plugins.IGroupController

    for item in plugins.PluginImplementations(plugin_type):
        item.read(group)

    group_plugin = lib_plugins.lookup_group_plugin(group_dict['type'])
    try:
        schema = group_plugin.db_to_form_schema_options({
            'type':'show',
            'api': 'api_version' in context,
            'context': context })
    except AttributeError:
        schema = group_plugin.db_to_form_schema()

    group_dict['num_followers'] = logic.get_action('group_follower_count')(
            {'model': model, 'session': model.Session},
            {'id': group_dict['id']})

    if schema:
        group_dict, errors = _validate(group_dict, schema, context=context)
    return group_dict


def group_show(context, data_dict):
    '''Return the details of a group.

    :param id: the id or name of the group
    :type id: string

    :rtype: dictionary

    '''
    return _group_or_org_show(context, data_dict)

def organization_show(context, data_dict):
    '''Return the details of a organization.

    :param id: the id or name of the organization
    :type id: string

    :rtype: dictionary

    '''
    return _group_or_org_show(context, data_dict, is_org=True)


def group_package_show(context, data_dict):
    '''Return the datasets (packages) of a group.

    :param id: the id or name of the group
    :type id: string
    :param limit: the maximum number of datasets to return (optional)
    :type limit: int

    :rtype: list of dictionaries

    '''
    model = context['model']
    group_id = _get_or_bust(data_dict, 'id')

    # FIXME: What if limit is not an int? Schema and validation needed.
    limit = data_dict.get('limit')

    group = model.Group.get(group_id)
    context['group'] = group
    if group is None:
        raise NotFound

    _check_access('group_show', context, data_dict)

    result = []
    for pkg_rev in group.packages(limit=limit,
            return_query=context.get('return_query')):
        result.append(model_dictize.package_dictize(pkg_rev, context))

    return result

def tag_show(context, data_dict):
    '''Return the details of a tag and all its datasets.

    :param id: the name or id of the tag
    :type id: string

    :returns: the details of the tag, including a list of all of the tag's
        datasets and their details
    :rtype: dictionary

    '''
    model = context['model']
    id = _get_or_bust(data_dict, 'id')

    tag = model.Tag.get(id)
    context['tag'] = tag

    if tag is None:
        raise NotFound

    _check_access('tag_show',context, data_dict)

    return model_dictize.tag_dictize(tag,context)

def user_show(context, data_dict):
    '''Return a user account.

    Either the ``id`` or the ``user_obj`` parameter must be given.

    :param id: the id or name of the user (optional)
    :type id: string
    :param user_obj: the user dictionary of the user (optional)
    :type user_obj: user dictionary

    :rtype: dictionary

    '''
    model = context['model']

    id = data_dict.get('id',None)
    provided_user = data_dict.get('user_obj',None)
    if id:
        user_obj = model.User.get(id)
        context['user_obj'] = user_obj
        if user_obj is None:
            raise NotFound
    elif provided_user:
        context['user_obj'] = user_obj = provided_user
    else:
        raise NotFound

    _check_access('user_show',context, data_dict)

    user_dict = model_dictize.user_dictize(user_obj,context)

    if context.get('return_minimal'):
        return user_dict

    revisions_q = model.Session.query(model.Revision
            ).filter_by(author=user_obj.name)

    revisions_list = []
    for revision in revisions_q.limit(20).all():
        revision_dict = logic.get_action('revision_show')(context,{'id':revision.id})
        revision_dict['state'] = revision.state
        revisions_list.append(revision_dict)
    user_dict['activity'] = revisions_list

    user_dict['datasets'] = []
    dataset_q = model.Session.query(model.Package).join(model.PackageRole
            ).filter_by(user=user_obj, role=model.Role.ADMIN
            ).limit(50)

    for dataset in dataset_q:
        try:
            dataset_dict = logic.get_action('package_show')(context, {'id': dataset.id})
        except logic.NotAuthorized:
            continue
        user_dict['datasets'].append(dataset_dict)

    user_dict['num_followers'] = logic.get_action('user_follower_count')(
            {'model': model, 'session': model.Session},
            {'id': user_dict['id']})

    return user_dict

def package_show_rest(context, data_dict):
    _check_access('package_show_rest',context, data_dict)

    logic.get_action('package_show')(context, data_dict)

    pkg = context['package']

    package_dict = model_dictize.package_to_api(pkg, context)

    return package_dict

def group_show_rest(context, data_dict):
    _check_access('group_show_rest',context, data_dict)

    logic.get_action('group_show')(context, data_dict)
    group = context['group']

    group_dict = model_dictize.group_to_api(group, context)

    return group_dict

def tag_show_rest(context, data_dict):
    _check_access('tag_show_rest',context, data_dict)

    logic.get_action('tag_show')(context, data_dict)
    tag = context['tag']

    tag_dict = model_dictize.tag_to_api(tag, context)

    return tag_dict

def package_autocomplete(context, data_dict):
    '''Return a list of datasets (packages) that match a string.

    Datasets with names or titles that contain the query string will be
    returned.

    :param q: the string to search for
    :type q: string
    :param limit: the maximum number of resource formats to return (optional,
        default: 10)
    :type limit: int

    :rtype: list of dictionaries

    '''
    schema = context.get('schema', logic.schema.default_autocomplete_schema())
    data_dict, errors = _validate(data_dict, schema, context)
    if errors:
        raise ValidationError(errors)

    model = context['model']

    _check_access('package_autocomplete', context, data_dict)

    limit = data_dict.get('limit', 10)
    q = data_dict['q']

    like_q = u"%s%%" % q

    query = model.Session.query(model.PackageRevision)
    query = query.filter(model.PackageRevision.state=='active')
    query = query.filter(model.PackageRevision.current==True)
    query = query.filter(_or_(model.PackageRevision.name.ilike(like_q),
                                model.PackageRevision.title.ilike(like_q)))
    query = query.limit(limit)

    q_lower = q.lower()
    pkg_list = []
    for package in query:
        if package.name.startswith(q_lower):
            match_field = 'name'
            match_displayed = package.name
        else:
            match_field = 'title'
            match_displayed = '%s (%s)' % (package.title, package.name)
        result_dict = {'name':package.name, 'title':package.title,
                       'match_field':match_field, 'match_displayed':match_displayed}
        pkg_list.append(result_dict)

    return pkg_list

def format_autocomplete(context, data_dict):
    '''Return a list of resource formats whose names contain a string.

    :param q: the string to search for
    :type q: string
    :param limit: the maximum number of resource formats to return (optional,
        default: 5)
    :type limit: int

    :rtype: list of strings

    '''
    schema = context.get('schema', logic.schema.default_autocomplete_schema())
    data_dict, errors = _validate(data_dict, schema, context)
    if errors:
        raise ValidationError(errors)

    model = context['model']
    session = context['session']

    _check_access('format_autocomplete', context, data_dict)

    q = data_dict['q']
    limit = data_dict.get('limit', 5)

    like_q = u'%' + q + u'%'

    query = session.query(model.ResourceRevision.format,
        _func.count(model.ResourceRevision.format).label('total'))\
        .filter(_and_(
            model.ResourceRevision.state == 'active',
            model.ResourceRevision.current == True
        ))\
        .filter(model.ResourceRevision.format.ilike(like_q))\
        .group_by(model.ResourceRevision.format)\
        .order_by('total DESC')\
        .limit(limit)

    return [resource.format.lower() for resource in query]

def user_autocomplete(context, data_dict):
    '''Return a list of user names that contain a string.

    :param q: the string to search for
    :type q: string
    :param limit: the maximum number of user names to return (optional,
        default: 20)
    :type limit: int

    :rtype: a list of user dictionaries each with keys ``'name'``,
        ``'fullname'``, and ``'id'``

    '''
    schema = context.get('schema', logic.schema.default_autocomplete_schema())
    data_dict, errors = _validate(data_dict, schema, context)
    if errors:
        raise ValidationError(errors)

    model = context['model']
    user = context['user']

    _check_access('user_autocomplete', context, data_dict)

    q = data_dict['q']
    limit = data_dict.get('limit', 20)

    query = model.User.search(q).limit(limit)

    user_list = []
    for user in query.all():
        result_dict = {}
        for k in ['id', 'name', 'fullname']:
                result_dict[k] = getattr(user,k)

        user_list.append(result_dict)

    return user_list

def package_search(context, data_dict):
    '''
    Searches for packages satisfying a given search criteria.

    This action accepts solr search query parameters (details below), and
    returns a dictionary of results, including dictized datasets that match
    the search criteria, a search count and also facet information.

    **Solr Parameters:**

    For more in depth treatment of each paramter, please read the `Solr
    Documentation <http://wiki.apache.org/solr/CommonQueryParameters>`_.

    This action accepts a *subset* of solr's search query parameters:


    :param q: the solr query.  Optional.  Default: `"*:*"`
    :type q: string
    :param fq: any filter queries to apply.  Note: `+site_id:{ckan_site_id}`
        is added to this string prior to the query being executed.
    :type fq: string
    :param sort: sorting of the search results.  Optional.  Default:
        'relevance asc, metadata_modified desc'.  As per the solr
        documentation, this is a comma-separated string of field names and
        sort-orderings.
    :type sort: string
    :param rows: the number of matching rows to return.
    :type rows: int
    :param start: the offset in the complete result for where the set of
        returned datasets should begin.
    :type start: int
    :param facet: whether to enable faceted results.  Default: "true".
    :type facet: string
    :param facet.mincount: the minimum counts for facet fields should be
        included in the results.
    :type facet.mincount: int
    :param facet.limit: the maximum number of constraint counts that should be
        returned for the facet fields. A negative value means unlimited
    :type facet.limit: int
    :param facet.field: the fields to facet upon.  Default empty.  If empty,
        then the returned facet information is empty.
    :type facet.field: list of strings


    The following advanced Solr parameters are supported as well. Note that
    some of these are only available on particular Solr versions. See Solr's
    `dismax`_ and `edismax`_ documentation for further details on them:

    ``qf``, ``wt``, ``bf``, ``boost``, ``tie``, ``defType``, ``mm``


    .. _dismax: http://wiki.apache.org/solr/DisMaxQParserPlugin
    .. _edismax: http://wiki.apache.org/solr/ExtendedDisMax


    **Results:**

    The result of this action is a dict with the following keys:

    :rtype: A dictionary with the following keys
    :param count: the number of results found.  Note, this is the total number
        of results found, not the total number of results returned (which is
        affected by limit and row parameters used in the input).
    :type count: int
    :param results: ordered list of datasets matching the query, where the
        ordering defined by the sort parameter used in the query.
    :type results: list of dictized datasets.
    :param facets: DEPRECATED.  Aggregated information about facet counts.
    :type facets: DEPRECATED dict
    :param search_facets: aggregated information about facet counts.  The outer
        dict is keyed by the facet field name (as used in the search query).
        Each entry of the outer dict is itself a dict, with a "title" key, and
        an "items" key.  The "items" key's value is a list of dicts, each with
        "count", "display_name" and "name" entries.  The display_name is a
        form of the name that can be used in titles.
    :type search_facets: nested dict of dicts.

    An example result: ::

     {'count': 2,
      'results': [ { <snip> }, { <snip> }],
      'search_facets': {u'tags': {'items': [{'count': 1,
                                             'display_name': u'tolstoy',
                                             'name': u'tolstoy'},
                                            {'count': 2,
                                             'display_name': u'russian',
                                             'name': u'russian'}
                                           ]
                                 }
                       }
     }

    **Limitations:**

    The full solr query language is not exposed, including.

    fl
        The parameter that controls which fields are returned in the solr
        query cannot be changed.  CKAN always returns the matched datasets as
        dictionary objects.
    '''
    # sometimes context['schema'] is None
    schema = (context.get('schema') or
              logic.schema.default_package_search_schema())
    if isinstance(data_dict.get('facet.field'), basestring):
        data_dict['facet.field'] = json.loads(data_dict['facet.field'])
    data_dict, errors = _validate(data_dict, schema, context)
    # put the extras back into the data_dict so that the search can
    # report needless parameters
    data_dict.update(data_dict.get('__extras', {}))
    data_dict.pop('__extras', None)
    if errors:
        raise ValidationError(errors)

    model = context['model']
    session = context['session']

    _check_access('package_search', context, data_dict)

    # Move ext_ params to extras and remove them from the root of the search
    # params, so they don't cause and error
    data_dict['extras'] = data_dict.get('extras', {})
    for key in [key for key in data_dict.keys() if key.startswith('ext_')]:
        data_dict['extras'][key] = data_dict.pop(key)

    # check if some extension needs to modify the search params
    for item in plugins.PluginImplementations(plugins.IPackageController):
        data_dict = item.before_search(data_dict)

    # the extension may have decided that it is not necessary to perform
    # the query
    abort = data_dict.get('abort_search', False)

    if data_dict.get('sort') in (None, 'rank'):
        data_dict['sort'] = 'score desc, metadata_modified desc'

    if data_dict.get('sort') in (None, 'rank'):
        data_dict['sort'] = 'score desc, metadata_modified desc'

    results = []
    if not abort:
        # return a list of package ids
        data_dict['fl'] = 'id data_dict'

        # If this query hasn't come from a controller that has set this flag
        # then we should remove any mention of capacity from the fq and
        # instead set it to only retrieve public datasets
        fq = data_dict.get('fq', '')
        if not context.get('ignore_capacity_check', False):
            fq = ' '.join(p for p in fq.split(' ')
                            if not 'capacity:' in p)
            data_dict['fq'] = fq + ' capacity:"public"'

        # Pop these ones as Solr does not need them
        extras = data_dict.pop('extras', None)

        query = search.query_for(model.Package)
        query.run(data_dict)

        # Add them back so extensions can use them on after_search
        data_dict['extras'] = extras

        for package in query.results:
            # get the package object
            package, package_dict = package['id'], package.get('data_dict')
            pkg_query = session.query(model.PackageRevision)\
                .filter(model.PackageRevision.id == package)\
                .filter(_and_(
                    model.PackageRevision.state == u'active',
                    model.PackageRevision.current == True
                ))
            pkg = pkg_query.first()

            ## if the index has got a package that is not in ckan then
            ## ignore it.
            if not pkg:
                log.warning('package %s in index but not in database' % package)
                continue
            ## use data in search index if there
            if package_dict:
                ## the package_dict still needs translating when being viewed
                package_dict = json.loads(package_dict)
                if context.get('for_view'):
                    for item in plugins.PluginImplementations( plugins.IPackageController):
                        package_dict = item.before_view(package_dict)
                results.append(package_dict)
            else:
                results.append(model_dictize.package_dictize(pkg,context))

        count = query.count
        facets = query.facets
    else:
        count = 0
        facets = {}
        results = []

    search_results = {
        'count': count,
        'facets': facets,
        'results': results,
        'sort': data_dict['sort']
    }

    # Transform facets into a more useful data structure.
    restructured_facets = {}
    for key, value in facets.items():
        restructured_facets[key] = {
                'title': key,
                'items': []
                }
        for key_, value_ in value.items():
            new_facet_dict = {}
            new_facet_dict['name'] = key_
            if key in ('groups', 'organization'):
                group = model.Group.get(key_)
                if group:
                    new_facet_dict['display_name'] = group.display_name
                else:
                    new_facet_dict['display_name'] = key_
            elif key == 'license_id':
                license = model.Package.get_license_register().get(key_)
                if license:
                    new_facet_dict['display_name'] = license.title
                else:
                    new_facet_dict['display_name'] = key_
            else:
                new_facet_dict['display_name'] = key_
            new_facet_dict['count'] = value_
            restructured_facets[key]['items'].append(new_facet_dict)
    search_results['search_facets'] = restructured_facets

    # check if some extension needs to modify the search results
    for item in plugins.PluginImplementations(plugins.IPackageController):
        search_results = item.after_search(search_results,data_dict)

    # After extensions have had a chance to modify the facets, sort them by
    # display name.
    for facet in search_results['search_facets']:
        search_results['search_facets'][facet]['items'] = sorted(
                search_results['search_facets'][facet]['items'],
                key=lambda facet: facet['display_name'], reverse=True)

    return search_results

def resource_search(context, data_dict):
    '''
    Searches for resources satisfying a given search criteria.

    It returns a dictionary with 2 fields: ``count`` and ``results``.  The
    ``count`` field contains the total number of Resources found without the
    limit or query parameters having an effect.  The ``results`` field is a
    list of dictized Resource objects.

    The 'query' parameter is a required field.  It is a string of the form
    ``{field}:{term}`` or a list of strings, each of the same form.  Within
    each string, ``{field}`` is a field or extra field on the Resource domain
    object.

    If ``{field}`` is ``"hash"``, then an attempt is made to match the
    `{term}` as a *prefix* of the ``Resource.hash`` field.

    If ``{field}`` is an extra field, then an attempt is made to match against
    the extra fields stored against the Resource.

    Note: The search is limited to search against extra fields declared in
    the config setting ``ckan.extra_resource_fields``.

    Note: Due to a Resource's extra fields being stored as a json blob, the
    match is made against the json string representation.  As such, false
    positives may occur:

    If the search criteria is: ::

        query = "field1:term1"

    Then a json blob with the string representation of: ::

        {"field1": "foo", "field2": "term1"}

    will match the search criteria!  This is a known short-coming of this
    approach.

    All matches are made ignoring case; and apart from the ``"hash"`` field,
    a term matches if it is a substring of the field's value.

    Finally, when specifying more than one search criteria, the criteria are
    AND-ed together.

    The ``order`` parameter is used to control the ordering of the results.
    Currently only ordering one field is available, and in ascending order
    only.

    The ``fields`` parameter is deprecated as it is not compatible with calling
    this action with a GET request to the action API.

    The context may contain a flag, `search_query`, which if True will make
    this action behave as if being used by the internal search api.  ie - the
    results will not be dictized, and SearchErrors are thrown for bad search
    queries (rather than ValidationErrors).

    :param query: The search criteria.  See above for description.
    :type query: string or list of strings of the form "{field}:{term1}"
    :param fields: Deprecated
    :type fields: dict of fields to search terms.
    :param order_by: A field on the Resource model that orders the results.
    :type order_by: string
    :param offset: Apply an offset to the query.
    :type offset: int
    :param limit: Apply a limit to the query.
    :type limit: int

    :returns:  A dictionary with a ``count`` field, and a ``results`` field.
    :rtype: dict

    '''
    schema = context.get('schema', logic.schema.default_resource_search_schema())
    data_dict, errors = _validate(data_dict, schema, context)
    if errors:
        raise ValidationError(errors)

    model = context['model']

    # Allow either the `query` or `fields` parameter to be given, but not both.
    # Once `fields` parameter is dropped, this can be made simpler.
    # The result of all this gumpf is to populate the local `fields` variable
    # with mappings from field names to list of search terms, or a single
    # search-term string.
    query = data_dict.get('query')
    fields = data_dict.get('fields')

    if query is None and fields is None:
        raise ValidationError({'query': _('Missing value')})

    elif query is not None and fields is not None:
        raise ValidationError(
            {'fields': _('Do not specify if using "query" parameter')})

    elif query is not None:
        if isinstance(query, basestring):
            query = [query]
        try:
            fields = dict(pair.split(":", 1) for pair in query)
        except ValueError:
            raise ValidationError(
                {'query': _('Must be <field>:<value> pair(s)')})

    else:
        log.warning('Use of the "fields" parameter in resource_search is '
                            'deprecated.  Use the "query" parameter instead')

        # The legacy fields paramter splits string terms.
        # So maintain that behaviour
        split_terms = {}
        for field, terms in fields.items():
            if isinstance(terms, basestring):
                terms = terms.split()
            split_terms[field] = terms
        fields = split_terms

    order_by = data_dict.get('order_by')
    offset = data_dict.get('offset')
    limit = data_dict.get('limit')

    q = model.Session.query(model.Resource).join(model.ResourceGroup).join(model.Package)
    q = q.filter(model.Package.state == 'active')
    q = q.filter(model.Package.private == False)
    q = q.filter(model.Resource.state == 'active')

    resource_fields = model.Resource.get_columns()
    for field, terms in fields.items():

        if isinstance(terms, basestring):
            terms = [terms]

        if field not in resource_fields:
            msg = _('Field "{field}" not recognised in resource_search.')\
                    .format(field=field)

            # Running in the context of the internal search api.
            if context.get('search_query', False):
                raise search.SearchError(msg)

            # Otherwise, assume we're in the context of an external api
            # and need to provide meaningful external error messages.
            raise ValidationError({'query': msg})

        for term in terms:

            # prevent pattern injection
            term = misc.escape_sql_like_special_characters(term)

            model_attr = getattr(model.Resource, field)

            # Treat the has field separately, see docstring.
            if field == 'hash':
                q = q.filter(model_attr.ilike(unicode(term) + '%'))

            # Resource extras are stored in a json blob.  So searching for
            # matching fields is a bit trickier.  See the docstring.
            elif field in model.Resource.get_extra_columns():
                model_attr = getattr(model.Resource, 'extras')

                like = _or_(
                    model_attr.ilike(u'''%%"%s": "%%%s%%",%%''' % (field, term)),
                    model_attr.ilike(u'''%%"%s": "%%%s%%"}''' % (field, term))
                )
                q = q.filter(like)

            # Just a regular field
            else:
                q = q.filter(model_attr.ilike('%' + unicode(term) + '%'))

    if order_by is not None:
        if hasattr(model.Resource, order_by):
            q = q.order_by(getattr(model.Resource, order_by))

    count = q.count()
    q = q.offset(offset)
    q = q.limit(limit)

    results = []
    for result in q:
        if isinstance(result, tuple) and isinstance(result[0], model.DomainObject):
            # This is the case for order_by rank due to the add_column.
            results.append(result[0])
        else:
            results.append(result)

    # If run in the context of a search query, then don't dictize the results.
    if not context.get('search_query', False):
        results = model_dictize.resource_list_dictize(results, context)

    return {'count': count,
            'results': results}

def _tag_search(context, data_dict):
    model = context['model']

    terms = data_dict.get('query') or data_dict.get('q') or []
    if isinstance(terms, basestring):
        terms = [terms]
    terms = [ t.strip() for t in terms if t.strip() ]

    if 'fields' in data_dict:
        log.warning('"fields" parameter is deprecated.  '
                    'Use the "query" parameter instead')

    fields = data_dict.get('fields', {})
    offset = data_dict.get('offset')
    limit = data_dict.get('limit')

    # TODO: should we check for user authentication first?
    q = model.Session.query(model.Tag)

    if 'vocabulary_id' in data_dict:
        # Filter by vocabulary.
        vocab = model.Vocabulary.get(_get_or_bust(data_dict, 'vocabulary_id'))
        if not vocab:
            raise NotFound
        q = q.filter(model.Tag.vocabulary_id == vocab.id)
    else:
        # If no vocabulary_name in data dict then show free tags only.
        q = q.filter(model.Tag.vocabulary_id == None)
        # If we're searching free tags, limit results to tags that are
        # currently applied to a package.
        q = q.distinct().join(model.Tag.package_tags)

    for field, value in fields.items():
        if field in ('tag', 'tags'):
            terms.append(value)

    if not len(terms):
        return [], 0

    for term in terms:
        escaped_term = misc.escape_sql_like_special_characters(term, escape='\\')
        q = q.filter(model.Tag.name.ilike('%' + escaped_term + '%'))

    count = q.count()
    q = q.offset(offset)
    q = q.limit(limit)
    return q.all(), count

def tag_search(context, data_dict):
    '''Return a list of tags whose names contain a given string.

    By default only free tags (tags that don't belong to any vocabulary) are
    searched. If the ``vocabulary_id`` argument is given then only tags
    belonging to that vocabulary will be searched instead.

    :param query: the string(s) to search for
    :type query: string or list of strings
    :param vocabulary_id: the id or name of the tag vocabulary to search in
      (optional)
    :type vocabulary_id: string
    :param fields: deprecated
    :type fields: dictionary
    :param limit: the maximum number of tags to return
    :type limit: int
    :param offset: when ``limit`` is given, the offset to start returning tags
        from
    :type offset: int

    :returns: A dictionary with the following keys:

      ``'count'``
        The number of tags in the result.

      ``'results'``
        The list of tags whose names contain the given string, a list of
        dictionaries.

    :rtype: dictionary

    '''
    tags, count = _tag_search(context, data_dict)
    return {'count': count,
            'results': [_table_dictize(tag, context) for tag in tags]}

def tag_autocomplete(context, data_dict):
    '''Return a list of tag names that contain a given string.

    By default only free tags (tags that don't belong to any vocabulary) are
    searched. If the ``vocabulary_id`` argument is given then only tags
    belonging to that vocabulary will be searched instead.

    :param query: the string to search for
    :type query: string
    :param vocabulary_id: the id or name of the tag vocabulary to search in
      (optional)
    :type vocabulary_id: string
    :param fields: deprecated
    :type fields: dictionary
    :param limit: the maximum number of tags to return
    :type limit: int
    :param offset: when ``limit`` is given, the offset to start returning tags
        from
    :type offset: int

    :rtype: list of strings

    '''
    _check_access('tag_autocomplete', context, data_dict)
    matching_tags, count = _tag_search(context, data_dict)
    if matching_tags:
        return [tag.name for tag in matching_tags]
    else:
        return []

def task_status_show(context, data_dict):
    '''Return a task status.

    Either the ``id`` parameter *or* the ``entity_id``, ``task_type`` *and*
    ``key`` parameters must be given.

    :param id: the id of the task status (optional)
    :type id: string
    :param entity_id: the entity_id of the task status (optional)
    :type entity_id: string
    :param task_type: the task_type of the task status (optional)
    :type tast_type: string
    :param key: the key of the task status (optional)
    :type key: string

    :rtype: dictionary

    '''
    model = context['model']
    id = data_dict.get('id')

    if id:
        task_status = model.TaskStatus.get(id)
    else:
        query = model.Session.query(model.TaskStatus)\
            .filter(_and_(
                model.TaskStatus.entity_id == _get_or_bust(data_dict, 'entity_id'),
                model.TaskStatus.task_type == _get_or_bust(data_dict, 'task_type'),
                model.TaskStatus.key == _get_or_bust(data_dict, 'key')
            ))
        task_status = query.first()

    context['task_status'] = task_status

    if task_status is None:
        raise NotFound

    _check_access('task_status_show', context, data_dict)

    task_status_dict = model_dictize.task_status_dictize(task_status, context)
    return task_status_dict

def term_translation_show(context, data_dict):
    '''Return the translations for the given term(s) and language(s).

    :param terms: the terms to search for translations of, e.g. ``'Russian'``,
        ``'romantic novel'``
    :type terms: list of strings
    :param lang_codes: the language codes of the languages to search for
        translations into, e.g. ``'en'``, ``'de'`` (optional, default is to
        search for translations into any language)
    :type lang_codes: list of language code strings

    :rtype: a list of term translation dictionaries each with keys ``'term'``
        (the term searched for, in the source language), ``'term_translation'``
        (the translation of the term into the target language) and
        ``'lang_code'`` (the language code of the target language)

    '''
    model = context['model']

    trans_table = model.term_translation_table

    q = _select([trans_table])

    if 'terms' not in data_dict:
        raise ValidationError({'terms': 'terms not in data'})

    # This action accepts `terms` as either a list of strings, or a single
    # string.
    terms = _get_or_bust(data_dict, 'terms')
    if isinstance(terms, basestring):
        terms = [terms]
    if terms:
        q = q.where(trans_table.c.term.in_(terms))

    # This action accepts `lang_codes` as either a list of strings, or a single
    # string.
    if 'lang_codes' in data_dict:
        lang_codes = _get_or_bust(data_dict, 'lang_codes')
        if isinstance(lang_codes, basestring):
            lang_codes = [lang_codes]
        q = q.where(trans_table.c.lang_code.in_(lang_codes))

    conn = model.Session.connection()
    cursor = conn.execute(q)

    results = []

    for row in cursor:
        results.append(_table_dictize(row, context))

    return results

# Only internal services are allowed to call get_site_user.
def get_site_user(context, data_dict):
    _check_access('get_site_user', context, data_dict)
    model = context['model']
    site_id = config.get('ckan.site_id', 'ckan_site_user')
    user = model.User.get(site_id)
    if not user:
        apikey = str(uuid.uuid4())
        user = model.User(name=site_id,
                          password=apikey,
                          apikey=apikey)
        # make sysadmin
        user.sysadmin = True
        model.Session.add(user)
        model.Session.flush()
    if not context.get('defer_commit'):
        model.repo.commit_and_remove()

    return {'name': user.name,
            'apikey': user.apikey}

def roles_show(context, data_dict):
    '''Return the roles of all users and authorization groups for an object.

    :param domain_object: a package or group name or id
        to filter the results by
    :type domain_object: string
    :param user: a user name or id
    :type user: string

    :rtype: list of dictionaries

    '''
    model = context['model']
    session = context['session']
    domain_object_ref = _get_or_bust(data_dict, 'domain_object')
    user_ref = data_dict.get('user')

    domain_object = ckan.logic.action.get_domain_object(model, domain_object_ref)
    if isinstance(domain_object, model.Package):
        query = session.query(model.PackageRole).join('package')
    elif isinstance(domain_object, model.Group):
        query = session.query(model.GroupRole).join('group')
    elif domain_object is model.System:
        query = session.query(model.SystemRole)
    else:
        raise NotFound(_('Cannot list entity of this type: %s') % type(domain_object).__name__)
    # Filter by the domain_obj (apart from if it is the system object)
    if not isinstance(domain_object, type):
        query = query.filter_by(id=domain_object.id)

    # Filter by the user
    if user_ref:
        user = model.User.get(user_ref)
        if not user:
            raise NotFound(_('unknown user:') + repr(user_ref))
        query = query.join('user').filter_by(id=user.id)

    uors = query.all()

    uors_dictized = [_table_dictize(uor, context) for uor in uors]

    result = {'domain_object_type': type(domain_object).__name__,
              'domain_object_id': domain_object.id if domain_object != model.System else None,
              'roles': uors_dictized}
    if user_ref:
        result['user'] = user.id

    return result

def status_show(context, data_dict):
    '''Return a dictionary with information about the site's configuration.

    :rtype: dictionary

    '''
    return {
        'site_title': config.get('ckan.site_title'),
        'site_description': config.get('ckan.site_description'),
        'site_url': config.get('ckan.site_url'),
        'ckan_version': ckan.__version__,
        'error_emails_to': config.get('email_to'),
        'locale_default': config.get('ckan.locale_default'),
        'extensions': config.get('ckan.plugins').split(),
        }

def vocabulary_list(context, data_dict):
    '''Return a list of all the site's tag vocabularies.

    :rtype: list of dictionaries

    '''
    model = context['model']
    vocabulary_objects = model.Session.query(model.Vocabulary).all()
    return model_dictize.vocabulary_list_dictize(vocabulary_objects, context)

def vocabulary_show(context, data_dict):
    '''Return a single tag vocabulary.

    :param id: the id or name of the vocabulary
    :type id: string
    :return: the vocabulary.
    :rtype: dictionary

    '''
    model = context['model']
    vocab_id = data_dict.get('id')
    if not vocab_id:
        raise ValidationError({'id': _('id not in data')})
    vocabulary = model.vocabulary.Vocabulary.get(vocab_id)
    if vocabulary is None:
        raise NotFound(_('Could not find vocabulary "%s"') % vocab_id)
    vocabulary_dict = model_dictize.vocabulary_dictize(vocabulary, context)
    return vocabulary_dict

def user_activity_list(context, data_dict):
    '''Return a user's public activity stream.

    You must be authorized to view the user's profile.


    :param id: the id or name of the user
    :type id: string
    :param offset: where to start getting activity items from
        (optional, default: 0)
    :type offset: int
    :param limit: the maximum number of activities to return
        (optional, default: 31, the default value is configurable via the
        ckan.activity_list_limit setting)
    :type limit: int

    :rtype: list of dictionaries

    '''
    # FIXME: Filter out activities whose subject or object the user is not
    # authorized to read.
    _check_access('user_show', context, data_dict)

    model = context['model']

    user_ref = _get_or_bust(data_dict, 'id')  # May be user name or id.
    user = model.User.get(user_ref)
    if user is None:
        raise logic.NotFound

    offset = int(data_dict.get('offset', 0))
    limit = int(
        data_dict.get('limit', config.get('ckan.activity_list_limit', 31)))

    activity_objects = model.activity.user_activity_list(user.id, limit=limit,
            offset=offset)
    return model_dictize.activity_list_dictize(activity_objects, context)

def package_activity_list(context, data_dict):
    '''Return a package's activity stream.

    You must be authorized to view the package.

    :param id: the id or name of the package
    :type id: string
    :param offset: where to start getting activity items from
        (optional, default: 0)
    :type offset: int
    :param limit: the maximum number of activities to return
        (optional, default: 31, the default value is configurable via the
        ckan.activity_list_limit setting)
    :type limit: int

    :rtype: list of dictionaries

    '''
    # FIXME: Filter out activities whose subject or object the user is not
    # authorized to read.
    _check_access('package_show', context, data_dict)

    model = context['model']

    package_ref = _get_or_bust(data_dict, 'id')  # May be name or ID.
    package = model.Package.get(package_ref)
    if package is None:
        raise logic.NotFound

    offset = int(data_dict.get('offset', 0))
    limit = int(
        data_dict.get('limit', config.get('ckan.activity_list_limit', 31)))

    activity_objects = model.activity.package_activity_list(package.id,
            limit=limit, offset=offset)
    return model_dictize.activity_list_dictize(activity_objects, context)

def group_activity_list(context, data_dict):
    '''Return a group's activity stream.

    You must be authorized to view the group.

    :param id: the id or name of the group
    :type id: string
    :param offset: where to start getting activity items from
        (optional, default: 0)
    :type offset: int
    :param limit: the maximum number of activities to return
        (optional, default: 31, the default value is configurable via the
        ckan.activity_list_limit setting)
    :type limit: int

    :rtype: list of dictionaries

    '''
    # FIXME: Filter out activities whose subject or object the user is not
    # authorized to read.
    _check_access('group_show', context, data_dict)

    model = context['model']
    group_id = _get_or_bust(data_dict, 'id')
    offset = int(data_dict.get('offset', 0))
    limit = int(
        data_dict.get('limit', config.get('ckan.activity_list_limit', 31)))

    # Convert group_id (could be id or name) into id.
    group_show = logic.get_action('group_show')
    group_id = group_show(context, {'id': group_id})['id']

    activity_objects = model.activity.group_activity_list(group_id,
            limit=limit, offset=offset)
    return model_dictize.activity_list_dictize(activity_objects, context)

def organization_activity_list(context, data_dict):
    '''Return a organization's activity stream.

    :param id: the id or name of the organization
    :type id: string

    :rtype: list of dictionaries

    '''
    # FIXME: Filter out activities whose subject or object the user is not
    # authorized to read.
    _check_access('organization_show', context, data_dict)

    model = context['model']
    org_id = _get_or_bust(data_dict, 'id')
    offset = int(data_dict.get('offset', 0))
    limit = int(
        data_dict.get('limit', config.get('ckan.activity_list_limit', 31)))

    # Convert org_id (could be id or name) into id.
    org_show = logic.get_action('organization_show')
    org_id = org_show(context, {'id': org_id})['id']

    activity_objects = model.activity.group_activity_list(org_id,
            limit=limit, offset=offset)
    return model_dictize.activity_list_dictize(activity_objects, context)

def recently_changed_packages_activity_list(context, data_dict):
    '''Return the activity stream of all recently added or changed packages.

    :param offset: where to start getting activity items from
        (optional, default: 0)
    :type offset: int
    :param limit: the maximum number of activities to return
        (optional, default: 31, the default value is configurable via the
        ckan.activity_list_limit setting)
    :type limit: int

    :rtype: list of dictionaries

    '''
    # FIXME: Filter out activities whose subject or object the user is not
    # authorized to read.
    model = context['model']
    offset = int(data_dict.get('offset', 0))
    limit = int(
        data_dict.get('limit', config.get('ckan.activity_list_limit', 31)))

    activity_objects = model.activity.recently_changed_packages_activity_list(
            limit=limit, offset=offset)

    return model_dictize.activity_list_dictize(activity_objects, context)

def activity_detail_list(context, data_dict):
    '''Return an activity's list of activity detail items.

    :param id: the id of the activity
    :type id: string
    :rtype: list of dictionaries.

    '''
    # FIXME: Filter out activities whose subject or object the user is not
    # authorized to read.
    model = context['model']
    activity_id = _get_or_bust(data_dict, 'id')
    activity_detail_objects = model.Session.query(
        model.activity.ActivityDetail).filter_by(activity_id=activity_id).all()
    return model_dictize.activity_detail_list_dictize(activity_detail_objects, context)


def user_activity_list_html(context, data_dict):
    '''Return a user's public activity stream as HTML.

    The activity stream is rendered as a snippet of HTML meant to be included
    in an HTML page, i.e. it doesn't have any HTML header or footer.

    :param id: The id or name of the user.
    :type id: string
    :param offset: where to start getting activity items from
        (optional, default: 0)
    :type offset: int
    :param limit: the maximum number of activities to return
        (optional, default: 31, the default value is configurable via the
        ckan.activity_list_limit setting)
    :type limit: int

    :rtype: string

    '''
    activity_stream = user_activity_list(context, data_dict)
    offset = int(data_dict.get('offset', 0))
    extra_vars = {
        'controller': 'user',
        'action': 'activity',
        'id': data_dict['id'],
        'offset': offset,
        }
    return activity_streams.activity_list_to_html(context, activity_stream,
            extra_vars)

def package_activity_list_html(context, data_dict):
    '''Return a package's activity stream as HTML.

    The activity stream is rendered as a snippet of HTML meant to be included
    in an HTML page, i.e. it doesn't have any HTML header or footer.

    :param id: the id or name of the package
    :type id: string
    :param offset: where to start getting activity items from
        (optional, default: 0)
    :type offset: int
    :param limit: the maximum number of activities to return
        (optional, default: 31, the default value is configurable via the
        ckan.activity_list_limit setting)
    :type limit: int

    :rtype: string

    '''
    activity_stream = package_activity_list(context, data_dict)
    offset = int(data_dict.get('offset', 0))
    extra_vars = {
        'controller': 'package',
        'action': 'activity',
        'id': data_dict['id'],
        'offset': offset,
        }
    return activity_streams.activity_list_to_html(context, activity_stream,
            extra_vars)

def group_activity_list_html(context, data_dict):
    '''Return a group's activity stream as HTML.

    The activity stream is rendered as a snippet of HTML meant to be included
    in an HTML page, i.e. it doesn't have any HTML header or footer.

    :param id: the id or name of the group
    :type id: string
    :param offset: where to start getting activity items from
        (optional, default: 0)
    :type offset: int
    :param limit: the maximum number of activities to return
        (optional, default: 31, the default value is configurable via the
        ckan.activity_list_limit setting)
    :type limit: int

    :rtype: string

    '''
    activity_stream = group_activity_list(context, data_dict)
    offset = int(data_dict.get('offset', 0))
    extra_vars = {
        'controller': 'group',
        'action': 'activity',
        'id': data_dict['id'],
        'offset': offset,
        }
    return activity_streams.activity_list_to_html(context, activity_stream,
            extra_vars)

def organization_activity_list_html(context, data_dict):
    '''Return a organization's activity stream as HTML.

    The activity stream is rendered as a snippet of HTML meant to be included
    in an HTML page, i.e. it doesn't have any HTML header or footer.

    :param id: the id or name of the organization
    :type id: string

    :rtype: string

    '''
    activity_stream = organization_activity_list(context, data_dict)
    return activity_streams.activity_list_to_html(context, activity_stream)

def recently_changed_packages_activity_list_html(context, data_dict):
    '''Return the activity stream of all recently changed packages as HTML.

    The activity stream includes all recently added or changed packages. It is
    rendered as a snippet of HTML meant to be included in an HTML page, i.e. it
    doesn't have any HTML header or footer.

    :param offset: where to start getting activity items from
        (optional, default: 0)
    :type offset: int
    :param limit: the maximum number of activities to return
        (optional, default: 31, the default value is configurable via the
        ckan.activity_list_limit setting)
    :type limit: int

    :rtype: string

    '''
    activity_stream = recently_changed_packages_activity_list(context,
            data_dict)
    offset = int(data_dict.get('offset', 0))
    extra_vars = {
        'controller': 'package',
        'action': 'activity',
        'offset': offset,
        }
    return activity_streams.activity_list_to_html(context, activity_stream,
            extra_vars)


def _follower_count(context, data_dict, default_schema, ModelClass):
    schema = context.get('schema', default_schema)
    data_dict, errors = _validate(data_dict, schema, context)
    if errors:
        raise ValidationError(errors)
    return ModelClass.follower_count(data_dict['id'])


def user_follower_count(context, data_dict):
    '''Return the number of followers of a user.

    :param id: the id or name of the user
    :type id: string

    :rtype: int

    '''
    return _follower_count(context, data_dict,
            ckan.logic.schema.default_follow_user_schema(),
            context['model'].UserFollowingUser)


def dataset_follower_count(context, data_dict):
    '''Return the number of followers of a dataset.

    :param id: the id or name of the dataset
    :type id: string

    :rtype: int

    '''
    return _follower_count(context, data_dict,
            ckan.logic.schema.default_follow_dataset_schema(),
            context['model'].UserFollowingDataset)


def group_follower_count(context, data_dict):
    '''Return the number of followers of a group.

    :param id: the id or name of the group
    :type id: string

    :rtype: int

    '''
    return _follower_count(context, data_dict,
            ckan.logic.schema.default_follow_group_schema(),
            context['model'].UserFollowingGroup)


def _follower_list(context, data_dict, default_schema, FollowerClass):
    schema = context.get('schema', default_schema)
    data_dict, errors = _validate(data_dict, schema, context)
    if errors:
        raise ValidationError(errors)

    # Get the list of Follower objects.
    model = context['model']
    object_id = data_dict.get('id')
    followers = FollowerClass.follower_list(object_id)

    # Convert the list of Follower objects to a list of User objects.
    users = [model.User.get(follower.follower_id) for follower in followers]
    users = [user for user in users if user is not None]

    # Dictize the list of User objects.
    return model_dictize.user_list_dictize(users, context)


def user_follower_list(context, data_dict):
    '''Return the list of users that are following the given user.

    :param id: the id or name of the user
    :type id: string

    :rtype: list of dictionaries

    '''
    _check_access('user_follower_list', context, data_dict)
    return _follower_list(context, data_dict,
            ckan.logic.schema.default_follow_user_schema(),
            context['model'].UserFollowingUser)


def dataset_follower_list(context, data_dict):
    '''Return the list of users that are following the given dataset.

    :param id: the id or name of the dataset
    :type id: string

    :rtype: list of dictionaries

    '''
    _check_access('dataset_follower_list', context, data_dict)
    return _follower_list(context, data_dict,
            ckan.logic.schema.default_follow_dataset_schema(),
            context['model'].UserFollowingDataset)


def group_follower_list(context, data_dict):
    '''Return the list of users that are following the given group.

    :param id: the id or name of the group
    :type id: string

    :rtype: list of dictionaries

    '''
    _check_access('group_follower_list', context, data_dict)
    return _follower_list(context, data_dict,
            ckan.logic.schema.default_follow_group_schema(),
            context['model'].UserFollowingGroup)


def _am_following(context, data_dict, default_schema, FollowerClass):
    schema = context.get('schema', default_schema)
    data_dict, errors = _validate(data_dict, schema, context)
    if errors:
        raise ValidationError(errors)

    if 'user' not in context:
        raise logic.NotAuthorized

    model = context['model']

    userobj = model.User.get(context['user'])
    if not userobj:
        raise logic.NotAuthorized

    object_id = data_dict.get('id')

    return FollowerClass.is_following(userobj.id, object_id)


def am_following_user(context, data_dict):
    '''Return ``True`` if you're following the given user, ``False`` if not.

    :param id: the id or name of the user
    :type id: string

    :rtype: boolean

    '''
    return _am_following(context, data_dict,
            ckan.logic.schema.default_follow_user_schema(),
            context['model'].UserFollowingUser)


def am_following_dataset(context, data_dict):
    '''Return ``True`` if you're following the given dataset, ``False`` if not.

    :param id: the id or name of the dataset
    :type id: string

    :rtype: boolean

    '''
    return _am_following(context, data_dict,
            ckan.logic.schema.default_follow_dataset_schema(),
            context['model'].UserFollowingDataset)


def am_following_group(context, data_dict):
    '''Return ``True`` if you're following the given group, ``False`` if not.

    :param id: the id or name of the group
    :type id: string

    :rtype: boolean

    '''
    return _am_following(context, data_dict,
            ckan.logic.schema.default_follow_group_schema(),
            context['model'].UserFollowingGroup)


def _followee_count(context, data_dict, FollowerClass):
    if not context.get('skip_validation'):
        schema = context.get('schema',
                ckan.logic.schema.default_follow_user_schema())
        data_dict, errors = _validate(data_dict, schema, context)
        if errors:
            raise ValidationError(errors)
    return FollowerClass.followee_count(data_dict['id'])


def followee_count(context, data_dict):
    '''Return the number of objects that are followed by the given user.

    Counts all objects, of any type, that the given user is following
    (e.g. followed users, followed datasets, followed groups).

    :param id: the id of the user
    :type id: string

    :rtype: int

    '''
    model = context['model']
    followee_users = _followee_count(context, data_dict,
            model.UserFollowingUser)

    # followee_users has validated data_dict so the following functions don't
    # need to validate it again.
    context['skip_validation'] = True

    followee_datasets = _followee_count(context, data_dict,
            model.UserFollowingDataset)
    followee_groups = _followee_count(context, data_dict,
            model.UserFollowingGroup)

    return sum((followee_users, followee_datasets, followee_groups))


def user_followee_count(context, data_dict):
    '''Return the number of users that are followed by the given user.

    :param id: the id of the user
    :type id: string

    :rtype: int

    '''
    return _followee_count(context, data_dict,
            context['model'].UserFollowingUser)


def dataset_followee_count(context, data_dict):
    '''Return the number of datasets that are followed by the given user.

    :param id: the id of the user
    :type id: string

    :rtype: int

    '''
    return _followee_count(context, data_dict,
            context['model'].UserFollowingDataset)


def group_followee_count(context, data_dict):
    '''Return the number of groups that are followed by the given user.

    :param id: the id of the user
    :type id: string

    :rtype: int

    '''
    return _followee_count(context, data_dict,
            context['model'].UserFollowingGroup)


def followee_list(context, data_dict):
    '''Return the list of objects that are followed by the given user.

    Returns all objects, of any type, that the given user is following
    (e.g. followed users, followed datasets, followed groups.. ).

    :param id: the id of the user
    :type id: string

    :param q: a query string to limit results by, only objects whose display
        name begins with the given string (case-insensitive) wil be returned
        (optional)
    :type q: string

    :rtype: list of dictionaries, each with keys 'type' (e.g. 'user',
        'dataset' or 'group'), 'display_name' (e.g. a user's display name,
        or a package's title) and 'dict' (e.g. a dict representing the
        followed user, package or group, the same as the dict that would be
        returned by user_show, package_show or group_show)

    '''
    _check_access('followee_list', context, data_dict)
    schema = context.get('schema') or (
            ckan.logic.schema.default_follow_user_schema())
    data_dict, errors = _validate(data_dict, schema, context)
    if errors:
        raise ValidationError(errors)

    def display_name(followee):
        '''Return a display name for the given user, group or dataset dict.'''
        display_name = followee.get('display_name')
        fullname = followee.get('fullname')
        title = followee.get('title')
        name = followee.get('name')
        return display_name or fullname or title or name

    # Get the followed objects.
    # TODO: Catch exceptions raised by these *_followee_list() functions?
    # FIXME should we be changing the context like this it seems dangerous
    followee_dicts = []
    context['skip_validation'] = True
    context['ignore_auth'] = True
    for followee_list_function, followee_type in (
            (user_followee_list, 'user'),
            (dataset_followee_list, 'dataset'),
            (group_followee_list, 'group')):
        dicts = followee_list_function(context, data_dict)
        for d in dicts:
            followee_dicts.append(
                    {'type': followee_type,
                    'display_name': display_name(d),
                    'dict': d})

    followee_dicts.sort(key=lambda d: d['display_name'])

    q = data_dict.get('q')
    if q:
        q = q.strip().lower()
        matching_followee_dicts = []
        for followee_dict in followee_dicts:
            if followee_dict['display_name'].strip().lower().startswith(q):
                matching_followee_dicts.append(followee_dict)
        followee_dicts = matching_followee_dicts

    return followee_dicts


def user_followee_list(context, data_dict):
    '''Return the list of users that are followed by the given user.

    :param id: the id of the user
    :type id: string

    :rtype: list of dictionaries

    '''
    _check_access('user_followee_list', context, data_dict)

    if not context.get('skip_validation'):
        schema = context.get('schema') or (
                ckan.logic.schema.default_follow_user_schema())
        data_dict, errors = _validate(data_dict, schema, context)
        if errors:
            raise ValidationError(errors)

    # Get the list of Follower objects.
    model = context['model']
    user_id = _get_or_bust(data_dict, 'id')
    followees = model.UserFollowingUser.followee_list(user_id)

    # Convert the list of Follower objects to a list of User objects.
    users = [model.User.get(followee.object_id) for followee in followees]
    users = [user for user in users if user is not None]

    # Dictize the list of User objects.
    return model_dictize.user_list_dictize(users, context)

def dataset_followee_list(context, data_dict):
    '''Return the list of datasets that are followed by the given user.

    :param id: the id or name of the user
    :type id: string

    :rtype: list of dictionaries

    '''
    _check_access('dataset_followee_list', context, data_dict)

    if not context.get('skip_validation'):
        schema = context.get('schema') or (
                ckan.logic.schema.default_follow_user_schema())
        data_dict, errors = _validate(data_dict, schema, context)
        if errors:
            raise ValidationError(errors)

    # Get the list of Follower objects.
    model = context['model']
    user_id = _get_or_bust(data_dict, 'id')
    followees = model.UserFollowingDataset.followee_list(user_id)

    # Convert the list of Follower objects to a list of Package objects.
    datasets = [model.Package.get(followee.object_id) for followee in followees]
    datasets = [dataset for dataset in datasets if dataset is not None]

    # Dictize the list of Package objects.
    return [model_dictize.package_dictize(dataset, context) for dataset in datasets]


def group_followee_list(context, data_dict):
    '''Return the list of groups that are followed by the given user.

    :param id: the id or name of the user
    :type id: string

    :rtype: list of dictionaries

    '''
    _check_access('group_followee_list', context, data_dict)

    if not context.get('skip_validation'):
        schema = context.get('schema',
                ckan.logic.schema.default_follow_user_schema())
        data_dict, errors = _validate(data_dict, schema, context)
        if errors:
            raise ValidationError(errors)

    # Get the list of UserFollowingGroup objects.
    model = context['model']
    user_id = _get_or_bust(data_dict, 'id')
    followees = model.UserFollowingGroup.followee_list(user_id)

    # Convert the UserFollowingGroup objects to a list of Group objects.
    groups = [model.Group.get(followee.object_id) for followee in followees]
    groups = [group for group in groups if group is not None]

    # Dictize the list of Group objects.
    return [model_dictize.group_dictize(group, context) for group in groups]


def dashboard_activity_list(context, data_dict):
    '''Return the authorized user's dashboard activity stream.

    Unlike the activity dictionaries returned by other ``*_activity_list``
    actions, these activity dictionaries have an extra boolean value with key
    ``is_new`` that tells you whether the activity happened since the user last
    viewed her dashboard (``'is_new': True``) or not (``'is_new': False``).

    The user's own activities are always marked ``'is_new': False``.

    :param offset: where to start getting activity items from
        (optional, default: 0)
    :type offset: int
    :param limit: the maximum number of activities to return
        (optional, default: 31, the default value is configurable via the
        ``ckan.activity_list_limit`` setting)

    :rtype: list of activity dictionaries

    '''
    schema = context.get('schema',
                         ckan.logic.schema.default_pagination_schema())
    data_dict, errors = _validate(data_dict, schema, context)
    if errors:
        raise ValidationError(errors)

    _check_access('dashboard_activity_list', context, data_dict)

    model = context['model']
    user_id = model.User.get(context['user']).id
    offset = int(data_dict.get('offset', 0))
    limit = int(
        data_dict.get('limit', config.get('ckan.activity_list_limit', 31)))

    # FIXME: Filter out activities whose subject or object the user is not
    # authorized to read.
    activity_objects = model.activity.dashboard_activity_list(user_id,
            limit=limit, offset=offset)

    activity_dicts = model_dictize.activity_list_dictize(
            activity_objects, context)

    # Mark the new (not yet seen by user) activities.
    strptime = datetime.datetime.strptime
    fmt = '%Y-%m-%dT%H:%M:%S.%f'
    last_viewed = model.Dashboard.get(user_id).activity_stream_last_viewed
    for activity in activity_dicts:
        if activity['user_id'] == user_id:
            # Never mark the user's own activities as new.
            activity['is_new'] = False
        else:
            activity['is_new'] = (strptime(activity['timestamp'], fmt)
                    > last_viewed)

    return activity_dicts


def dashboard_activity_list_html(context, data_dict):
    '''Return the authorized user's dashboard activity stream as HTML.

    The activity stream is rendered as a snippet of HTML meant to be included
    in an HTML page, i.e. it doesn't have any HTML header or footer.

    :param id: the id or name of the user
    :type id: string
    :param offset: where to start getting activity items from
        (optional, default: 0)
    :type offset: int
    :param limit: the maximum number of activities to return
        (optional, default: 31, the default value is configurable via the
        ckan.activity_list_limit setting)
    :type limit: int

    :rtype: string

    '''
    schema = context.get(
        'schema', ckan.logic.schema.default_pagination_schema())
    data_dict, errors = _validate(data_dict, schema, context)
    if errors:
        raise ValidationError(errors)

    activity_stream = dashboard_activity_list(context, data_dict)
    model = context['model']
    offset = int(data_dict.get('offset', 0))
    extra_vars = {
        'controller': 'user',
        'action': 'dashboard',
        'offset': offset,
    }
    return activity_streams.activity_list_to_html(context, activity_stream,
                                                  extra_vars)


def dashboard_new_activities_count(context, data_dict):
    '''Return the number of new activities in the user's dashboard.

    Return the number of new activities in the authorized user's dashboard
    activity stream.

    Activities from the user herself are not counted by this function even
    though they appear in the dashboard (users don't want to be notified about
    things they did themselves).

    :rtype: int

    '''
    _check_access('dashboard_new_activities_count', context, data_dict)
    activities = logic.get_action('dashboard_activity_list')(
            context, data_dict)
    return len([activity for activity in activities if activity['is_new']])


def _unpick_search(sort, allowed_fields=None, total=None):
    ''' This is a helper function that takes a sort string
    eg 'name asc, last_modified desc' and returns a list of
    split field order eg [('name', 'asc'), ('last_modified', 'desc')]
    allowed_fields can limit which field names are ok.
    total controls how many sorts can be specifed '''
    sorts = []
    split_sort = sort.split(',')
    for part in split_sort:
        split_part = part.strip().split()
        field = split_part[0]
        if len(split_part) > 1:
            order = split_part[1].lower()
        else:
            order = 'asc'
        if allowed_fields:
            if field not in allowed_fields:
                raise ValidationError('Cannot sort by field `%s`' % field)
        if order not in ['asc', 'desc']:
            raise ValidationError('Invalid sort direction `%s`' % order)
        sorts.append((field, order))
    if total and len(sorts) > total:
        raise ValidationError(
            'Too many sort criteria provided only %s allowed' % total)
    return sorts


def member_roles_list(context, data_dict):
    '''Return the possible roles for members of groups and organizations.

    :returns: a list of dictionaries each with two keys: "text" (the display
        name of the role, e.g. "Admin") and "value" (the internal name of the
        role, e.g. "admin")
    :rtype: list of dictionaries

    '''
    _check_access('member_roles_list', context, data_dict)
    return new_authz.roles_list()<|MERGE_RESOLUTION|>--- conflicted
+++ resolved
@@ -804,25 +804,16 @@
     for item in plugins.PluginImplementations(plugins.IPackageController):
         item.read(pkg)
 
-<<<<<<< HEAD
+    for resource_dict in package_dict['resources']:
+        for item in plugins.PluginImplementations(plugins.IResourceController):
+            resource_dict = item.before_show(resource_dict)
+
     if not package_dict_validated:
         package_plugin = lib_plugins.lookup_package_plugin(package_dict['type'])
         if 'schema' in context:
             schema = context['schema']
         else:
             schema = package_plugin.show_package_schema()
-=======
-    for resource_dict in package_dict['resources']:
-        for item in plugins.PluginImplementations(plugins.IResourceController):
-            resource_dict = item.before_show(resource_dict)
-
-    package_plugin = lib_plugins.lookup_package_plugin(package_dict['type'])
-    if 'schema' in context:
-        schema = context['schema']
-    else:
-        schema = package_plugin.show_package_schema()
->>>>>>> 9d2f44b2
-
             if schema and context.get('validate', True):
                 package_dict, errors = _validate(package_dict, schema,
                     context=context)
