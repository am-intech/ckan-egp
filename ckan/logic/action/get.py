--- conflicted
+++ resolved
@@ -34,13 +34,9 @@
                                                 tag_to_api1,
                                                 tag_to_api2)
 from ckan.lib.search import query_for, SearchError
-<<<<<<< HEAD
 from ckan.lib.base import render
-import logging
 from webhelpers.html import literal
-=======
 from ckan.logic.action import get_domain_object
->>>>>>> f93a103c
 
 log = logging.getLogger('ckan.logic')
 
