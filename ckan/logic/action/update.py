--- conflicted
+++ resolved
@@ -32,10 +32,7 @@
                                default_update_relationship_schema,
                                default_task_status_schema)
 from ckan.lib.navl.dictization_functions import validate
-<<<<<<< HEAD
-=======
 from ckan.logic.action import rename_keys
->>>>>>> cb5bba78
 
 log = logging.getLogger(__name__)
 
