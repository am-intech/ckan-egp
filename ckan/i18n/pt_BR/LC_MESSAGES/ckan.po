# Portuguese (Brazil) translations for ckan.
# Copyright (C) 2011 ORGANIZATION
# This file is distributed under the same license as the ckan project.
#
# Translators:
# Augusto Herrmann <augusto.herrmann@gmail.com>, 2011.
msgid ""
msgstr ""
"Project-Id-Version: CKAN (Comprehensive Knowledge Archive Network)\n"
"Report-Msgid-Bugs-To: http://www.ckan.org/\n"
<<<<<<< HEAD
"POT-Creation-Date: 2011-09-14 10:56+0100\n"
"PO-Revision-Date: 2011-09-12 22:04+0000\n"
"Last-Translator: herrmann <augusto.herrmann@gmail.com>\n"
=======
"POT-Creation-Date: 2011-09-15 17:42+0100\n"
"PO-Revision-Date: 2011-09-15 14:55+0100\n"
"Last-Translator: dread <internet@davidread.org>\n"
>>>>>>> 5e8cb663
"Language-Team: Portuguese (Brazilian) "
"(http://www.transifex.net/projects/p/ckan/team/pt_BR/)\n"
"Plural-Forms: nplurals=2; plural=(n > 1)\n"
"MIME-Version: 1.0\n"
"Content-Type: text/plain; charset=utf-8\n"
"Content-Transfer-Encoding: 8bit\n"
"Generated-By: Babel 0.9.6\n"

#: ckan/new_authz.py:18
#, fuzzy, python-format
msgid "Authorization function not found: %s"
msgstr "Autorização para o groupo:"

#: ckan/controllers/api.py:38 ckan/controllers/authorization_group.py:22
#: ckan/controllers/group.py:58 ckan/controllers/home.py:29
#: ckan/controllers/package.py:111 ckan/controllers/revision.py:31
#: ckan/controllers/tag.py:23 ckan/controllers/user.py:31
#: ckan/controllers/user.py:71 ckan/controllers/user.py:94
#: ckan/logic/auth/get.py:17
msgid "Not authorized to see this page"
msgstr "Não autorizado a ver esta página"

#: ckan/controllers/api.py:96 ckan/controllers/api.py:158
msgid "Access denied"
msgstr "Acesso negado"

#: ckan/controllers/api.py:102 ckan/controllers/api.py:163
msgid "Not found"
msgstr "Não encontrado"

#: ckan/controllers/api.py:110
msgid "Bad request"
msgstr "Má requisição"

#: ckan/controllers/api.py:137
#, python-format
msgid "Action name not known: %s"
msgstr "Nome de ação desconhecido: %s"

#: ckan/controllers/api.py:147 ckan/controllers/api.py:268
#: ckan/controllers/api.py:319
#, python-format
msgid "JSON Error: %s"
msgstr "Erro JSON: %s"

#: ckan/controllers/api.py:155 ckan/controllers/api.py:292
#: ckan/controllers/api.py:341 ckan/controllers/group.py:175
#: ckan/controllers/group.py:194 ckan/controllers/package.py:467
#: ckan/controllers/package.py:494 ckan/controllers/user.py:154
#: ckan/controllers/user.py:240 ckan/controllers/user.py:354
msgid "Integrity Error"
msgstr "Erro de Integridade"

#: ckan/controllers/api.py:197
#, python-format
msgid "Cannot list entity of this type: %s"
msgstr "Não foi possível listar entidade deste tipo: %s"

#: ckan/controllers/api.py:231
#, python-format
msgid "Cannot read entity of this type: %s"
msgstr "Não foi possível ler entidade deste tipo: %s"

#: ckan/controllers/api.py:275
#, python-format
msgid "Cannot create new entity of this type: %s %s"
msgstr "Não foi possível criar nova entidade deste tipo: %s %s"

#: ckan/controllers/api.py:325
#, python-format
msgid "Cannot update entity of this type: %s"
msgstr "Não foi possível atualizar entidade deste tipo: %s"

#: ckan/controllers/api.py:367
#, python-format
msgid "Cannot delete entity of this type: %s %s"
msgstr "Não foi possível excluir entidade deste tipo: %s %s"

#: ckan/controllers/api.py:390
msgid "No revision specified"
msgstr "Nenhuma revisão especificada"

#: ckan/controllers/api.py:394
#, python-format
msgid "There is no revision with id: %s"
msgstr "Não há revisão com o id: %s"

#: ckan/controllers/api.py:404
msgid "Missing search term ('since_id=UUID' or 'since_time=TIMESTAMP')"
msgstr "Falta o termo de busca ('since_id=UUID' ou 'since_time=TIMESTAMP')"

#: ckan/controllers/api.py:412
#, python-format
msgid "Could not read parameters: %r"
msgstr "Não foi possível ler os parâmetros: %r"

#: ckan/controllers/api.py:449
#, python-format
msgid "Bad search option: %s"
msgstr "Opção de busca inválida: %s"

#: ckan/controllers/api.py:452
#, python-format
msgid "Unknown register: %s"
msgstr "Registro desconhecido: %s"

#: ckan/controllers/api.py:460
msgid "Malformed qjson value"
msgstr "Valor qjson mal formado"

#: ckan/controllers/api.py:469 ckan/lib/base.py:193
msgid "Request params must be in form of a json encoded dictionary."
msgstr ""
"Parâmetros de requisição devem estar na forma de um dicionário codificado"
" em json."

#: ckan/controllers/authorization_group.py:44
#, python-format
msgid "Not authorized to read %s"
msgstr "Não autorizado a ler %s"

#: ckan/controllers/authorization_group.py:62 ckan/controllers/group.py:109
#: ckan/controllers/group_formalchemy.py:36
msgid "Unauthorized to create a group"
msgstr "Não autorizado a criar um grupo"

#: ckan/controllers/authorization_group.py:107 ckan/controllers/group.py:259
#, python-format
msgid "User %r not authorized to edit %r"
msgstr "O usuário %r não está autorizado a editar %r"

#: ckan/controllers/authorization_group.py:151 ckan/controllers/group.py:79
#: ckan/controllers/group.py:145 ckan/controllers/group.py:203
#: ckan/controllers/group.py:257
msgid "Group not found"
msgstr "Grupo não encontrado"

#: ckan/controllers/authorization_group.py:158 ckan/controllers/group.py:214
#: ckan/controllers/package.py:547
#, python-format
msgid "User %r not authorized to edit %s authorizations"
msgstr "Usuário %r não autorizado a editar as autorizações %s"

#: ckan/controllers/group.py:81 ckan/controllers/group.py:147
#: ckan/controllers/group.py:171 ckan/controllers/group.py:190
#, python-format
msgid "Unauthorized to read group %s"
msgstr "Não autorizado a ler o grupo %s"

#: ckan/controllers/group.py:154 ckan/controllers/group_formalchemy.py:93
#: ckan/controllers/package.py:387 ckan/controllers/package_formalchemy.py:95
#, python-format
msgid "User %r not authorized to edit %s"
msgstr "Usuário %r não autorizado a editar %s"

#: ckan/controllers/group.py:173 ckan/controllers/group.py:192
#: ckan/controllers/package.py:218 ckan/controllers/package.py:253
#: ckan/controllers/package.py:294 ckan/controllers/package.py:379
#: ckan/controllers/package.py:412 ckan/controllers/package.py:432
#: ckan/controllers/package.py:465 ckan/controllers/package.py:492
#: ckan/controllers/package.py:536
msgid "Package not found"
msgstr "Pacote não encontrado"

#: ckan/controllers/group.py:241 ckan/controllers/package.py:275
msgid "Select two revisions before doing the comparison."
msgstr "Selecione duas revisões antes de fazer a comparação."

#: ckan/controllers/group.py:266
msgid "CKAN Group Revision History"
msgstr "Histórico de Revisões de Grupos do CKAN"

#: ckan/controllers/group.py:268
msgid "Recent changes to CKAN Group: "
msgstr "Alterações recentes no Grupo CKAN:"

#: ckan/controllers/group.py:286 ckan/controllers/package.py:320
msgid "Log message: "
msgstr "Mensagem de log: "

#: ckan/controllers/home.py:37
msgid "This site is currently off-line. Database is not initialised."
msgstr ""

#: ckan/controllers/home.py:84
msgid "Invalid language specified"
msgstr "Idioma inválido especificado"

#: ckan/controllers/home.py:87
msgid "Language has been set to: English"
msgstr "Idioma foi ajustado para: Português"

#: ckan/controllers/home.py:91
msgid "No language given!"
msgstr "Nenhum idioma informado!"

#: ckan/controllers/package.py:207 ckan/controllers/package.py:209
#: ckan/controllers/package.py:211
#, python-format
msgid "Invalid revision format: %r"
msgstr "Formato inválido de revisão: %r"

#: ckan/controllers/package.py:220 ckan/controllers/package.py:255
#: ckan/controllers/package.py:292 ckan/controllers/package.py:377
#: ckan/controllers/package.py:410 ckan/controllers/package.py:430
#: ckan/controllers/package.py:463 ckan/controllers/package.py:490
#, python-format
msgid "Unauthorized to read package %s"
msgstr "Não autorizado a ler o pacote %s"

#: ckan/controllers/package.py:301
msgid "CKAN Package Revision History"
msgstr "Histórico de Revisões de Pacotes CKAN"

#: ckan/controllers/package.py:303
msgid "Recent changes to CKAN Package: "
msgstr "Atualizações recentes no Pacote CKAN"

#: ckan/controllers/package.py:344 ckan/controllers/package_formalchemy.py:31
msgid "Unauthorized to create a package"
msgstr "Não autorizado a criar um pacote"

#: ckan/controllers/package.py:509
#, python-format
msgid ""
"<span class=\"new-dataset\">Congratulations, your dataset has been "
"created. <a href=\"%s\">Upload or link some data now &raquo;</a></span>"
msgstr ""

#: ckan/controllers/revision.py:42
msgid "CKAN Repository Revision History"
msgstr "Histórico de Revisão do Repositório CKAN"

#: ckan/controllers/revision.py:44
msgid "Recent changes to the CKAN repository."
msgstr "Atualizações recentes no repositório CKAN."

#: ckan/controllers/revision.py:103
#, python-format
msgid "Packages affected: %s.\n"
msgstr "Pacotes afetados: %s.\n"

#: ckan/controllers/revision.py:178
msgid "Revision updated"
msgstr "Revisão atualizada"

#: ckan/controllers/tag.py:55 ckan/forms/common.py:928
msgid "Other"
msgstr "Outro"

#: ckan/controllers/tag.py:69
msgid "Tag not found"
msgstr "Tag não encontrada"

#: ckan/controllers/user.py:128
msgid "Unauthorized to create a user"
msgstr "Não autorizado a criar um usuário"

#: ckan/controllers/user.py:150
#, python-format
msgid "Unauthorized to create user %s"
msgstr "Não autorizado a criar o usuário %s"

#: ckan/controllers/user.py:152 ckan/controllers/user.py:201
#: ckan/controllers/user.py:238 ckan/controllers/user.py:332
#: ckan/controllers/user.py:352
msgid "User not found"
msgstr "Usuário não encontrado"

#: ckan/controllers/user.py:156
msgid "Bad Captcha. Please try again."
msgstr ""

#: ckan/controllers/user.py:180
msgid "No user specified"
msgstr "Nenhum usuário especificado"

#: ckan/controllers/user.py:199 ckan/controllers/user.py:236
#: ckan/controllers/user.py:350
#, python-format
msgid "Unauthorized to edit user %s"
msgstr "Não autorizado a editar o usuário %s"

#: ckan/controllers/user.py:206
#, python-format
msgid "User %s not authorized to edit %s"
msgstr "Usuário %s não autorizado a editar %s"

#: ckan/controllers/user.py:267
#, python-format
msgid "Welcome back, %s"
msgstr "Bem-vindo de volta, %s"

#: ckan/controllers/user.py:307
#, python-format
msgid "\"%s\" matched several users"
msgstr "\"%s\" encontrou vários usuários"

#: ckan/controllers/user.py:309 ckan/controllers/user.py:311
#, python-format
msgid "No such user: %s"
msgstr "Não há tal usuário: %s"

#: ckan/controllers/user.py:316
msgid "Please check your inbox for a reset code."
msgstr ""
"Por favor verifique a sua caixa de entrada para um código de "
"reinicialização."

#: ckan/controllers/user.py:319
#, python-format
msgid "Could not send reset link: %s"
msgstr "Não foi possível enviar um link de reinicialização: %s"

#: ckan/controllers/user.py:336
msgid "Invalid reset key. Please try again."
msgstr "Chave de reinicialização inválida. Por favor tente novamente."

#: ckan/controllers/user.py:347
msgid "Your password has been reset."
msgstr "Sua senha foi reinicializada."

#: ckan/controllers/user.py:375
msgid "Your password must be 4 characters or longer."
msgstr "Sua senha deve conter 4 ou mais caracteres."

#: ckan/controllers/user.py:377
msgid "The passwords you entered do not match."
msgstr "As senhas que você forneceu são diferentes."

#: ckan/forms/common.py:25 ckan/logic/validators.py:94
#, python-format
msgid "Name must be at least %s characters long"
msgstr "O nome deve conter pelo menos %s caracteres"

#: ckan/forms/common.py:27 ckan/logic/validators.py:96
msgid ""
"Name must be purely lowercase alphanumeric (ascii) characters and these "
"symbols: -_"
msgstr ""
"Nome deve conter exclusivamente caracteres alfanuméricos em caixa baixa "
"não acentuados (ascii) e estes símbolos: -_"

#: ckan/forms/common.py:40 ckan/logic/validators.py:114
#, fuzzy
msgid "Dataset name already exists in database"
msgstr "Nome do pacote já existe na base de dados"

#: ckan/forms/common.py:48 ckan/logic/validators.py:144
msgid "Group name already exists in database"
msgstr "Nome do grupo já existe na base de dados"

#: ckan/forms/common.py:137
#, python-format
msgid "Value does not match required format: %s"
msgstr "Valor não se adequa ao formato exigido: %s"

#: ckan/forms/common.py:154 ckan/forms/common.py:776
#: ckan/templates/package/new_package_form.html:178
msgid "(None)"
msgstr "(Nenhum)"

#: ckan/forms/common.py:345
#, fuzzy
msgid "Dataset resource(s) incomplete."
msgstr "Recurso(s) incompleto(s) no pacote."

#: ckan/forms/common.py:512 ckan/logic/validators.py:150
#, python-format
msgid "Tag \"%s\" length is less than minimum %s"
msgstr "Comprimento da Tag \"%s\" é menor que o mínimo %s"

#: ckan/forms/common.py:514 ckan/logic/validators.py:158
#, python-format
msgid "Tag \"%s\" must be alphanumeric characters or symbols: -_."
msgstr "A Tag \"%s\" deve conter caracteres alfanuméricos ou símbolos: -_."

#: ckan/forms/common.py:516 ckan/logic/validators.py:166
#, python-format
msgid "Tag \"%s\" must not be uppercase"
msgstr "A Tag \"%s\" não pode ter caixa alta"

#: ckan/forms/common.py:533 ckan/logic/validators.py:128
#, python-format
msgid "Duplicate key \"%s\""
msgstr "Chave duplicada \"%s\""

#: ckan/forms/common.py:536
#, python-format
msgid "Extra key-value pair: key is not set for value \"%s\"."
msgstr "Par extra de chave-valor: chave não ajustada para valor \"%s\"."

#: ckan/forms/common.py:786 ckan/templates/package/new_package_form.html:184
msgid "Cannot add any groups."
msgstr "Não é possível adicionar grupos."

#: ckan/forms/common.py:801 ckan/templates/package/new_package_form.html:175
msgid "Group"
msgstr "Grupo"

#: ckan/forms/common.py:831
#, python-format
msgid ""
"Can't derived new group selection from serialized value structured like "
"this: %s"
msgstr ""
"Não foi possível derivar nova seleção de grupo a partir do valor "
"serializado em uma estrutura como esta: %s"

#: ckan/forms/common.py:911
msgid "other - please specify"
msgstr "outro - por favor especifique"

#: ckan/forms/group.py:52 ckan/forms/package.py:38 ckan/forms/package.py:110
msgid "Name"
msgstr "Nome"

#: ckan/forms/group.py:63 ckan/templates/group/new_group_form.html:16
#: ckan/templates/package/edit.html:24
msgid "Details"
msgstr "Detalhes"

#: ckan/forms/group.py:64 ckan/forms/package.py:102 ckan/forms/package.py:112
#: ckan/logic/action/update.py:43 ckan/logic/action/update.py:45
#: ckan/logic/action/update.py:55 ckan/logic/action/update.py:57
#: ckan/logic/action/update.py:67 ckan/logic/action/update.py:69
#: ckan/templates/group/new_group_form.html:41
#: ckan/templates/package/edit.html:25
msgid "Extras"
msgstr "Extras"

#: ckan/forms/group.py:87
msgid "Package"
msgstr "Pacote"

#: ckan/forms/group.py:88
msgid "Add packages"
msgstr "Adicionar pacotes"

#: ckan/forms/package.py:34
msgid "A short descriptive title for the data set."
msgstr "Um título curto e descritivo para o conjunto de dados."

#: ckan/forms/package.py:35
msgid ""
"It should not be a description though - save that for the Notes field. Do"
" not give a trailing full stop."
msgstr ""
"Isto não deve ser uma descrição, no entanto - deixe-a para o campo Notas."
" Não utilize um ponto final."

#: ckan/forms/package.py:39
msgid "A unique identifier for the package."
msgstr "Um identificador único para o pacote."

#: ckan/forms/package.py:40
msgid ""
"It should be broadly humanly readable, in the spirit of Semantic Web "
"URIs. Only use an acronym if it is widely recognised. Renaming is "
"possible but discouraged."
msgstr ""
"Isto deve ser razoavelmente legível por humanos, no espírito das URIs da "
"Web Semântica. Use um acrônimo somente se ele for amplamente reconhecido."
" Renomear é possível, mas desaconselhável."

#: ckan/forms/package.py:41 ckan/templates/package/new_package_form.html:44
msgid "2+ characters, lowercase, using only 'a-z0-9' and '-_'"
msgstr "2+ caracteres, caixa baixa, usando somente 'a-z0-9' e '-_'"

#: ckan/forms/package.py:45 ckan/templates/package/new_package_form.html:205
msgid "A number representing the version (if applicable)"
msgstr "Um número representando a versão (se aplicável)"

#: ckan/forms/package.py:50 ckan/templates/package/new_package_form.html:49
msgid "The URL for the web page describing the data (not the data itself)."
msgstr "A URL para a página web que descreve os dados (não os dados em si)."

#: ckan/forms/package.py:51 ckan/templates/package/new_package_form.html:50
msgid "e.g. http://www.example.com/growth-figures.html"
msgstr "ex.: http://www.example.com/growth-figures.html"

#: ckan/forms/package.py:55 ckan/templates/package/new_package_form.html:191
msgid ""
"The name of the main contact, for enquiries about this particular "
"dataset, using the e-mail address in the following field."
msgstr ""
"O nome para o contato principal, para questionamentos sobre este conjunto"
" de dados em particular usando o endereço de e-mail no campo seguinte."

#: ckan/forms/package.py:59 ckan/templates/package/new_package_form.html:198
msgid ""
"If there is another important contact person (in addition to the person "
"in the Author field) then provide details here."
msgstr ""
"Se houver uma outra pessoa importante para contatos (além da pessoa no "
"campo Autor), então forneça os detalhes aqui."

#: ckan/forms/package.py:63
msgid "Licence"
msgstr "Licença"

#: ckan/forms/package.py:64 ckan/templates/package/new_package_form.html:76
msgid "The licence under which the dataset is released."
msgstr "A licença sob a qual o conjunto de dados foi disponibilizado."

#: ckan/forms/package.py:68 ckan/forms/package.py:112
#: ckan/templates/layout_base.html:146
#: ckan/templates/package/new_package_form.html:78
#: ckan/templates/package/read.html:50 ckan/templates/tag/index.html:6
#: ckan/templates/tag/index.html:9
msgid "Tags"
msgstr "Tags"

#: ckan/forms/package.py:69
#, python-format
msgid ""
"Terms that may link this dataset to similar ones. For more information on"
" conventions, see <a href=\"%s\">this wiki page</a>."
msgstr ""
"Termos que podem ligar este conjunto de dados a outros semelhantes. Para "
"maiores informações sobre convenções, veja <a href=\"%s\">esta página "
"wiki</a>."

#: ckan/forms/package.py:70 ckan/templates/package/new_package_form.html:84
msgid "e.g. pollution rivers water-quality"
msgstr "ex.: poluicao rios qualidade-da-agua"

#: ckan/forms/package.py:74
msgid "The files containing the data or address of the APIs for accessing it."
msgstr "Os arquivos contendo os dados ou endereços da API para acessá-lo."

#: ckan/forms/package.py:75
msgid ""
"<br />These can be repeated as required. For example if the data is being"
" supplied in multiple formats, or split into different areas or time "
"periods, each file is a different 'resource' which should be described "
"differently. They will all appear on the dataset page on CKAN "
"together.<br /><br /> <b>URL:</b> This is the Internet link directly to "
"the data - by selecting this link in a web browser, the user will "
"immediately download the full data set. Note that datasets are not hosted"
" on this site, but by the publisher of the data. Alternatively the URL "
"can point to an API server such as a SPARQL endpoint or JSON-P "
"service.<br /> <b>Format:</b> This should give the file format in which "
"the data is supplied. <br /><b>Description</b> Any information you want "
"to add to describe the resource.<br />"
msgstr ""
"<br />Estes podem ser repetidos conforme o necessário. Por exemplo, se os"
" dados estão sendo fornecidos em múltiplos formatos, ou divididos em "
"áreas diferentes ou períodos de tempo, cada arquivo é um 'recurso' "
"diferente que deve ser descrito de forma diferente. Eles aparecerão "
"juntos na página do conjunto de dados no CKAN.<br /><br /> <b>URL:</b> "
"Este é o endereço de Internet que aponta diretamente para os dados - ao "
"selecionar este endereço num navegador da web, o usuário irá "
"imediatamente descarregar todo o conjunto de dados. Note que os conjuntos"
" de dados não são hospedados neste sítio, mas pelo publicador dos dados. "
"Alternativamente a URL pode apontar para um servidor de uma API como um "
"terminal SPARQL ou serviço JSON-P.<br /> <b>Formato:</b> Isto deve "
"indicar o formato de arquivo no qual os dados são fornecidos. <br "
"/><b>Descrição</b> Qualquer informação que você quiser adicionar para "
"descrever o recurso<br />"

#: ckan/forms/package.py:76
msgid ""
"Format choices: CSV | RDF | XML | XBRL | SDMX | HTML+RDFa | Other as "
"appropriate"
msgstr ""
"Alternativas de formato: CSV | RDF | XML | XBRL | SDMX | HTML+RDFa | "
"Outros conforme o caso"

#: ckan/forms/package.py:80 ckan/forms/package.py:111
msgid "Notes"
msgstr "Notas"

#: ckan/forms/package.py:81
msgid "The main description of the dataset"
msgstr "A principal descrição do conjunto de dados"

#: ckan/forms/package.py:82
msgid ""
"It is often displayed with the package title. In particular, it should "
"start with a short sentence that describes the data set succinctly, "
"because the first few words alone may be used in some views of the data "
"sets."
msgstr ""
"É frequentemente exibido com o título do pacote. Em particular, deve "
"começar com uma frase curta que descreva o conjunto de dados "
"sucintamente, porque as primeiras poucas palavras podem ser usadas "
"isoladamente em algumas visões dos conjuntos de dados."

#: ckan/forms/package.py:83
#, python-format
msgid "You can use %sMarkdown formatting%s here."
msgstr "Você pode usar %sformatação Markdown%s aqui."

#: ckan/forms/package.py:94
msgid "Basic information"
msgstr "Informações básicas"

#: ckan/forms/package.py:96 ckan/forms/package.py:111
#: ckan/logic/action/update.py:41 ckan/templates/package/edit.html:22
#: ckan/templates/package/read_core.html:15
msgid "Resources"
msgstr "Recursos"

#: ckan/forms/package.py:97 ckan/templates/layout_base.html:78
#: ckan/templates/package/edit.html:23 ckan/templates/package/read.html:57
#: ckan/templates/revision/read.html:64
msgid "Groups"
msgstr "Grupos"

#: ckan/forms/package.py:98 ckan/forms/package.py:105
msgid "Detail"
msgstr "Detalhes"

#: ckan/forms/package.py:110 ckan/templates/_util.html:147
#: ckan/templates/_util.html:160 ckan/templates/_util.html:173
#: ckan/templates/group/new_group_form.html:23
#: ckan/templates/package/new_package_form.html:31
msgid "Title"
msgstr "Título"

#: ckan/forms/package.py:110 ckan/templates/package/new_package_form.html:203
#: ckan/templates/package/read.html:43
msgid "Version"
msgstr "Versão"

#: ckan/forms/package.py:110
msgid "URL"
msgstr "URL"

#: ckan/forms/package.py:111 ckan/templates/_util.html:345
#: ckan/templates/_util.html:395 ckan/templates/group/history.html:35
#: ckan/templates/package/history.html:37
#: ckan/templates/package/new_package_form.html:189
#: ckan/templates/package/read.html:35
msgid "Author"
msgstr "Autor"

#: ckan/forms/package.py:111 ckan/templates/package/new_package_form.html:193
msgid "Author email"
msgstr "E-mail do autor"

#: ckan/forms/package.py:111 ckan/templates/package/new_package_form.html:196
#: ckan/templates/package/read.html:39
msgid "Maintainer"
msgstr "Mantenedor"

#: ckan/forms/package.py:112 ckan/templates/package/new_package_form.html:200
msgid "Maintainer email"
msgstr "E-mail do mantenedor"

#: ckan/forms/package.py:112 ckan/templates/package/new_package_form.html:68
msgid "License"
msgstr "Licença"

#: ckan/forms/package.py:112 ckan/templates/group/new_group_form.html:30
#: ckan/templates/package/new_package_form.html:208
#: ckan/templates/package/read.html:77
msgid "State"
msgstr "Estado"

#: ckan/forms/package_dict.py:95
#, python-format
msgid "Resource should be a dictionary: %r"
msgstr "Recurso deve ser um dicionário: %r"

#: ckan/forms/package_dict.py:112
#, python-format
msgid "Key unknown: %s"
msgstr "Chave desconhecida: %s"

#: ckan/forms/package_dict.py:114
msgid "Key blank"
msgstr "Chave em branco"

#: ckan/lib/base.py:169
#, python-format
msgid "Could not find the POST data: %r : %s"
msgstr "Não foi possível encontrar os dados de POST: %r : %s"

#: ckan/lib/base.py:177
#, python-format
msgid "Could not extract request body data: %s"
msgstr "Não foi possível extrair dados do corpo da requisição: %s"

#: ckan/lib/base.py:182
msgid "No request body data"
msgstr "Não há dados no corpo da requisição"

#: ckan/lib/base.py:191
#, python-format
msgid "Error parsing JSON data. Error: %r JSON (Decoded and re-encoded): %r"
msgstr ""

#: ckan/lib/mailer.py:21
#, python-format
msgid "Dear %s,"
msgstr "Prezado %s,"

#: ckan/lib/mailer.py:34
#, python-format
msgid "%s <%s>"
msgstr "%s <%s>"

#: ckan/lib/mailer.py:58
msgid "No recipient email address available!"
msgstr "Nenhum endereço de e-mail do destinatário está disponível!"

#: ckan/lib/mailer.py:63
#, python-format
msgid ""
"You have requested your password on %(site_title)s to be reset.\n"
"\n"
"Please click the following link to confirm this request:\n"
"\n"
"   %(reset_link)s\n"
msgstr ""
"Você solicitou que sua senha em %(site_title)s fosse reinicializada.\n"
"\n"
"Por favor, clique o seguinte link para confirmar essa solicitação:\n"
"\n"
"   %(reset_link)s\n"

#: ckan/lib/mailer.py:95 ckan/templates/user/login.html:27
#: ckan/templates/user/perform_reset.html:6
#: ckan/templates/user/perform_reset.html:14
msgid "Reset your password"
msgstr "Reinicializar sua senha"

#: ckan/lib/package_saver.py:44
msgid "Cannot render package description"
msgstr "Não foi possível exibir a descrição do pacote"

#: ckan/lib/package_saver.py:49
msgid "No web page given"
msgstr "Nenhuma página web informada"

#: ckan/lib/package_saver.py:156 ckan/logic/validators.py:45
msgid "No links are allowed in the log_message."
msgstr "Links não são permitidos em log_message."

#: ckan/logic/__init__.py:113
msgid "No valid API key provided."
msgstr ""

#: ckan/logic/validators.py:14
#, python-format
msgid "Cannot change value of key from %s to %s. This key is read-only"
msgstr ""
"Não foi possível alterar o valor da chave de %s para %s. Esta chave é "
"somente para leitura"

#: ckan/logic/validators.py:26
msgid "Invalid integer"
msgstr ""

#: ckan/logic/validators.py:36
msgid "Date format incorrect"
msgstr ""

#: ckan/logic/validators.py:55 ckan/logic/validators.py:81
#, fuzzy
msgid "Dataset was not found."
msgstr "Pacote não foi encontrado."

#: ckan/logic/validators.py:66
#, fuzzy, python-format
msgid "Dataset with name %r does not exist."
msgstr "Pacote com o nome %r não existe."

#: ckan/logic/validators.py:208
#, python-format
msgid ""
"That login name is not valid. It must be at least 3 characters, "
"restricted to alphanumerics and these symbols: %s"
msgstr ""
"Esse nome de login não é válido. São necessários, no mínimo, 3 "
"caracteres, restritos a alfanuméricos e estes símbolos: %s"

#: ckan/logic/validators.py:213
msgid "That login name is not available."
msgstr "Esse nome de login não está disponível."

#: ckan/logic/validators.py:225
msgid "Please enter both passwords"
msgstr "Por favor entre ambas as senhas"

#: ckan/logic/validators.py:231
msgid "Your password must be 4 characters or longer"
msgstr "Sua senha deve conter 4 caracteres ou mais"

#: ckan/logic/validators.py:239
msgid "The passwords you entered do not match"
msgstr "As senhas que você digitou são diferentes"

#: ckan/logic/validators.py:251
msgid "Missing value"
msgstr "Falta valor"

#: ckan/logic/validators.py:255
msgid ""
"Edit not allowed as it looks like spam. Please avoid links in your "
"description."
msgstr ""
"Edição não permitida porque parece spam. Por favor evite links na sua "
"descrição."

#: ckan/logic/action/create.py:59 ckan/logic/action/create.py:164
#, python-format
msgid "REST API: Create object %s"
msgstr "API REST: Criar objeto %s"

#: ckan/logic/action/create.py:139
#, python-format
msgid "REST API: Create package relationship: %s %s %s"
msgstr "API REST: Criar relacionamento de pacotes: %s %s %s"

#: ckan/logic/action/create.py:190
msgid "You must supply a package id or name (parameter \"package\")."
msgstr "Você deve informar um id ou nome de pacote (parâmetro \"package\")."

#: ckan/logic/action/create.py:192
msgid "You must supply a rating (parameter \"rating\")."
msgstr "Você deve informar uma avaliação (parâmetro \"rating\")."

#: ckan/logic/action/create.py:197
msgid "Rating must be an integer value."
msgstr "Avaliação deve ser um valor inteiro."

#: ckan/logic/action/create.py:201
#, python-format
msgid "Rating must be between %i and %i."
msgstr "Avaliação deve ser entre %i e %i."

#: ckan/logic/action/create.py:203
#, python-format
msgid "Package with name %r does not exist."
msgstr "Pacote com o nome %r não existe."

#: ckan/logic/action/delete.py:23
#, python-format
msgid "REST API: Delete Package: %s"
msgstr "API REST: Excluir Pacote: %s"

#: ckan/logic/action/delete.py:60 ckan/logic/action/delete.py:82
#, python-format
msgid "REST API: Delete %s"
msgstr "API REST: Excluir %s"

#: ckan/logic/action/update.py:41
msgid "Package resource(s) incomplete"
msgstr "Recurso(s) do pacote incompleto(s)"

#: ckan/logic/action/update.py:43 ckan/logic/action/update.py:55
#: ckan/logic/action/update.py:67
msgid "Missing Value"
msgstr "Falta Valor"

<<<<<<< HEAD
#: ckan/logic/action/update.py:88
msgid "Group was not found."
msgstr "Grupo não foi encontrado."

#: ckan/logic/action/update.py:179
=======
#: ckan/logic/action/update.py:159
>>>>>>> 5e8cb663
msgid "Resource was not found."
msgstr "Recurso não foi encontrado."

#: ckan/logic/action/update.py:169
msgid "No package found for this resource, cannot check auth."
msgstr ""
"Nenhum pacote encontrado para esse recurso, não foi possível verificar "
"autenticidade."

#: ckan/logic/action/update.py:184 ckan/logic/action/update.py:223
#: ckan/logic/action/update.py:329
#, python-format
msgid "REST API: Update object %s"
msgstr "REST API: Atualizar objeto %s"

#: ckan/logic/action/update.py:205 ckan/logic/action/update.py:248
msgid "Package was not found."
msgstr "Pacote não foi encontrado."

#: ckan/logic/action/update.py:270
#, python-format
msgid "REST API: Update package relationship: %s %s %s"
msgstr "API REST: Atualizar relacionamento entre pacotes: %s %s %s"

#: ckan/logic/auth/create.py:12
#, fuzzy, python-format
msgid "User %s not authorized to create packages"
msgstr "Não autorizado a criar um pacote"

#: ckan/logic/auth/create.py:17 ckan/logic/auth/update.py:21
#, fuzzy, python-format
msgid "User %s not authorized to edit these groups"
msgstr "Usuário %r não autorizado a editar %s"

#: ckan/logic/auth/create.py:38
#, fuzzy, python-format
msgid "User %s not authorized to edit these packages"
msgstr "Usuário %r não autorizado a editar %s"

#: ckan/logic/auth/create.py:48
#, fuzzy, python-format
msgid "User %s not authorized to create groups"
msgstr "Não autorizado a criar um grupo"

#: ckan/logic/auth/create.py:58
#, fuzzy, python-format
msgid "User %s not authorized to create authorization groups"
msgstr "Usuário %r não autorizado a editar as autorizações %s"

#: ckan/logic/auth/create.py:72
#, fuzzy, python-format
msgid "User %s not authorized to create users"
msgstr "Usuário %r não autorizado a editar %s"

#: ckan/logic/auth/create.py:95
msgid "Group was not found."
msgstr ""

#: ckan/logic/auth/create.py:113
#, fuzzy
msgid "Valid API key needed to create a package"
msgstr "Não autorizado a criar um pacote"

#: ckan/logic/auth/create.py:121
#, fuzzy
msgid "Valid API key needed to create a group"
msgstr "Não autorizado a criar um grupo"

#: ckan/logic/auth/delete.py:14
#, fuzzy, python-format
msgid "User %s not authorized to delete package %s"
msgstr "Usuário %r não autorizado a editar %s"

#: ckan/logic/auth/delete.py:28
#, fuzzy, python-format
msgid "User %s not authorized to delete relationship %s"
msgstr "Usuário %r não autorizado a editar %s"

#: ckan/logic/auth/delete.py:39
#, fuzzy, python-format
msgid "User %s not authorized to delete group %s"
msgstr "Usuário %r não autorizado a editar %s"

#: ckan/logic/auth/get.py:78
#, fuzzy, python-format
msgid "User %s not authorized to read these packages"
msgstr "Usuário %r não autorizado a editar %s"

#: ckan/logic/auth/get.py:89
#, fuzzy, python-format
msgid "User %s not authorized to read package %s"
msgstr "Não autorizado a ler o pacote %s"

#: ckan/logic/auth/get.py:104
#, fuzzy, python-format
msgid "User %s not authorized to read group %s"
msgstr "Usuário %r não autorizado a editar %s"

#: ckan/logic/auth/update.py:17
#, fuzzy, python-format
msgid "User %s not authorized to edit package %s"
msgstr "Usuário %r não autorizado a editar %s"

#: ckan/logic/auth/update.py:35
#, fuzzy, python-format
msgid "User %s not authorized to change state of package %s"
msgstr "Não autorizado a criar um pacote"

#: ckan/logic/auth/update.py:46
#, fuzzy, python-format
msgid "User %s not authorized to edit permissions of package %s"
msgstr "Usuário %r não autorizado a editar %s"

#: ckan/logic/auth/update.py:57
#, fuzzy, python-format
msgid "User %s not authorized to edit group %s"
msgstr "Usuário %r não autorizado a editar %s"

#: ckan/logic/auth/update.py:68
#, fuzzy, python-format
msgid "User %s not authorized to change state of group %s"
msgstr "Usuário %r não autorizado a editar %s"

#: ckan/logic/auth/update.py:79
#, fuzzy, python-format
msgid "User %s not authorized to edit permissions of group %s"
msgstr "Usuário %r não autorizado a editar %s"

#: ckan/logic/auth/update.py:90 ckan/logic/auth/update.py:101
#, fuzzy, python-format
msgid "User %s not authorized to edit permissions of authorization group %s"
msgstr "Usuário %r não autorizado a editar as autorizações %s"

#: ckan/logic/auth/update.py:112
#, fuzzy, python-format
msgid "User %s not authorized to edit user %s"
msgstr "Usuário %r não autorizado a editar %s"

#: ckan/logic/auth/update.py:122
#, fuzzy, python-format
msgid "User %s not authorized to change state of revision"
msgstr "Usuário %r não autorizado a editar %s"

#: ckan/logic/auth/update.py:132
msgid "Valid API key needed to edit a package"
msgstr ""

#: ckan/logic/auth/update.py:140
msgid "Valid API key needed to edit a group"
msgstr ""

#: ckan/model/package_relationship.py:48
#, python-format
msgid "depends on %s"
msgstr "depende de %s"

#: ckan/model/package_relationship.py:48
#, python-format
msgid "is a dependency of %s"
msgstr "é uma dependência de %s"

#: ckan/model/package_relationship.py:49
#, python-format
msgid "derives from %s"
msgstr "deriva de %s"

#: ckan/model/package_relationship.py:49
#, python-format
msgid "has derivation %s"
msgstr "tem derivação %s"

#: ckan/model/package_relationship.py:50
#, python-format
msgid "links to %s"
msgstr "relaciona-se com %s"

#: ckan/model/package_relationship.py:50
#, python-format
msgid "is linked from %s"
msgstr "é relacionado com %s"

#: ckan/model/package_relationship.py:51
#, python-format
msgid "is a child of %s"
msgstr "é filho de %s"

#: ckan/model/package_relationship.py:51
#, python-format
msgid "is a parent of %s"
msgstr "é pai de %s"

#: ckan/model/package_relationship.py:55
#, python-format
msgid "has sibling %s"
msgstr "tem irmão %s"

#: ckan/templates/_util.html:74 ckan/templates/_util.html:120
#, fuzzy
msgid "This dataset satisfies the Open Definition."
msgstr "Este pacote satisfaz a Definição de Aberto."

#: ckan/templates/_util.html:75 ckan/templates/_util.html:121
#: ckan/templates/package/read.html:119
msgid "[Open Data]"
msgstr "[Dados Abertos]"

#: ckan/templates/_util.html:82 ckan/templates/_util.html:128
msgid "Not Openly Licensed"
msgstr "Não Abertamente Licenciado"

#: ckan/templates/_util.html:147 ckan/templates/_util.html:160
#, fuzzy
msgid "Number of datasets"
msgstr "Quantidade de pacotes"

#: ckan/templates/_util.html:147 ckan/templates/_util.html:160
#: ckan/templates/group/new_group_form.html:27
#: ckan/templates/package/new_package_form.html:53
#: ckan/templates/package/new_package_form.html:97
#: ckan/templates/package/new_package_form.html:127
#: ckan/templates/package/read_core.html:18
msgid "Description"
msgstr "Descrição"

#: ckan/templates/_util.html:173
msgid "Number of members"
msgstr "Quantidade de membros"

#: ckan/templates/_util.html:193
#, fuzzy
msgid "View dataset resources"
msgstr "Ver recursos do pacote"

#: ckan/templates/_util.html:193
msgid "DOWNLOAD"
msgstr "DOWNLOAD"

#: ckan/templates/_util.html:196
msgid "No downloadable resources."
msgstr "Sem recursos descarregáveis."

#: ckan/templates/_util.html:214
msgid "no ratings yet"
msgstr "ainda sem avaliações"

#: ckan/templates/_util.html:215
msgid ""
"–\n"
"    rate it now"
msgstr ""
"–\n"
"    avalie agora"

#: ckan/templates/_util.html:233 ckan/templates/_util.html:303
msgid "User"
msgstr "Usuário"

#: ckan/templates/_util.html:268 ckan/templates/_util.html:324
msgid "User Group"
msgstr "Grupo de Usuários"

#: ckan/templates/_util.html:345 ckan/templates/_util.html:395
#: ckan/templates/group/history.html:35 ckan/templates/package/history.html:37
#: ckan/templates/revision/read.html:5
msgid "Revision"
msgstr "Revisão"

#: ckan/templates/_util.html:345 ckan/templates/_util.html:395
#: ckan/templates/group/history.html:35 ckan/templates/package/history.html:37
msgid "Timestamp"
msgstr "Registro de tempo"

#: ckan/templates/_util.html:345 ckan/templates/_util.html:395
msgid "Entity"
msgstr "Entidade"

#: ckan/templates/_util.html:345 ckan/templates/_util.html:395
#: ckan/templates/group/history.html:35 ckan/templates/package/history.html:37
msgid "Log Message"
msgstr "Mensagem de Log"

#: ckan/templates/_util.html:369 ckan/templates/_util.html:419
#: ckan/templates/group/new_group_form.html:49
#: ckan/templates/package/form_extra_fields.html:22
#: ckan/templates/package/new_package_form.html:227
#: ckan/templates/revision/read.html:20
msgid "Delete"
msgstr "Excluir"

#: ckan/templates/_util.html:372 ckan/templates/_util.html:422
#: ckan/templates/revision/read.html:23
msgid "Undelete"
msgstr "Recuperar"

#: ckan/templates/error_document_template.html:5
msgid "Error"
msgstr "Erro"

#: ckan/templates/layout_base.html:55
msgid "My account"
msgstr "Minha conta"

#: ckan/templates/layout_base.html:56 ckan/templates/user/logout.html:8
msgid "Logout"
msgstr "Sair"

#: ckan/templates/layout_base.html:59 ckan/templates/user/login.html:51
msgid "Login"
msgstr "Acessar"

#: ckan/templates/layout_base.html:60 ckan/templates/user/login.html:26
msgid "Register"
msgstr "Registrar"

#: ckan/templates/layout_base.html:76 ckan/templates/package/search.html:24
#, fuzzy
msgid "Add a dataset"
msgstr "Adicionar um pacote"

#: ckan/templates/layout_base.html:77
#: ckan/templates/package/search_form.html:17
msgid "Search"
msgstr "Pesquisar"

#: ckan/templates/layout_base.html:80 ckan/templates/layout_base.html:123
#: ckan/templates/layout_base.html:126 ckan/templates/home/about.html:6
msgid "About"
msgstr "Sobre"

#: ckan/templates/layout_base.html:103
msgid "Master content template placeholder … please replace me."
msgstr "Marcador para modelo mestre de conteúdo … por favor me substitua."

#: ckan/templates/layout_base.html:128
msgid "Twitter @ckanproject"
msgstr ""

#: ckan/templates/layout_base.html:130 ckan/templates/package/search.html:46
msgid "API"
msgstr "API"

#: ckan/templates/layout_base.html:131 ckan/templates/package/search.html:47
msgid "API Docs"
msgstr "Documentação da API"

<<<<<<< HEAD
#: ckan/templates/layout_base.html:179
#, python-format
msgid "Full %s dump"
msgstr "Dump completo de %s"
=======
#: ckan/templates/layout_base.html:133
msgid "Contact Us"
msgstr "Contato"
>>>>>>> 5e8cb663

#: ckan/templates/layout_base.html:136 ckan/templates/user/login.html:28
msgid "Privacy Policy"
msgstr "Política de Privacidade"

#: ckan/templates/layout_base.html:142
#, fuzzy
msgid "Sections"
msgstr "Seção de grupos"

#: ckan/templates/layout_base.html:151 ckan/templates/group/history.html:12
#: ckan/templates/package/history.html:23
msgid "Revisions"
msgstr "Revisões"

#: ckan/templates/layout_base.html:156
#: ckan/templates/authorization_group/index.html:6
#: ckan/templates/authorization_group/index.html:7
#: ckan/templates/authorization_group/layout.html:23
msgid "Authorization Groups"
msgstr "Grupos de Autorização"

#: ckan/templates/layout_base.html:161
msgid "Site Admin"
msgstr ""

#: ckan/templates/layout_base.html:169
#, fuzzy
msgid "Languages"
msgstr "Idioma"

#: ckan/templates/layout_base.html:189
#, fuzzy
msgid "Meta"
msgstr "Registro de tempo"

#: ckan/templates/layout_base.html:193
msgid "Open Knowledge Foundation"
msgstr "Open Knowledge Foundation"

#: ckan/templates/layout_base.html:193
#, fuzzy
msgid "Licensed under the"
msgstr "página de licenças"

#: ckan/templates/layout_base.html:194
#: ckan/templates/package/new_package_form.html:260
msgid "Open Database License"
msgstr ""

#: ckan/templates/layout_base.html:195
msgid "This Content and Data is Open"
msgstr "Este Conteúdo e Dados são Abertos"

#: ckan/templates/layout_base.html:197
#, fuzzy
msgid "Powered by"
msgstr "Impulsionado por CKAN"

#: ckan/templates/layout_base.html:198
msgid "CKAN"
msgstr "CKAN"

#: ckan/templates/layout_base.html:198
msgid "v"
msgstr ""

#: ckan/templates/layout_base.html:225
msgid ""
"$(document).ready(function() {\n"
"        var ckan_user = $.cookie(\"ckan_display_name\");\n"
"        if (ckan_user) {\n"
"            $(\".ckan-logged-out\").hide();\n"
"            $(\".ckan-logged-in\").show();\n"
"        }\n"
"        $('input[placeholder], textarea[placeholder]').placeholder();\n"
"    });"
msgstr ""

#: ckan/templates/authorization_group/authz.html:5
msgid "- Authorization - AuthorizationGroups"
msgstr "- Autorização - Grupos de Autorização"

#: ckan/templates/authorization_group/authz.html:6
#: ckan/templates/group/authz.html:6 ckan/templates/package/authz.html:6
#, fuzzy
msgid "Authorization:"
msgstr "Autorização"

#: ckan/templates/authorization_group/authz.html:9
#: ckan/templates/group/authz.html:9 ckan/templates/package/authz.html:9
msgid "Update Existing Roles"
msgstr "Atualizar Papéis Existentes"

#: ckan/templates/authorization_group/authz.html:13
#: ckan/templates/authorization_group/authz.html:31
#: ckan/templates/authorization_group/edit_form.html:25
#: ckan/templates/group/authz.html:13 ckan/templates/group/authz.html:31
#: ckan/templates/group/edit_form.html:23 ckan/templates/package/authz.html:13
#: ckan/templates/package/authz.html:31
#: ckan/templates/package/edit_form.html:29 ckan/templates/user/edit.html:41
#: ckan/templates/user/edit_user_form.html:39
#: ckan/templates/user/perform_reset.html:23
msgid "Save"
msgstr "Salvar"

#: ckan/templates/authorization_group/authz.html:18
#: ckan/templates/group/authz.html:18 ckan/templates/package/authz.html:18
msgid "Add Roles for Any User"
msgstr "Adicionar Papéis para Qualquer Usuário"

#: ckan/templates/authorization_group/authz.html:22
#: ckan/templates/authorization_group/authz.html:40
#: ckan/templates/group/authz.html:22 ckan/templates/group/authz.html:40
#: ckan/templates/package/authz.html:22 ckan/templates/package/authz.html:40
msgid "Add"
msgstr "Adicionar"

#: ckan/templates/authorization_group/authz.html:27
msgid "Existing Roles for Authorization Groups"
msgstr "Papéis Existentes para Grupos de Autorização"

#: ckan/templates/authorization_group/authz.html:36
#: ckan/templates/group/authz.html:36 ckan/templates/package/authz.html:36
msgid "Add Roles for Any Authorization Group"
msgstr "Adicionar Papéis para Qualquer Grupo de Autorização"

#: ckan/templates/authorization_group/edit.html:5
#, fuzzy
msgid "- Edit - Authorization Groups"
msgstr "- Editar - Grupos de Autorização"

#: ckan/templates/authorization_group/edit.html:6
#: ckan/templates/group/edit.html:6 ckan/templates/package/edit.html:7
#, fuzzy
msgid "Edit:"
msgstr "Editar"

#: ckan/templates/authorization_group/edit_form.html:10
#: ckan/templates/user/list.html:6 ckan/templates/user/list.html:7
msgid "Users"
msgstr "Usuários"

#: ckan/templates/authorization_group/edit_form.html:18
msgid "There are no users currently in this group."
msgstr "Não há usuários atualmente neste grupo."

#: ckan/templates/authorization_group/index.html:10
#, python-format
msgid "There are [1:%(item_count)s] authorization groups."
msgstr "Há [1:%(item_count)s] grupos de autorização."

#: ckan/templates/authorization_group/layout.html:11
#: ckan/templates/group/layout.html:26 ckan/templates/package/layout.html:11
msgid "View"
msgstr "Ver"

#: ckan/templates/authorization_group/layout.html:13
#: ckan/templates/group/layout.html:28 ckan/templates/package/layout.html:13
msgid "Edit"
msgstr "Editar"

#: ckan/templates/authorization_group/layout.html:16
#: ckan/templates/group/layout.html:32 ckan/templates/package/layout.html:17
msgid "Authorization"
msgstr "Autorização"

#: ckan/templates/authorization_group/layout.html:24
#, fuzzy
msgid ""
"Instead of specifying the privileges of specific users on a dataset or "
"group,\n"
"          you can also specify a set of users that will share the same "
"rights. To do that, an    \n"
"          [1:authorization group] can be set-up and users can be added to"
" it."
msgstr ""
"Em vez de especificar os privilégios de usuários específicos em um pacote"
" ou grupo,\n"
" você pode também especificar um conjunto de usuários que compartilharão "
"os mesmos direitos. Para fazer isto, um \n"
" [1:grupo de autorização] pode ser configurado e usuários poderão ser a "
"ele associados."

#: ckan/templates/authorization_group/layout.html:28
msgid "To create a new authorization group, please first"
msgstr "Para criar um novo grupo de autorização, por favor"

#: ckan/templates/authorization_group/layout.html:29
#: ckan/templates/group/layout.html:15
msgid "login"
msgstr "acesse"

#: ckan/templates/authorization_group/layout.html:32
msgid "Create a new authorization group"
msgstr "Criar um novo grupo de autorização"

#: ckan/templates/authorization_group/new.html:5
msgid "New - Authorization Groups"
msgstr "- Novo - Grupos de Autorização"

#: ckan/templates/authorization_group/new.html:6
msgid "New Authorization Group"
msgstr "Novo Grupo de Autorização"

#: ckan/templates/authorization_group/read.html:6
msgid "- Authorization Groups"
msgstr "- Grupos de Autorização"

#: ckan/templates/authorization_group/read.html:10
#, fuzzy
msgid "Members"
msgstr "Não é um membro?"

#: ckan/templates/authorization_group/read.html:11
#, python-format
msgid "There are %(item_count)s users in this authorization group."
msgstr "Há %(item_count)s usuários neste grupo de autorização."

#: ckan/templates/group/authz.html:5
msgid "- Authorization - Groups"
msgstr "- Autorização - Grupos"

#: ckan/templates/group/authz.html:27 ckan/templates/package/authz.html:27
#, fuzzy
msgid "Update Existing Roles for Authorization Groups"
msgstr "Autorização para grupo de autorização:"

#: ckan/templates/group/edit.html:5
msgid "- Edit - Groups"
msgstr "- Editar - Grupos"

#: ckan/templates/group/edit_form.html:10
#: ckan/templates/group/new_group_form.html:66
#: ckan/templates/revision/read.html:45
#, fuzzy
msgid "Datasets"
msgstr "Atualizações"

#: ckan/templates/group/edit_form.html:17
#: ckan/templates/group/new_group_form.html:75
#, fuzzy
msgid "There are no datasets currently in this group."
msgstr "Não há usuários atualmente neste grupo."

#: ckan/templates/group/history.html:5
msgid "- Groups - History"
msgstr "- Grupos - Histórico"

#: ckan/templates/group/history.html:18 ckan/templates/package/history.html:16
msgid "Subscribe »"
msgstr "Assinar »"

#: ckan/templates/group/history.html:27 ckan/templates/package/history.html:29
#: ckan/templates/package/new.html:24
msgid "Error:"
msgstr "Erro:"

#: ckan/templates/group/history.html:52 ckan/templates/package/history.html:55
msgid "Compare »"
msgstr "Comparar »"

#: ckan/templates/group/history.html:57
msgid "Group History"
msgstr "Histórico do Grupo"

#: ckan/templates/group/index.html:6 ckan/templates/group/index.html:7
#, fuzzy
msgid "Groups of Datasets"
msgstr "Grupos de Pacotes de Dados"

#: ckan/templates/group/index.html:10
msgid "#minornavigation { visibility: hidden; }"
msgstr ""

#: ckan/templates/group/layout.html:11
msgid "Groups section"
msgstr "Seção de grupos"

#: ckan/templates/group/layout.html:12
#, fuzzy
msgid ""
"Whilst tags are great at collecting datasets together, there are "
"occasions when you want to restrict users from editing a collection. A "
"[1:group] can be set-up to specify which users have permission to add or "
"remove datasets from it."
msgstr ""
"Embora as tags sejam ótimas para agrupar os pacotes, há ocasiões em que "
"você pode querer restringir os usuários em editar uma coleção. Um "
"[1:groupo] pode ser configurado para especificar quais usuários têm "
"permissão para remover seus pacotes."

#: ckan/templates/group/layout.html:14
msgid "To create a new group, please first"
msgstr "Para criar um novo grupo, por favor"

#: ckan/templates/group/layout.html:18
msgid "Create a new group"
msgstr "Criar um novo grupo"

#: ckan/templates/group/layout.html:30 ckan/templates/package/layout.html:15
msgid "History"
msgstr "Histórico"

#: ckan/templates/group/layout.html:35 ckan/templates/package/layout.html:20
#: ckan/templates/revision/list.html:13
#, fuzzy
msgid "Subscribe"
msgstr "Assinar »"

#: ckan/templates/group/new.html:5
msgid "New - Groups"
msgstr "Novo - Grupos"

#: ckan/templates/group/new.html:6
msgid "New Group"
msgstr "Novo Grupo"

#: ckan/templates/group/new_group_form.html:8
#: ckan/templates/package/form.html:7
#: ckan/templates/package/new_package_form.html:9
#: ckan/templates/user/edit_user_form.html:8
#: ckan/templates/user/new_user_form.html:8
msgid "Errors in form"
msgstr "Erros no formulário"

#: ckan/templates/group/new_group_form.html:9
#: ckan/templates/package/form.html:8
#: ckan/templates/package/new_package_form.html:10
#: ckan/templates/user/edit_user_form.html:9
#: ckan/templates/user/new_user_form.html:9
msgid "The form contains invalid entries:"
msgstr "O formulário contém entradas inválidas:"

#: ckan/templates/group/new_group_form.html:18
msgid "Name *"
msgstr "Nome *"

#: ckan/templates/group/new_group_form.html:20
msgid "Unique identifier"
msgstr "Identificador único"

#: ckan/templates/group/new_group_form.html:20
msgid "for group."
msgstr "para o grupo."

#: ckan/templates/group/new_group_form.html:20
msgid "2+ chars, lowercase, using only 'a-z0-9' and '-_'"
msgstr "2 ou + caracteres, usando somente 'a-z0-9' e '-_'"

#: ckan/templates/group/new_group_form.html:33
#: ckan/templates/package/new_package_form.html:211
msgid "active"
msgstr "ativo"

#: ckan/templates/group/new_group_form.html:34
#: ckan/templates/package/new_package_form.html:212
msgid "deleted"
msgstr "excluído"

#: ckan/templates/group/new_group_form.html:54
#: ckan/templates/package/form_extra_fields.html:12
#: ckan/templates/package/new_package_form.html:232
msgid "New key"
msgstr "Nova chave"

#: ckan/templates/group/new_group_form.html:56
#: ckan/templates/package/form_extra_fields.html:26
#: ckan/templates/package/new_package_form.html:234
msgid "with value"
msgstr "com o valor"

#: ckan/templates/group/new_group_form.html:79
msgid "Add datasets"
msgstr ""

#: ckan/templates/group/new_group_form.html:83
msgid "Dataset"
msgstr ""

#: ckan/templates/group/read.html:6
msgid "- Groups"
msgstr "- Grupos"

#: ckan/templates/group/read.html:10
msgid "No Title"
msgstr "Sem Título"

#: ckan/templates/group/read.html:24
#, fuzzy
msgid "Administrators"
msgstr "Administradores:"

#: ckan/templates/group/read.html:35
#, fuzzy
msgid "Datasets:"
msgstr "Atualizações"

#: ckan/templates/group/read.html:36
#, fuzzy, python-format
msgid "There are %(item_count)s datasets in this group."
msgstr "Há %(item_count)s pacotes neste grupo."

#: ckan/templates/home/about.html:9
msgid "About CKAN"
msgstr "Sobre CKAN"

#: ckan/templates/home/about.html:11
#, fuzzy
msgid ""
"CKAN is the Comprehensive Knowledge Archive Network, a [1:registry] of "
"[2:open knowledge] datasets and projects\n"
"    (and a few closed ones)."
msgstr ""
"CKAN, ou \"Comprehensive Knowledge Archive Network\", é um [1:registro] "
"de pacotes e projetos de [2:conhecimento aberto]\n"
"    (e alguns fechados)."

#: ckan/templates/home/about.html:15
msgid ""
"CKAN makes it easy to [1:find, share and reuse open\n"
"      content and data], especially in ways that are machine\n"
"      automatable."
msgstr ""
"CKAN torna fácil [1:encontrar, compartilhar e reutilizar\n"
"      conteúdos e dados abertos], especialmente de maneiras\n"
"      automatizáveis por máquina."

#: ckan/templates/home/about.html:20
msgid "As a system CKAN functions as a synthesis of several different services:"
msgstr "Como um sistema, CKAN funciona como uma síntese de diversos serviços:"

#: ckan/templates/home/about.html:22
msgid "CKAN Features Overview"
msgstr "Visão Geral das Funcionalidades da CKAN"

#: ckan/templates/home/about.html:24
#, fuzzy
msgid ""
"As the diagram shows, CKAN combines the features of a listing/registry,\n"
"\t\ta dataset index and a wiki. As a registry it acts like [1:freshmeat] "
"but for open data and\n"
"\t\tcontent resources. However it adds to a simple registry in key ways."
msgstr ""
"Como mostra o diagrama, CKAN combina as funcionalidades de um catálogo/\n"
"\t\tregistro, um índice de pacotes e um wiki. Como um catálogo, funciona "
"como\n"
"\t\t[1:freshmeat] mas para dados abertos e recursos de conteúdo.\n"
"\t\tTodavia, acrescenta funcionalidades ao registro de maneiras "
"importantes."

#: ckan/templates/home/about.html:29
msgid ""
"First, thanks to its underlying [1:versioned domain model] CKAN has a\n"
"\t\twiki-like interface that lets anyone add and material held in it. "
"Second,\n"
"\t\tand unlike a wiki, CKAN can store 'structured' information, which "
"allows it\n"
"\t\tto provide 'index'-like features such as automated registration, "
"discovery\n"
"\t\tand installation of material. In this respect it behaves like "
"[2:CPAN] or [3:PyPI] in the software world -- though\n"
"\t\tagain for [4:open data and content]\n"
"\t\tnot code."
msgstr ""
"Primeiro, devido ao [1:modelo de domínio versionado] CKAN tem uma\n"
"\t\tinterface semelhante a um wiki que permite a qualquer um adicionar "
"material,\n"
"\t\tSegundo, diferente de um wiki, CKAN pode armazenar informações "
"'estruturadas',\n"
"\t\tpermitindo prover funcionalidades semelhantes a 'índices' como "
"registro,\n"
"\t\tdescoberta e instalação automática de material. Nesse sentido, "
"comporta-se como [2:CPAN] ou [3:PyPI] no mundo do software -- porém\n"
"\t\tnovamente parar [4:conteúdos e dados abertos],\n"
"\t\tnão código."

#: ckan/templates/home/about.html:40
msgid ""
"More about CKAN, and the background to its creation can\n"
"    be found in [1:these\n"
"      slides]."
msgstr ""
"Mais informações sobre CKAN, e o seu contexto de criação podem\n"
"    ser encontrados [1:nestes\n"
"      slides]."

#: ckan/templates/home/index.html:6
#, fuzzy
msgid "Welcome"
msgstr "Bem-vindo a"

#: ckan/templates/home/index.html:7 ckan/templates/package/edit.html:9
#: ckan/templates/package/new.html:9
msgid "hide-sidebar"
msgstr "esconder-barra-lateral"

#: ckan/templates/home/index.html:10
msgid ""
"#minornavigation {\n"
"          display: none;\n"
"        }\n"
"  \n"
"        #sidebar {\n"
"          display: none;\n"
"        }\n"
"\n"
"        .front-page .action-box h1 {\n"
"          padding-top: 0.6em;\n"
"          padding-bottom: 0.5em;\n"
"          font-size: 2.1em;\n"
"        }\n"
"\n"
"        .front-page .action-box {\n"
"          border-radius: 20px;\n"
"          background:  #FFF7C0;\n"
"        }\n"
"        \n"
"        .front-page .action-box-inner {\n"
"          margin: 20px;\n"
"          margin-bottom: 5px;\n"
"          min-height: 15em;\n"
"        }\n"
"        .front-page .action-box-inner.collaborate {\n"
"          background:url(/img/collaborate.png) no-repeat right top;\n"
"        }\n"
"        \n"
"        .front-page .action-box-inner.share {\n"
"          background:url(/img/share.png) no-repeat right top;\n"
"        }\n"
"        \n"
"        .front-page .action-box-inner.find {\n"
"          background:url(/img/find.png) no-repeat right top;\n"
"        }\n"
"        \n"
"        .front-page .action-box-inner a {\n"
"          font-weight: bold;\n"
"        }\n"
"       \n"
"        .front-page .action-box-inner input {\n"
"          font-family: 'Ubuntu';\n"
"          border-radius: 10px;\n"
"          background-color: #fff;\n"
"          border: 0px;\n"
"          font-size: 1.3em;\n"
"          width: 90%;\n"
"          border: 1px solid #999;\n"
"          color: #666;\n"
"          padding: 0.5em;\n"
"        }\n"
"        \n"
"        .front-page .action-box-inner .create-button {\n"
"          display: block;\n"
"          float: right;\n"
"          font-weight: normal;\n"
"          font-family: 'Ubuntu';\n"
"          margin-top: 1.5em;\n"
"          border-radius: 10px;\n"
"          background-color: #B22;\n"
"          border: 0px;\n"
"          font-size: 1.3em;\n"
"          color: #fff;\n"
"          padding: 0.5em;\n"
"        }\n"
"        \n"
"        .front-page .action-box-inner .create-button:hover {\n"
"          background-color: #822;\n"
"        }\n"
"        \n"
"        .front-page .action-box-inner ul {\n"
"        margin-top: 1em;\n"
"        margin-bottom: 0;\n"
"        }\n"
"\n"
"        .front-page .whoelse {\n"
"          margin-top: 1em;\n"
"        }\n"
"\n"
"        .front-page .group {\n"
"          overflow: hidden;\n"
"        }\n"
"        \n"
"        .front-page .group h3 {\n"
"          margin-bottom: 0.5em;\n"
"        }\n"
"        \n"
"        .front-page .group p {\n"
"          margin-bottom: 0em;\n"
"          min-height: 6em;\n"
"        }\n"
"        \n"
"        .front-page .group strong {\n"
"          display: block;\n"
"          margin-bottom: 1.5em;\n"
"        }"
msgstr ""

#: ckan/templates/home/index.html:113
msgid "Welcome to"
msgstr "Bem-vindo a"

#: ckan/templates/home/index.html:117
msgid "Find data"
msgstr ""

#: ckan/templates/home/index.html:122
msgid "contains"
msgstr ""

#: ckan/templates/home/index.html:122
#, fuzzy
msgid "datasets"
msgstr "Atualizações"

#: ckan/templates/home/index.html:122
msgid ""
"that you can \n"
"          browse, learn about and download."
msgstr ""

#: ckan/templates/home/index.html:128
msgid "Share data"
msgstr ""

#: ckan/templates/home/index.html:128
msgid ""
"Add your own datasets to share them with others and\n"
"        to find other people interested in your data."
msgstr ""

#: ckan/templates/home/index.html:134
msgid "Create a dataset »"
msgstr ""

#: ckan/templates/home/index.html:136
msgid "Sign up »"
msgstr ""

#: ckan/templates/home/index.html:143
msgid "Collaborate"
msgstr ""

#: ckan/templates/home/index.html:143
msgid ""
"Find out more about working with open data by exploring \n"
"        these resources:"
msgstr ""

#: ckan/templates/home/index.html:148
msgid "GetTheData.org"
msgstr ""

#: ckan/templates/home/index.html:149
msgid "DataPatterns.org"
msgstr ""

#: ckan/templates/home/index.html:150
msgid "Open Data Manual"
msgstr ""

#: ckan/templates/home/index.html:155
msgid "Who else is here?"
msgstr ""

#: ckan/templates/home/index.html:163
#, fuzzy
msgid "has"
msgstr "Alterações"

#: ckan/templates/home/index.html:163
#, fuzzy
msgid "datasets."
msgstr "Atualizações"

#: ckan/templates/package/authz.html:5
#, fuzzy
msgid "- Authorization - Datasets"
msgstr " - Autorização - Pacotes de Dados"

#: ckan/templates/package/comments.html:5 ckan/templates/package/history.html:6
#, fuzzy
msgid "- Datasets - History"
msgstr "- Pacotes de Dados - Histórico"

#: ckan/templates/package/edit.html:6
#, fuzzy
msgid "- Edit - Datasets"
msgstr "- Editar - Usuário"

#: ckan/templates/package/edit.html:21
#, fuzzy
msgid "Basic Information"
msgstr "Informações básicas"

#: ckan/templates/package/edit_form.html:13
#: ckan/templates/package/new_package_form.html:243
msgid "Edit summary (briefly describe the changes you have made)"
msgstr "Editar sumário (sucintamente descreva as alterações que você fez)"

#: ckan/templates/package/edit_form.html:17
#: ckan/templates/package/edit_form.html:20
#: ckan/templates/package/new_package_form.html:247
#: ckan/templates/package/new_package_form.html:250
#: ckan/templates/revision/read.html:36
msgid "Author:"
msgstr "Autor:"

#: ckan/templates/package/edit_form.html:21
#: ckan/templates/package/new_package_form.html:251
msgid "Since you have not signed in this will just be your IP address."
msgstr "Como você não se autenticou, isto será somente o seu endereço IP."

#: ckan/templates/package/edit_form.html:23
#: ckan/templates/package/new_package_form.html:253
msgid "Click here to sign in"
msgstr "Clique aqui para autenticar-se"

#: ckan/templates/package/edit_form.html:23
#: ckan/templates/package/new_package_form.html:253
msgid "before saving (opens in new window)."
msgstr "antes de salvar (abre em uma nova janela)."

#: ckan/templates/package/edit_form.html:33
#: ckan/templates/package/new_package_form.html:259
msgid "Important:"
msgstr "Importante:"

#: ckan/templates/package/edit_form.html:33
msgid ""
"By submitting content, you agree to release your contributions\n"
"        under the open license specified on the"
msgstr ""
"Ao enviar conteúdo, você concorda em lançar suas contribuições\n"
"        sob a licença aberta especificada na"

#: ckan/templates/package/edit_form.html:34
msgid "license page"
msgstr "página de licenças"

#: ckan/templates/package/edit_form.html:35
#: ckan/templates/package/new_package_form.html:260
msgid ". Please"
msgstr ". Por favor"

#: ckan/templates/package/edit_form.html:35
#: ckan/templates/package/new_package_form.html:260
msgid "refrain"
msgstr "evite"

#: ckan/templates/package/edit_form.html:35
#: ckan/templates/package/new_package_form.html:260
msgid "from editing this page if you are"
msgstr "editar esta página se você"

#: ckan/templates/package/edit_form.html:35
#: ckan/templates/package/new_package_form.html:260
msgid "not"
msgstr "não"

#: ckan/templates/package/edit_form.html:35
#: ckan/templates/package/new_package_form.html:260
msgid "happy to do this."
msgstr "se sente confortável com isto."

#: ckan/templates/package/history.html:7
#, fuzzy
msgid "History:"
msgstr "Histórico"

#: ckan/templates/package/history.html:12
msgid "Updates"
msgstr "Atualizações"

#: ckan/templates/package/history.html:60 ckan/templates/package/read.html:158
#, fuzzy
msgid "Dataset History"
msgstr "Histórico do Pacote"

<<<<<<< HEAD
#: ckan/templates/package/history.html:42
msgid "Revision ID"
msgstr "ID da revisão"

#: ckan/templates/package/history.html:42
msgid "Package with timestamp"
msgstr "Pacote com marca de tempo"
=======
#: ckan/templates/package/new.html:6
msgid "Add - Datasets"
msgstr ""

#: ckan/templates/package/new.html:7
#, fuzzy
msgid "Add a Dataset"
msgstr "Adicionar um pacote"

#: ckan/templates/package/new_package_form.html:16
#, fuzzy
msgid "Resource"
msgstr "Recursos"

#: ckan/templates/package/new_package_form.html:41
msgid "Slug *"
msgstr ""
>>>>>>> 5e8cb663

#: ckan/templates/package/new_package_form.html:43
msgid "A unique identifier used in urls. Renaming is possible but discouraged."
msgstr ""

#: ckan/templates/package/new_package_form.html:47
msgid "Home Page"
msgstr ""

#: ckan/templates/package/new_package_form.html:56
#, fuzzy
msgid "Write"
msgstr "Título"

#: ckan/templates/package/new_package_form.html:57
#: ckan/templates/user/edit.html:48
msgid "Preview"
msgstr "Pré-visualização"

#: ckan/templates/package/new_package_form.html:61
msgid "You can use"
msgstr "Você pode usar"

#: ckan/templates/package/new_package_form.html:61
msgid "Markdown formatting"
msgstr "formatação Markdown"

#: ckan/templates/package/new_package_form.html:61
msgid "here."
msgstr "aqui."

#: ckan/templates/package/new_package_form.html:83
msgid ""
"Terms that may link this dataset to similar ones. For more information on"
" conventions, see"
msgstr ""
"Termos que podem ligar este conjunto de dados a outros similares. Para "
"mais informações sobre convenções, veja"

#: ckan/templates/package/new_package_form.html:83
msgid "this wiki page"
msgstr "esta página da wiki"

#: ckan/templates/package/new_package_form.html:90
msgid "Resources: the files and APIs associated with this dataset"
msgstr ""

#: ckan/templates/package/new_package_form.html:95
msgid "URL*"
msgstr "URL*"

#: ckan/templates/package/new_package_form.html:96
#: ckan/templates/package/new_package_form.html:123
#: ckan/templates/package/read_core.html:19
msgid "Format"
msgstr "Formato"

#: ckan/templates/package/new_package_form.html:119
#, fuzzy
msgid "Url"
msgstr "Turtle"

#: ckan/templates/package/new_package_form.html:131
msgid "Hash"
msgstr "Resumo criptográfico"

<<<<<<< HEAD
#: ckan/templates/package/new_package_form.html:92
msgid ""
"These can be repeated as required. For example if the data is being "
"supplied in multiple formats, or split into different areas or time "
"periods, each file is a different 'resource' which should be described "
"differently. They will all appear on the dataset page on CKAN together."
msgstr ""
"Estes podem ser repetidos conforme o necessário. Por exemplo, se os dados"
" são fornecidos em múltiplos formatos, ou divididos em diferentes áreas "
"ou períodos de tempo, cada arquivo é um 'recurso' diferente que deve ser "
"descrito diferentemente. Todos eles aparecerão juntos na página do "
"conjunto de dados no CKAN."

#: ckan/templates/package/new_package_form.html:92
msgid "URL:"
msgstr "URL:"

#: ckan/templates/package/new_package_form.html:92
msgid ""
"This is the Internet link directly to the data - by selecting this link "
"in a web browser, the user will immediately download the full data set. "
"Note that datasets are not hosted on this site, but by the publisher of "
"the data. Alternatively the URL can point to an API server such as a "
"SPARQL endpoint or JSON-P service."
msgstr ""
"Este é o link direto na Internet para os dados - ao selecionar este link "
"num navegador da web, o usuário descarregará imediatamente o conjunto de "
"dados completo. Note que os conjuntos de dados não estão hospedados neste"
" sítio, e sim pelo publicador dos dados. Alternativamente, a URL pode "
"apontar para um servidor de API, tal como um endpoint SPARQL ou serviço "
"JSON-P."

#: ckan/templates/package/new_package_form.html:92
msgid "Format:"
msgstr "Formato:"

#: ckan/templates/package/new_package_form.html:92
msgid "This should give the file format in which the data is supplied."
msgstr "Isto deve indicar o formato de arquivo no qual os dados estão fornecidos."

#: ckan/templates/package/new_package_form.html:92
msgid "Any information you want to add to describe the resource."
msgstr ""
"Qualquer informação que você pode querer adicionar para descrever o "
"recurso."
=======
#: ckan/templates/package/new_package_form.html:135
msgid "Id"
msgstr ""

#: ckan/templates/package/new_package_form.html:151
#, fuzzy
msgid "Add a resource:"
msgstr "Downloads & Recursos"

#: ckan/templates/package/new_package_form.html:152
msgid "Upload a file"
msgstr ""

#: ckan/templates/package/new_package_form.html:153
#, fuzzy
msgid "Link to a file"
msgstr "relaciona-se com %s"

#: ckan/templates/package/new_package_form.html:154
#, fuzzy
msgid "Link to an API"
msgstr "relaciona-se com %s"
>>>>>>> 5e8cb663

#: ckan/templates/package/new_package_form.html:206
msgid "e.g. 1.2.0"
msgstr "ex.: 1.2.0"

#: ckan/templates/package/new_package_form.html:259
#, fuzzy
msgid ""
"By submitting content, you agree to release your contributions\n"
"    under the"
msgstr ""
<<<<<<< HEAD
"Ao enviar conteúdo, você concorda em disponibilizar suas contribuições\n"
"  sob a licença aberta especificada na"
=======
"Ao enviar conteúdo, você concorda em lançar suas contribuições\n"
"        sob a licença aberta especificada na"
>>>>>>> 5e8cb663

#: ckan/templates/package/read.html:14
msgid "- Datasets"
msgstr ""

#: ckan/templates/package/read.html:22
msgid "First time at"
msgstr "Primeira vez em"

#: ckan/templates/package/read.html:24
msgid "is a catalogue for data."
msgstr "é um catalogo para dados."

#: ckan/templates/package/read.html:24
msgid "Click here to find out more ..."
msgstr "Clique aqui para saber mais ..."

#: ckan/templates/package/read.html:31 ckan/templates/package/read.html:80
#, fuzzy
msgid "Source"
msgstr "Recursos"

#: ckan/templates/package/read.html:47
msgid "Country"
msgstr ""

#: ckan/templates/package/read.html:66
#, fuzzy
msgid "Groups are collections of dataset maintained by users of"
msgstr "Grupos são coleções de pacotes mantidos por usuários do"

#: ckan/templates/package/read.html:67
#, fuzzy
msgid ". This dataset has not been added to any groups yet."
msgstr ". Este pacote ainda não foi adicionado a um grupo."

#: ckan/templates/package/read.html:80
msgid ""
"Source\n"
"          page"
msgstr ""

#: ckan/templates/package/read.html:81
msgid "on"
msgstr ""

#: ckan/templates/package/read.html:85
#, fuzzy
msgid "Related dataset"
msgstr "Pacotes relacionados"

#: ckan/templates/package/read.html:103
#, fuzzy
msgid "This Dataset is Open"
msgstr "Este Pacote é Aberto"

#: ckan/templates/package/read.html:106
msgid "License:"
msgstr "Licença:"

#: ckan/templates/package/read.html:116
#, fuzzy
msgid "This dataset satisfies the Open Knowledge Definition."
msgstr "Este pacote satisfaz a Definição de Conhecimento Aberto."

#: ckan/templates/package/read.html:124
#, fuzzy
msgid "This dataset is Not Open"
msgstr "Este pacote não é Aberto"

#: ckan/templates/package/read.html:126
msgid ""
"Either because it is not openly licensed or is missing\n"
"      downloadable resources."
msgstr ""
"Ou porque não possui uma licença aberta ou está faltando\n"
"      recursos descarregáveis."

#: ckan/templates/package/read.html:129
msgid "Start an enquiry on IsItOpenData »"
msgstr "Iniciar uma averiguação no IsItOpenData »"

<<<<<<< HEAD
#: ckan/templates/package/read.html:98
msgid "This is an old revision of this package, as edited"
msgstr "Esta é uma revisão antiga deste pacote, como editada"
=======
#: ckan/templates/package/read.html:138
msgid "This is an old revision of this dataset, as edited"
msgstr ""
>>>>>>> 5e8cb663

#: ckan/templates/package/read.html:138 ckan/templates/package/read.html:139
msgid "at"
msgstr "em"

#: ckan/templates/package/read.html:138
msgid ". It may differ significantly from the"
msgstr ". Ela pode diferir significativamente da"

#: ckan/templates/package/read.html:138
msgid "current revision"
msgstr "versão atual"

<<<<<<< HEAD
#: ckan/templates/package/read.html:99
msgid "This is the current revision of this package, as edited"
msgstr "Esta é a versão atual deste pacote, como editada"
=======
#: ckan/templates/package/read.html:139
msgid "This is the current revision of this dataset, as edited"
msgstr ""
>>>>>>> 5e8cb663

#: ckan/templates/package/read.html:148
msgid "RDF/XML"
msgstr "RDF/XML"

#: ckan/templates/package/read.html:149
msgid "RDF/Turtle"
msgstr "RDF/Turtle"

#: ckan/templates/package/read_core.html:31
msgid "Download"
msgstr "Descarregar"

#: ckan/templates/package/read_core.html:31
msgid "(no description)"
msgstr "(sem descrição)"

<<<<<<< HEAD
#: ckan/templates/package/read_core.html:56
msgid "This is a list of all known formats and datasets for"
msgstr "Esta é uma lista de todos os formatos e conjuntos de dados conhecidos para"

#: ckan/templates/package/read_core.html:57
msgid ". If you know of another (CSV, SPARQL end-point etc.)"
msgstr ". Se você conhecer outro (CSV, terminal SPARQL, etc.)"

#: ckan/templates/package/read_core.html:60
msgid "None given for this package."
msgstr "Nenhum dado a este pacote."

#: ckan/templates/package/read_core.html:78
msgid "About this package"
msgstr "Sobre este pacote"

#: ckan/templates/package/read_core.html:106
msgid "Something missing?"
msgstr "Algo faltando?"

#: ckan/templates/package/read_core.html:113
msgid "API / datapkg"
msgstr "API / datapkg"

#: ckan/templates/package/read_core.html:115
msgid ""
"This information on this page (the package metadata) is also\n"
"                available programatically via this site's"
msgstr ""
"Esta informação nesta página (os metadados do pacote) também\n"
"                estão disponíveis programaticamente pela"

#: ckan/templates/package/read_core.html:118
msgid "CKAN API"
msgstr "API do CKAN"

#: ckan/templates/package/read_core.html:120
msgid "JSON"
msgstr "JSON"

#: ckan/templates/package/read_core.html:132
msgid "RDF"
msgstr "RDF"

#: ckan/templates/package/read_core.html:134
msgid "Turtle"
msgstr "Turtle"

#: ckan/templates/package/read_core.html:135
msgid "N-Triples"
msgstr "N-Triples"

#: ckan/templates/package/read_core.html:137
msgid ""
"The information on this page and the downloads / resources are also "
"available using the"
msgstr ""
"As informações nesta página e os downloads / recursos também estão "
"disponíveis usando a"

#: ckan/templates/package/read_core.html:139
msgid "datapkg command line utility"
msgstr "utilitário de linha de comando datapkg"

#: ckan/templates/package/read_core.html:141
msgid "Information about this package:"
msgstr "Informações sobre este pacote:"

#: ckan/templates/package/read_core.html:142
msgid "$ datapkg info ckan://"
msgstr "$ datapkg info ckan://"
=======
#: ckan/templates/package/read_core.html:39
#: ckan/templates/package/read_core.html:73
#, fuzzy
msgid "(none)"
msgstr "(Nenhum)"
>>>>>>> 5e8cb663

#: ckan/templates/package/read_core.html:58
#, fuzzy
msgid "Additional Information"
msgstr "Informações básicas"

#: ckan/templates/package/read_core.html:62
#: ckan/templates/revision/diff.html:31
msgid "Field"
msgstr "Campo"

#: ckan/templates/package/read_core.html:63
#, fuzzy
msgid "Value"
msgstr "com o valor"

#: ckan/templates/package/resources.html:2
msgid "Someresources"
msgstr "Algunsrecursos"

#: ckan/templates/package/search.html:9 ckan/templates/package/search.html:10
msgid "Search -"
msgstr "Pesquisa -"

#: ckan/templates/package/search.html:13
msgid ""
"#minornavigation { visibility: hidden; }\n"
"      #menusearch {\n"
"        display: none;\n"
"      }"
msgstr ""

#: ckan/templates/package/search.html:25
msgid "Do you know of a dataset that should be added to"
msgstr "Você conhece algum conjunto de dados que deveria ser adicionado a"

#: ckan/templates/package/search.html:29
msgid "Register it now"
msgstr "Registre-o agora"

#: ckan/templates/package/search.html:38
msgid "Other access"
msgstr "Outro acesso"

#: ckan/templates/package/search.html:44
msgid "You can also access this registry using the"
msgstr "Você também pode acessar esse registro usando a"

#: ckan/templates/package/search.html:46
msgid "(see"
msgstr "(veja"

#: ckan/templates/package/search.html:47
msgid "or download a"
msgstr "ou descarregar um"

#: ckan/templates/package/search.html:48
msgid "full"
msgstr "completo"

#: ckan/templates/package/search.html:48
msgid "dump"
msgstr "dump"

#: ckan/templates/package/search.html:60
msgid ""
"[1:There was an error while searching.] \n"
"            Please try another search term."
msgstr ""
"[1:Houve um erro ao pesquisar.] \n"
" Por favor tente outro termo de pesquisa."

#: ckan/templates/package/search.html:64
#, fuzzy, python-format
msgid "[1:%(item_count)s] datasets found"
msgstr "[1:%(item_count)s] pacotes encontrados"

#: ckan/templates/package/search.html:67
#, fuzzy
msgid "Would you like to [1:create a new dataset?]"
msgstr "Você gostaria de [1:criar um novo pacote?]"

#: ckan/templates/package/search_form.html:15
msgid "Filter by"
msgstr "Filtrar por"

#: ckan/templates/package/search_form.html:15
#, fuzzy
msgid "datasets with open licenses"
msgstr "pacotes com licenças abertas"

#: ckan/templates/package/search_form.html:16
#, fuzzy
msgid "datasets with downloads"
msgstr "pacotes com downloads"

#: ckan/templates/revision/diff.html:5
msgid "Differences - Revisions"
msgstr "Diferenças - Revisões"

#: ckan/templates/revision/diff.html:8
msgid "Revision Differences -"
msgstr "Diferenças entre Revisões -"

#: ckan/templates/revision/diff.html:20
msgid "From:"
msgstr "De:"

#: ckan/templates/revision/diff.html:24
msgid "To:"
msgstr "Para:"

#: ckan/templates/revision/diff.html:31
msgid "Difference"
msgstr "Diferença"

#: ckan/templates/revision/diff.html:39
msgid "No differences"
msgstr "Nenhuma diferença"

#: ckan/templates/revision/list.html:5 ckan/templates/revision/list.html:6
msgid "Revision History"
msgstr "Histórico de Revisões"

#: ckan/templates/revision/list.html:11
msgid "Home"
msgstr "Início"

#: ckan/templates/revision/list.html:20
#, fuzzy
msgid ""
"Track the most recent changes to the system, with most recent\n"
"    changes first."
msgstr ""
"Esta página lista todas as alterações à base de dados do pacote, com\n"
"    as alterações mais recentes primeiro."

#: ckan/templates/revision/read.html:6
msgid "Revision:"
msgstr "Revisão:"

#: ckan/templates/revision/read.html:10
msgid "Revision Actions"
msgstr "Ações de Revisão"

#: ckan/templates/revision/read.html:39
msgid "Timestamp:"
msgstr "Carimbo de tempo:"

#: ckan/templates/revision/read.html:41
msgid "Log Message:"
msgstr "Mensagem de Log:"

#: ckan/templates/revision/read.html:44
msgid "Changes"
msgstr "Alterações"

#: ckan/templates/revision/read.html:54
#, fuzzy
msgid "Datasets' Tags"
msgstr "Tags dos Pacotes"

#: ckan/templates/revision/read.html:57
msgid "Dataset -"
msgstr ""

#: ckan/templates/revision/read.html:58
msgid ""
",\n"
"      Tag -"
msgstr ""
",\n"
"      Tag -"

#: ckan/templates/tag/index.html:20 ckan/templates/tag/index.html:23
msgid "There are"
msgstr "Há"

#: ckan/templates/tag/index.html:21
msgid "results for ‘"
msgstr "resultados para ‘"

#: ckan/templates/tag/index.html:24
msgid "results for tags."
msgstr "resultados para tags."

#: ckan/templates/tag/index.html:34
msgid "Clear search"
msgstr "Limpar busca"

#: ckan/templates/tag/index.html:34
msgid "and see all tags."
msgstr "e ver todas as tags."

#: ckan/templates/tag/read.html:6
msgid "- Tags"
msgstr "- Tags"

#: ckan/templates/tag/read.html:7
msgid "Tag:"
msgstr "Tag:"

#: ckan/templates/tag/read.html:10
#, fuzzy, python-format
msgid "There are %(count)s datasets tagged with [1:%(tagname)s]:"
msgstr "Há %(package_count)s pacotes marcados com [1:%(tagname)s]:"

#: ckan/templates/user/edit.html:6
msgid "- Edit - User"
msgstr "- Editar - Usuário"

#: ckan/templates/user/edit.html:7
msgid "Edit User:"
msgstr "Editar Usuário:"

#: ckan/templates/user/edit.html:12
msgid "(skip to preview)"
msgstr "(pule para a pré-visualização)"

<<<<<<< HEAD
#: ckan/templates/user/edit.html:23 ckan/templates/user/edit_user_form.html:17
msgid "Full name:"
msgstr "Nome completo:"

#: ckan/templates/user/edit.html:24
msgid "Email:"
msgstr "Email:"

#: ckan/templates/user/edit_user_form.html:15
=======
#: ckan/templates/user/edit.html:19 ckan/templates/user/edit_user_form.html:15
>>>>>>> 5e8cb663
msgid "Base details"
msgstr "Detalhes básicos"

#: ckan/templates/user/edit.html:20 ckan/templates/user/edit.html:49
#: ckan/templates/user/edit_user_form.html:17
msgid "Full name:"
msgstr "Nome completo:"

#: ckan/templates/user/edit.html:23 ckan/templates/user/edit_user_form.html:20
msgid "E-Mail:"
msgstr "E-Mail:"

#: ckan/templates/user/edit.html:27 ckan/templates/user/edit_user_form.html:25
msgid "Change your password"
msgstr "Alterar a sua senha"

#: ckan/templates/user/edit.html:28 ckan/templates/user/edit_user_form.html:27
#: ckan/templates/user/login.html:45 ckan/templates/user/new_user_form.html:30
#: ckan/templates/user/perform_reset.html:15
msgid "Password:"
msgstr "Senha:"

#: ckan/templates/user/edit.html:31 ckan/templates/user/edit_user_form.html:29
#: ckan/templates/user/new_user_form.html:34
#: ckan/templates/user/perform_reset.html:18
msgid "Password (repeat):"
msgstr "Senha (repita):"

#: ckan/templates/user/edit.html:35 ckan/templates/user/edit_user_form.html:33
msgid "About user:"
msgstr "Sobre o usuário:"

#: ckan/templates/user/edit.html:37 ckan/templates/user/edit_user_form.html:35
msgid "You can use [1:Markdown formatting] here."
msgstr "Você pode utilizar a [1:formatação Markdown] aqui."

#: ckan/templates/user/list.html:8
msgid "user-list"
msgstr "lista-de-usuários"

#: ckan/templates/user/list.html:16
#, python-format
msgid "[1:%(item_count)s] users found."
msgstr "[1:%(item_count)s] usuários encontrados."

#: ckan/templates/user/list.html:27
msgid "Sort by edits"
msgstr "Ordenar por edições"

#: ckan/templates/user/list.html:30
msgid "Sort by name"
msgstr "Ordenar por nome"

#: ckan/templates/user/list.html:43
msgid "Member for"
msgstr "Membro para"

#: ckan/templates/user/login.html:21
msgid "Not a member?"
msgstr "Não é um membro?"

#: ckan/templates/user/login.html:22
#, fuzzy
msgid "Join CKAN to contribute datasets under your own name."
msgstr "Ingresse no CKAN para contribuir pacotes sob seu próprio nome."

#: ckan/templates/user/login.html:33
msgid "Login - User"
msgstr "Acessar - Usuário"

#: ckan/templates/user/login.html:34
#, fuzzy
msgid "Login to"
msgstr "acesse"

#: ckan/templates/user/login.html:42 ckan/templates/user/new_user_form.html:18
msgid "Login:"
msgstr "Entrar:"

#: ckan/templates/user/login.html:52
msgid "Forgot your password?"
msgstr "Esqueceu sua senha?"

#: ckan/templates/user/login.html:60
msgid "Login using Open ID"
msgstr "Acessar usando Open ID"

#: ckan/templates/user/login.html:62
msgid "Please click your account provider:"
msgstr "Por favor clique o seu provedor de conta:"

#: ckan/templates/user/login.html:66
msgid "OpenID Identifier:"
msgstr ""

#: ckan/templates/user/login.html:70
msgid "Don't have an OpenID?"
msgstr "Não tem um OpenID?"

#: ckan/templates/user/login.html:71
#, fuzzy
msgid ""
"OpenID is service that allows you to log-on to many different websites\n"
"          using a single identity. Find out [1:more\n"
"          about OpenID] and [2:how to get an\n"
"          OpenID enabled account]. Probably the simplest way is sign up "
"with a\n"
"          free OpenID provider such as [3:https://www.myopenid.com/]."
msgstr ""
"OpenID é um serviço que permite que você ingresse em muitos sítios web "
"diferentes\n"
"        usando uma única identidade. Descubra [1:mais\n"
"        sobre OpenID] e [2:como obter uma\n"
"        conta capaz de usar OpenID]. Provavelmente o meio mais simples é "
"registrat0se com um\n"
"        provedor gratuito de OpenID, tal como "
"[3:https://www.myopenid.com/]."

#: ckan/templates/user/logout.html:5
msgid "Logout - User"
msgstr "Sair - Usuário"

#: ckan/templates/user/logout.html:9
msgid "You have logged out successfully."
msgstr "Você saiu corretamente."

#: ckan/templates/user/new.html:7
msgid "Have an OpenID?"
msgstr "Possui um OpenID?"

#: ckan/templates/user/new.html:8
msgid ""
"If you have an account with Google, Yahoo or one of many other \n"
"        OpenID providers, you can log in without signing up."
msgstr ""
"Se você tiver uma conta com o Google, Yahoo ou algum outro dentre os "
"muitos \n"
"        provedores OpenID, você pode entrar sem necessidade de se "
"registrar."

#: ckan/templates/user/new.html:13
msgid "Log in now"
msgstr "Entre agora"

#: ckan/templates/user/new.html:18
msgid "Register - User"
msgstr "Registrar - Usuário"

#: ckan/templates/user/new.html:19
msgid "Join the community"
msgstr "Participe da comunidade"

#: ckan/templates/user/new_user_form.html:16
msgid "Register with CKAN"
msgstr "Registre-se no CKAN"

#: ckan/templates/user/new_user_form.html:20
msgid "3+ chars, using only 'a-z0-9' and '-_'"
msgstr "3 ou + caracteres, usando somente 'a-z0-9' e '-_'"

#: ckan/templates/user/new_user_form.html:23
msgid "Full name (optional):"
msgstr "Nome completo (opcional)"

#: ckan/templates/user/new_user_form.html:27
msgid "E-Mail (optional):"
msgstr "E-Mail (opcional):"

#: ckan/templates/user/read.html:5
msgid "- User"
msgstr "- Usuário"

#: ckan/templates/user/read.html:7
msgid "user-view"
msgstr "visão-de-usuário"

#: ckan/templates/user/read.html:11
msgid "Edit your profile"
msgstr "Edite o seu perfil"

#: ckan/templates/user/read.html:12
msgid "Log out"
msgstr "Sair"

#: ckan/templates/user/read.html:18
msgid "Activity"
msgstr "Atividade"

#: ckan/templates/user/read.html:20
msgid "Number of edits:"
msgstr "Quantidade de edições:"

#: ckan/templates/user/read.html:21
#, fuzzy
msgid "Number of datasets administered:"
msgstr "Quantidade de pacotes administrados:"

#: ckan/templates/user/read.html:28
msgid "My Account"
msgstr "Minha Conta"

#: ckan/templates/user/read.html:30
msgid "You are logged in."
msgstr "Você está autenticado."

#: ckan/templates/user/read.html:32
msgid "Your API key is:"
msgstr "Sua chave de API é:"

#: ckan/templates/user/read.html:41
msgid "Recent changes"
msgstr "Alterações recentes"

#: ckan/templates/user/request_reset.html:6
#: ckan/templates/user/request_reset.html:18
#: ckan/templates/user/request_reset.html:24
msgid "Reset password"
msgstr "Reinicializar senha"

#: ckan/templates/user/request_reset.html:9
msgid "Request a password reset"
msgstr "Solicitar uma reinicialização de senha"

#: ckan/templates/user/request_reset.html:19
msgid "User name:"
msgstr "Nome de usuário:"

#~ msgid "Authorization function not found: %s"
#~ msgstr "Função de autorização não encontrada: %s"

#~ msgid "No valid API key provided."
#~ msgstr "Nenhuma chave válida de API foi fornecida."

#~ msgid "REST API: Create user %s"
#~ msgstr "API REST: Criar usuário %s"

#~ msgid "REST API: Update user %s"
#~ msgstr "API REST: Atualizar usuário %s"

#~ msgid "User %s not authorized to create packages"
#~ msgstr "P usuário %s não está autorizado a criar pacotes"

#~ msgid "User %s not authorized to edit these groups"
#~ msgstr "O usuário %s não está autorizado a editar esses grupos"

#~ msgid "User %s not authorized to edit these packages"
#~ msgstr "O usuário %s não está autorizado a editar esses pacotes"

#~ msgid "User %s not authorized to create groups"
#~ msgstr "O usuário %s não está autorizado a criar grupos"

#~ msgid "User %s not authorized to create authorization groups"
#~ msgstr "O usuário %s não está autorizado a criar grupos de autorização"

#~ msgid "User %s not authorized to create users"
#~ msgstr "O usuário %s não está autorizado a criar usuários"

#~ msgid "Valid API key needed to create a package"
#~ msgstr "É necessária uma chave válida de API para criar um pacote"

#~ msgid "Valid API key needed to create a group"
#~ msgstr "É necessária uma chave válida de API para criar um grupo"

#~ msgid "User %s not authorized to delete package %s"
#~ msgstr "O usuário %s não está autorizado a excluir o pacote %s"

#~ msgid "User %s not authorized to delete relationship %s"
#~ msgstr "O usuário %s não está autorizado a excluir o relacionamento %s"

#~ msgid "User %s not authorized to delete group %s"
#~ msgstr "O usuário %s não está autorizado a excluir o grupo %s"

#~ msgid "User %s not authorized to read these packages"
#~ msgstr "O usuário %s não está autorizado a ler esses pacotes"

#~ msgid "User %s not authorized to read package %s"
#~ msgstr "O usuário %s não está autorizado a ler o pacote %s"

#~ msgid "User %s not authorized to read group %s"
#~ msgstr "O usuário %s não está autorizado a ler o grupo %s"

#~ msgid "User %s not authorized to edit package %s"
#~ msgstr "O usuário %s não está autorizado a editar o pacote %s"

#~ msgid "User %s not authorized to change state of package %s"
#~ msgstr "O usuário %s não está autorizado a alterar o estado do pacote %s"

#~ msgid "User %s not authorized to edit permissions of package %s"
#~ msgstr "O usuário %s não está autorizado a editar as permissões do pacote %s"

#~ msgid "User %s not authorized to edit group %s"
#~ msgstr "O usuário %s não está autorizado a editar o grupo %s"

#~ msgid "User %s not authorized to change state of group %s"
#~ msgstr "O usuário %s não está autorizado a alterar o estado do grupo %s"

#~ msgid "User %s not authorized to edit permissions of group %s"
#~ msgstr "O usuário %s não está autorizado a editar as permissões do grupo %s"

#~ msgid "User %s not authorized to edit permissions of authorization group %s"
#~ msgstr ""
#~ "O usuário %s não está autorizado a"
#~ " editar as permissões do grupo de "
#~ "autorização %s"

#~ msgid "User %s not authorized to edit user %s"
#~ msgstr "O usuário %s não está autorizado a editar o usuário %s"

#~ msgid "User %s not authorized to change state of revision"
#~ msgstr "O usuário %s não está autorizado a alterar o estado da revisão"

#~ msgid "Valid API key needed to edit a package"
#~ msgstr "É necessária uma chave válida de API para editar um pacote"

#~ msgid "Valid API key needed to edit a group"
#~ msgstr "É necessária uma chave válida de API para editar um grupo"

#~ msgid ""
#~ "$(document).ready(function() {\n"
#~ "        var ckan_user = $.cookie(\"ckan_display_name\");\n"
#~ "        if (ckan_user) {\n"
#~ "            $(\".ckan-logged-out\").hide();\n"
#~ "            $(\".ckan-logged-in\").show();\n"
#~ "        }\n"
#~ "        $('input[placeholder], textarea[placeholder]').placeholder();\n"
#~ "    });"
#~ msgstr ""

#~ msgid ""
#~ "#tagcloud * {\n"
#~ "      display: inline-block;\n"
#~ "      vertical-align: middle;\n"
#~ "      line-height: 0.9;\n"
#~ "    }\n"
#~ "\n"
#~ "    #tagcloud a {\n"
#~ "      text-decoration: none;\n"
#~ "    }\n"
#~ "\n"
#~ "    #tagcloud a:hover {\n"
#~ "      text-decoration: underline;\n"
#~ "    }\n"
#~ "\n"
#~ "    #tagcloud {\n"
#~ "      margin: 25px auto;\n"
#~ "      text-align: center;\n"
#~ "    }"
#~ msgstr ""
<|MERGE_RESOLUTION|>--- conflicted
+++ resolved
@@ -2,21 +2,14 @@
 # Copyright (C) 2011 ORGANIZATION
 # This file is distributed under the same license as the ckan project.
 #
-# Translators:
 # Augusto Herrmann <augusto.herrmann@gmail.com>, 2011.
 msgid ""
 msgstr ""
 "Project-Id-Version: CKAN (Comprehensive Knowledge Archive Network)\n"
 "Report-Msgid-Bugs-To: http://www.ckan.org/\n"
-<<<<<<< HEAD
-"POT-Creation-Date: 2011-09-14 10:56+0100\n"
-"PO-Revision-Date: 2011-09-12 22:04+0000\n"
-"Last-Translator: herrmann <augusto.herrmann@gmail.com>\n"
-=======
 "POT-Creation-Date: 2011-09-15 17:42+0100\n"
 "PO-Revision-Date: 2011-09-15 14:55+0100\n"
 "Last-Translator: dread <internet@davidread.org>\n"
->>>>>>> 5e8cb663
 "Language-Team: Portuguese (Brazilian) "
 "(http://www.transifex.net/projects/p/ckan/team/pt_BR/)\n"
 "Plural-Forms: nplurals=2; plural=(n > 1)\n"
@@ -49,12 +42,12 @@
 
 #: ckan/controllers/api.py:110
 msgid "Bad request"
-msgstr "Má requisição"
+msgstr ""
 
 #: ckan/controllers/api.py:137
 #, python-format
 msgid "Action name not known: %s"
-msgstr "Nome de ação desconhecido: %s"
+msgstr ""
 
 #: ckan/controllers/api.py:147 ckan/controllers/api.py:268
 #: ckan/controllers/api.py:319
@@ -97,7 +90,7 @@
 
 #: ckan/controllers/api.py:390
 msgid "No revision specified"
-msgstr "Nenhuma revisão especificada"
+msgstr ""
 
 #: ckan/controllers/api.py:394
 #, python-format
@@ -164,7 +157,7 @@
 #: ckan/controllers/group.py:171 ckan/controllers/group.py:190
 #, python-format
 msgid "Unauthorized to read group %s"
-msgstr "Não autorizado a ler o grupo %s"
+msgstr ""
 
 #: ckan/controllers/group.py:154 ckan/controllers/group_formalchemy.py:93
 #: ckan/controllers/package.py:387 ckan/controllers/package_formalchemy.py:95
@@ -217,7 +210,7 @@
 #: ckan/controllers/package.py:211
 #, python-format
 msgid "Invalid revision format: %r"
-msgstr "Formato inválido de revisão: %r"
+msgstr ""
 
 #: ckan/controllers/package.py:220 ckan/controllers/package.py:255
 #: ckan/controllers/package.py:292 ckan/controllers/package.py:377
@@ -269,22 +262,22 @@
 
 #: ckan/controllers/tag.py:69
 msgid "Tag not found"
-msgstr "Tag não encontrada"
+msgstr ""
 
 #: ckan/controllers/user.py:128
 msgid "Unauthorized to create a user"
-msgstr "Não autorizado a criar um usuário"
+msgstr ""
 
 #: ckan/controllers/user.py:150
 #, python-format
 msgid "Unauthorized to create user %s"
-msgstr "Não autorizado a criar o usuário %s"
+msgstr ""
 
 #: ckan/controllers/user.py:152 ckan/controllers/user.py:201
 #: ckan/controllers/user.py:238 ckan/controllers/user.py:332
 #: ckan/controllers/user.py:352
 msgid "User not found"
-msgstr "Usuário não encontrado"
+msgstr ""
 
 #: ckan/controllers/user.py:156
 msgid "Bad Captcha. Please try again."
@@ -292,18 +285,18 @@
 
 #: ckan/controllers/user.py:180
 msgid "No user specified"
-msgstr "Nenhum usuário especificado"
+msgstr ""
 
 #: ckan/controllers/user.py:199 ckan/controllers/user.py:236
 #: ckan/controllers/user.py:350
 #, python-format
 msgid "Unauthorized to edit user %s"
-msgstr "Não autorizado a editar o usuário %s"
+msgstr ""
 
 #: ckan/controllers/user.py:206
 #, python-format
 msgid "User %s not authorized to edit %s"
-msgstr "Usuário %s não autorizado a editar %s"
+msgstr ""
 
 #: ckan/controllers/user.py:267
 #, python-format
@@ -313,31 +306,29 @@
 #: ckan/controllers/user.py:307
 #, python-format
 msgid "\"%s\" matched several users"
-msgstr "\"%s\" encontrou vários usuários"
+msgstr ""
 
 #: ckan/controllers/user.py:309 ckan/controllers/user.py:311
 #, python-format
 msgid "No such user: %s"
-msgstr "Não há tal usuário: %s"
+msgstr ""
 
 #: ckan/controllers/user.py:316
 msgid "Please check your inbox for a reset code."
 msgstr ""
-"Por favor verifique a sua caixa de entrada para um código de "
-"reinicialização."
 
 #: ckan/controllers/user.py:319
 #, python-format
 msgid "Could not send reset link: %s"
-msgstr "Não foi possível enviar um link de reinicialização: %s"
+msgstr ""
 
 #: ckan/controllers/user.py:336
 msgid "Invalid reset key. Please try again."
-msgstr "Chave de reinicialização inválida. Por favor tente novamente."
+msgstr ""
 
 #: ckan/controllers/user.py:347
 msgid "Your password has been reset."
-msgstr "Sua senha foi reinicializada."
+msgstr ""
 
 #: ckan/controllers/user.py:375
 msgid "Your password must be 4 characters or longer."
@@ -700,11 +691,11 @@
 #: ckan/lib/base.py:177
 #, python-format
 msgid "Could not extract request body data: %s"
-msgstr "Não foi possível extrair dados do corpo da requisição: %s"
+msgstr ""
 
 #: ckan/lib/base.py:182
 msgid "No request body data"
-msgstr "Não há dados no corpo da requisição"
+msgstr ""
 
 #: ckan/lib/base.py:191
 #, python-format
@@ -714,16 +705,16 @@
 #: ckan/lib/mailer.py:21
 #, python-format
 msgid "Dear %s,"
-msgstr "Prezado %s,"
+msgstr ""
 
 #: ckan/lib/mailer.py:34
 #, python-format
 msgid "%s <%s>"
-msgstr "%s <%s>"
+msgstr ""
 
 #: ckan/lib/mailer.py:58
 msgid "No recipient email address available!"
-msgstr "Nenhum endereço de e-mail do destinatário está disponível!"
+msgstr ""
 
 #: ckan/lib/mailer.py:63
 #, python-format
@@ -734,17 +725,12 @@
 "\n"
 "   %(reset_link)s\n"
 msgstr ""
-"Você solicitou que sua senha em %(site_title)s fosse reinicializada.\n"
-"\n"
-"Por favor, clique o seguinte link para confirmar essa solicitação:\n"
-"\n"
-"   %(reset_link)s\n"
 
 #: ckan/lib/mailer.py:95 ckan/templates/user/login.html:27
 #: ckan/templates/user/perform_reset.html:6
 #: ckan/templates/user/perform_reset.html:14
 msgid "Reset your password"
-msgstr "Reinicializar sua senha"
+msgstr ""
 
 #: ckan/lib/package_saver.py:44
 msgid "Cannot render package description"
@@ -793,36 +779,32 @@
 "That login name is not valid. It must be at least 3 characters, "
 "restricted to alphanumerics and these symbols: %s"
 msgstr ""
-"Esse nome de login não é válido. São necessários, no mínimo, 3 "
-"caracteres, restritos a alfanuméricos e estes símbolos: %s"
 
 #: ckan/logic/validators.py:213
 msgid "That login name is not available."
-msgstr "Esse nome de login não está disponível."
+msgstr ""
 
 #: ckan/logic/validators.py:225
 msgid "Please enter both passwords"
-msgstr "Por favor entre ambas as senhas"
+msgstr ""
 
 #: ckan/logic/validators.py:231
 msgid "Your password must be 4 characters or longer"
-msgstr "Sua senha deve conter 4 caracteres ou mais"
+msgstr ""
 
 #: ckan/logic/validators.py:239
 msgid "The passwords you entered do not match"
-msgstr "As senhas que você digitou são diferentes"
+msgstr ""
 
 #: ckan/logic/validators.py:251
 msgid "Missing value"
-msgstr "Falta valor"
+msgstr ""
 
 #: ckan/logic/validators.py:255
 msgid ""
 "Edit not allowed as it looks like spam. Please avoid links in your "
 "description."
 msgstr ""
-"Edição não permitida porque parece spam. Por favor evite links na sua "
-"descrição."
 
 #: ckan/logic/action/create.py:59 ckan/logic/action/create.py:164
 #, python-format
@@ -868,36 +850,26 @@
 
 #: ckan/logic/action/update.py:41
 msgid "Package resource(s) incomplete"
-msgstr "Recurso(s) do pacote incompleto(s)"
+msgstr ""
 
 #: ckan/logic/action/update.py:43 ckan/logic/action/update.py:55
 #: ckan/logic/action/update.py:67
 msgid "Missing Value"
-msgstr "Falta Valor"
-
-<<<<<<< HEAD
-#: ckan/logic/action/update.py:88
-msgid "Group was not found."
-msgstr "Grupo não foi encontrado."
-
-#: ckan/logic/action/update.py:179
-=======
+msgstr ""
+
 #: ckan/logic/action/update.py:159
->>>>>>> 5e8cb663
 msgid "Resource was not found."
-msgstr "Recurso não foi encontrado."
+msgstr ""
 
 #: ckan/logic/action/update.py:169
 msgid "No package found for this resource, cannot check auth."
 msgstr ""
-"Nenhum pacote encontrado para esse recurso, não foi possível verificar "
-"autenticidade."
 
 #: ckan/logic/action/update.py:184 ckan/logic/action/update.py:223
 #: ckan/logic/action/update.py:329
 #, python-format
 msgid "REST API: Update object %s"
-msgstr "REST API: Atualizar objeto %s"
+msgstr ""
 
 #: ckan/logic/action/update.py:205 ckan/logic/action/update.py:248
 msgid "Package was not found."
@@ -1229,16 +1201,9 @@
 msgid "API Docs"
 msgstr "Documentação da API"
 
-<<<<<<< HEAD
-#: ckan/templates/layout_base.html:179
-#, python-format
-msgid "Full %s dump"
-msgstr "Dump completo de %s"
-=======
 #: ckan/templates/layout_base.html:133
 msgid "Contact Us"
 msgstr "Contato"
->>>>>>> 5e8cb663
 
 #: ckan/templates/layout_base.html:136 ckan/templates/user/login.html:28
 msgid "Privacy Policy"
@@ -1348,23 +1313,23 @@
 #: ckan/templates/authorization_group/authz.html:18
 #: ckan/templates/group/authz.html:18 ckan/templates/package/authz.html:18
 msgid "Add Roles for Any User"
-msgstr "Adicionar Papéis para Qualquer Usuário"
+msgstr ""
 
 #: ckan/templates/authorization_group/authz.html:22
 #: ckan/templates/authorization_group/authz.html:40
 #: ckan/templates/group/authz.html:22 ckan/templates/group/authz.html:40
 #: ckan/templates/package/authz.html:22 ckan/templates/package/authz.html:40
 msgid "Add"
-msgstr "Adicionar"
+msgstr ""
 
 #: ckan/templates/authorization_group/authz.html:27
 msgid "Existing Roles for Authorization Groups"
-msgstr "Papéis Existentes para Grupos de Autorização"
+msgstr ""
 
 #: ckan/templates/authorization_group/authz.html:36
 #: ckan/templates/group/authz.html:36 ckan/templates/package/authz.html:36
 msgid "Add Roles for Any Authorization Group"
-msgstr "Adicionar Papéis para Qualquer Grupo de Autorização"
+msgstr ""
 
 #: ckan/templates/authorization_group/edit.html:5
 #, fuzzy
@@ -1575,29 +1540,29 @@
 
 #: ckan/templates/group/new_group_form.html:18
 msgid "Name *"
-msgstr "Nome *"
+msgstr ""
 
 #: ckan/templates/group/new_group_form.html:20
 msgid "Unique identifier"
-msgstr "Identificador único"
+msgstr ""
 
 #: ckan/templates/group/new_group_form.html:20
 msgid "for group."
-msgstr "para o grupo."
+msgstr ""
 
 #: ckan/templates/group/new_group_form.html:20
 msgid "2+ chars, lowercase, using only 'a-z0-9' and '-_'"
-msgstr "2 ou + caracteres, usando somente 'a-z0-9' e '-_'"
+msgstr ""
 
 #: ckan/templates/group/new_group_form.html:33
 #: ckan/templates/package/new_package_form.html:211
 msgid "active"
-msgstr "ativo"
+msgstr ""
 
 #: ckan/templates/group/new_group_form.html:34
 #: ckan/templates/package/new_package_form.html:212
 msgid "deleted"
-msgstr "excluído"
+msgstr ""
 
 #: ckan/templates/group/new_group_form.html:54
 #: ckan/templates/package/form_extra_fields.html:12
@@ -2017,15 +1982,6 @@
 msgid "Dataset History"
 msgstr "Histórico do Pacote"
 
-<<<<<<< HEAD
-#: ckan/templates/package/history.html:42
-msgid "Revision ID"
-msgstr "ID da revisão"
-
-#: ckan/templates/package/history.html:42
-msgid "Package with timestamp"
-msgstr "Pacote com marca de tempo"
-=======
 #: ckan/templates/package/new.html:6
 msgid "Add - Datasets"
 msgstr ""
@@ -2043,7 +1999,6 @@
 #: ckan/templates/package/new_package_form.html:41
 msgid "Slug *"
 msgstr ""
->>>>>>> 5e8cb663
 
 #: ckan/templates/package/new_package_form.html:43
 msgid "A unique identifier used in urls. Renaming is possible but discouraged."
@@ -2065,27 +2020,25 @@
 
 #: ckan/templates/package/new_package_form.html:61
 msgid "You can use"
-msgstr "Você pode usar"
+msgstr ""
 
 #: ckan/templates/package/new_package_form.html:61
 msgid "Markdown formatting"
-msgstr "formatação Markdown"
+msgstr ""
 
 #: ckan/templates/package/new_package_form.html:61
 msgid "here."
-msgstr "aqui."
+msgstr ""
 
 #: ckan/templates/package/new_package_form.html:83
 msgid ""
 "Terms that may link this dataset to similar ones. For more information on"
 " conventions, see"
 msgstr ""
-"Termos que podem ligar este conjunto de dados a outros similares. Para "
-"mais informações sobre convenções, veja"
 
 #: ckan/templates/package/new_package_form.html:83
 msgid "this wiki page"
-msgstr "esta página da wiki"
+msgstr ""
 
 #: ckan/templates/package/new_package_form.html:90
 msgid "Resources: the files and APIs associated with this dataset"
@@ -2093,7 +2046,7 @@
 
 #: ckan/templates/package/new_package_form.html:95
 msgid "URL*"
-msgstr "URL*"
+msgstr ""
 
 #: ckan/templates/package/new_package_form.html:96
 #: ckan/templates/package/new_package_form.html:123
@@ -2110,53 +2063,6 @@
 msgid "Hash"
 msgstr "Resumo criptográfico"
 
-<<<<<<< HEAD
-#: ckan/templates/package/new_package_form.html:92
-msgid ""
-"These can be repeated as required. For example if the data is being "
-"supplied in multiple formats, or split into different areas or time "
-"periods, each file is a different 'resource' which should be described "
-"differently. They will all appear on the dataset page on CKAN together."
-msgstr ""
-"Estes podem ser repetidos conforme o necessário. Por exemplo, se os dados"
-" são fornecidos em múltiplos formatos, ou divididos em diferentes áreas "
-"ou períodos de tempo, cada arquivo é um 'recurso' diferente que deve ser "
-"descrito diferentemente. Todos eles aparecerão juntos na página do "
-"conjunto de dados no CKAN."
-
-#: ckan/templates/package/new_package_form.html:92
-msgid "URL:"
-msgstr "URL:"
-
-#: ckan/templates/package/new_package_form.html:92
-msgid ""
-"This is the Internet link directly to the data - by selecting this link "
-"in a web browser, the user will immediately download the full data set. "
-"Note that datasets are not hosted on this site, but by the publisher of "
-"the data. Alternatively the URL can point to an API server such as a "
-"SPARQL endpoint or JSON-P service."
-msgstr ""
-"Este é o link direto na Internet para os dados - ao selecionar este link "
-"num navegador da web, o usuário descarregará imediatamente o conjunto de "
-"dados completo. Note que os conjuntos de dados não estão hospedados neste"
-" sítio, e sim pelo publicador dos dados. Alternativamente, a URL pode "
-"apontar para um servidor de API, tal como um endpoint SPARQL ou serviço "
-"JSON-P."
-
-#: ckan/templates/package/new_package_form.html:92
-msgid "Format:"
-msgstr "Formato:"
-
-#: ckan/templates/package/new_package_form.html:92
-msgid "This should give the file format in which the data is supplied."
-msgstr "Isto deve indicar o formato de arquivo no qual os dados estão fornecidos."
-
-#: ckan/templates/package/new_package_form.html:92
-msgid "Any information you want to add to describe the resource."
-msgstr ""
-"Qualquer informação que você pode querer adicionar para descrever o "
-"recurso."
-=======
 #: ckan/templates/package/new_package_form.html:135
 msgid "Id"
 msgstr ""
@@ -2179,11 +2085,10 @@
 #, fuzzy
 msgid "Link to an API"
 msgstr "relaciona-se com %s"
->>>>>>> 5e8cb663
 
 #: ckan/templates/package/new_package_form.html:206
 msgid "e.g. 1.2.0"
-msgstr "ex.: 1.2.0"
+msgstr ""
 
 #: ckan/templates/package/new_package_form.html:259
 #, fuzzy
@@ -2191,13 +2096,8 @@
 "By submitting content, you agree to release your contributions\n"
 "    under the"
 msgstr ""
-<<<<<<< HEAD
-"Ao enviar conteúdo, você concorda em disponibilizar suas contribuições\n"
-"  sob a licença aberta especificada na"
-=======
 "Ao enviar conteúdo, você concorda em lançar suas contribuições\n"
 "        sob a licença aberta especificada na"
->>>>>>> 5e8cb663
 
 #: ckan/templates/package/read.html:14
 msgid "- Datasets"
@@ -2280,37 +2180,25 @@
 msgid "Start an enquiry on IsItOpenData »"
 msgstr "Iniciar uma averiguação no IsItOpenData »"
 
-<<<<<<< HEAD
-#: ckan/templates/package/read.html:98
-msgid "This is an old revision of this package, as edited"
-msgstr "Esta é uma revisão antiga deste pacote, como editada"
-=======
 #: ckan/templates/package/read.html:138
 msgid "This is an old revision of this dataset, as edited"
 msgstr ""
->>>>>>> 5e8cb663
 
 #: ckan/templates/package/read.html:138 ckan/templates/package/read.html:139
 msgid "at"
-msgstr "em"
+msgstr ""
 
 #: ckan/templates/package/read.html:138
 msgid ". It may differ significantly from the"
-msgstr ". Ela pode diferir significativamente da"
+msgstr ""
 
 #: ckan/templates/package/read.html:138
 msgid "current revision"
-msgstr "versão atual"
-
-<<<<<<< HEAD
-#: ckan/templates/package/read.html:99
-msgid "This is the current revision of this package, as edited"
-msgstr "Esta é a versão atual deste pacote, como editada"
-=======
+msgstr ""
+
 #: ckan/templates/package/read.html:139
 msgid "This is the current revision of this dataset, as edited"
 msgstr ""
->>>>>>> 5e8cb663
 
 #: ckan/templates/package/read.html:148
 msgid "RDF/XML"
@@ -2328,85 +2216,11 @@
 msgid "(no description)"
 msgstr "(sem descrição)"
 
-<<<<<<< HEAD
-#: ckan/templates/package/read_core.html:56
-msgid "This is a list of all known formats and datasets for"
-msgstr "Esta é uma lista de todos os formatos e conjuntos de dados conhecidos para"
-
-#: ckan/templates/package/read_core.html:57
-msgid ". If you know of another (CSV, SPARQL end-point etc.)"
-msgstr ". Se você conhecer outro (CSV, terminal SPARQL, etc.)"
-
-#: ckan/templates/package/read_core.html:60
-msgid "None given for this package."
-msgstr "Nenhum dado a este pacote."
-
-#: ckan/templates/package/read_core.html:78
-msgid "About this package"
-msgstr "Sobre este pacote"
-
-#: ckan/templates/package/read_core.html:106
-msgid "Something missing?"
-msgstr "Algo faltando?"
-
-#: ckan/templates/package/read_core.html:113
-msgid "API / datapkg"
-msgstr "API / datapkg"
-
-#: ckan/templates/package/read_core.html:115
-msgid ""
-"This information on this page (the package metadata) is also\n"
-"                available programatically via this site's"
-msgstr ""
-"Esta informação nesta página (os metadados do pacote) também\n"
-"                estão disponíveis programaticamente pela"
-
-#: ckan/templates/package/read_core.html:118
-msgid "CKAN API"
-msgstr "API do CKAN"
-
-#: ckan/templates/package/read_core.html:120
-msgid "JSON"
-msgstr "JSON"
-
-#: ckan/templates/package/read_core.html:132
-msgid "RDF"
-msgstr "RDF"
-
-#: ckan/templates/package/read_core.html:134
-msgid "Turtle"
-msgstr "Turtle"
-
-#: ckan/templates/package/read_core.html:135
-msgid "N-Triples"
-msgstr "N-Triples"
-
-#: ckan/templates/package/read_core.html:137
-msgid ""
-"The information on this page and the downloads / resources are also "
-"available using the"
-msgstr ""
-"As informações nesta página e os downloads / recursos também estão "
-"disponíveis usando a"
-
-#: ckan/templates/package/read_core.html:139
-msgid "datapkg command line utility"
-msgstr "utilitário de linha de comando datapkg"
-
-#: ckan/templates/package/read_core.html:141
-msgid "Information about this package:"
-msgstr "Informações sobre este pacote:"
-
-#: ckan/templates/package/read_core.html:142
-msgid "$ datapkg info ckan://"
-msgstr "$ datapkg info ckan://"
-=======
 #: ckan/templates/package/read_core.html:39
 #: ckan/templates/package/read_core.html:73
 #, fuzzy
 msgid "(none)"
 msgstr "(Nenhum)"
->>>>>>> 5e8cb663
 
 #: ckan/templates/package/read_core.html:58
 #, fuzzy
@@ -2449,27 +2263,27 @@
 
 #: ckan/templates/package/search.html:38
 msgid "Other access"
-msgstr "Outro acesso"
+msgstr ""
 
 #: ckan/templates/package/search.html:44
 msgid "You can also access this registry using the"
-msgstr "Você também pode acessar esse registro usando a"
+msgstr ""
 
 #: ckan/templates/package/search.html:46
 msgid "(see"
-msgstr "(veja"
+msgstr ""
 
 #: ckan/templates/package/search.html:47
 msgid "or download a"
-msgstr "ou descarregar um"
+msgstr ""
 
 #: ckan/templates/package/search.html:48
 msgid "full"
-msgstr "completo"
+msgstr ""
 
 #: ckan/templates/package/search.html:48
 msgid "dump"
-msgstr "dump"
+msgstr ""
 
 #: ckan/templates/package/search.html:60
 msgid ""
@@ -2626,19 +2440,7 @@
 msgid "(skip to preview)"
 msgstr "(pule para a pré-visualização)"
 
-<<<<<<< HEAD
-#: ckan/templates/user/edit.html:23 ckan/templates/user/edit_user_form.html:17
-msgid "Full name:"
-msgstr "Nome completo:"
-
-#: ckan/templates/user/edit.html:24
-msgid "Email:"
-msgstr "Email:"
-
-#: ckan/templates/user/edit_user_form.html:15
-=======
 #: ckan/templates/user/edit.html:19 ckan/templates/user/edit_user_form.html:15
->>>>>>> 5e8cb663
 msgid "Base details"
 msgstr "Detalhes básicos"
 
@@ -2720,7 +2522,7 @@
 
 #: ckan/templates/user/login.html:52
 msgid "Forgot your password?"
-msgstr "Esqueceu sua senha?"
+msgstr ""
 
 #: ckan/templates/user/login.html:60
 msgid "Login using Open ID"
@@ -2797,7 +2599,7 @@
 
 #: ckan/templates/user/new_user_form.html:20
 msgid "3+ chars, using only 'a-z0-9' and '-_'"
-msgstr "3 ou + caracteres, usando somente 'a-z0-9' e '-_'"
+msgstr ""
 
 #: ckan/templates/user/new_user_form.html:23
 msgid "Full name (optional):"
@@ -2856,134 +2658,12 @@
 #: ckan/templates/user/request_reset.html:18
 #: ckan/templates/user/request_reset.html:24
 msgid "Reset password"
-msgstr "Reinicializar senha"
+msgstr ""
 
 #: ckan/templates/user/request_reset.html:9
 msgid "Request a password reset"
-msgstr "Solicitar uma reinicialização de senha"
+msgstr ""
 
 #: ckan/templates/user/request_reset.html:19
 msgid "User name:"
-msgstr "Nome de usuário:"
-
-#~ msgid "Authorization function not found: %s"
-#~ msgstr "Função de autorização não encontrada: %s"
-
-#~ msgid "No valid API key provided."
-#~ msgstr "Nenhuma chave válida de API foi fornecida."
-
-#~ msgid "REST API: Create user %s"
-#~ msgstr "API REST: Criar usuário %s"
-
-#~ msgid "REST API: Update user %s"
-#~ msgstr "API REST: Atualizar usuário %s"
-
-#~ msgid "User %s not authorized to create packages"
-#~ msgstr "P usuário %s não está autorizado a criar pacotes"
-
-#~ msgid "User %s not authorized to edit these groups"
-#~ msgstr "O usuário %s não está autorizado a editar esses grupos"
-
-#~ msgid "User %s not authorized to edit these packages"
-#~ msgstr "O usuário %s não está autorizado a editar esses pacotes"
-
-#~ msgid "User %s not authorized to create groups"
-#~ msgstr "O usuário %s não está autorizado a criar grupos"
-
-#~ msgid "User %s not authorized to create authorization groups"
-#~ msgstr "O usuário %s não está autorizado a criar grupos de autorização"
-
-#~ msgid "User %s not authorized to create users"
-#~ msgstr "O usuário %s não está autorizado a criar usuários"
-
-#~ msgid "Valid API key needed to create a package"
-#~ msgstr "É necessária uma chave válida de API para criar um pacote"
-
-#~ msgid "Valid API key needed to create a group"
-#~ msgstr "É necessária uma chave válida de API para criar um grupo"
-
-#~ msgid "User %s not authorized to delete package %s"
-#~ msgstr "O usuário %s não está autorizado a excluir o pacote %s"
-
-#~ msgid "User %s not authorized to delete relationship %s"
-#~ msgstr "O usuário %s não está autorizado a excluir o relacionamento %s"
-
-#~ msgid "User %s not authorized to delete group %s"
-#~ msgstr "O usuário %s não está autorizado a excluir o grupo %s"
-
-#~ msgid "User %s not authorized to read these packages"
-#~ msgstr "O usuário %s não está autorizado a ler esses pacotes"
-
-#~ msgid "User %s not authorized to read package %s"
-#~ msgstr "O usuário %s não está autorizado a ler o pacote %s"
-
-#~ msgid "User %s not authorized to read group %s"
-#~ msgstr "O usuário %s não está autorizado a ler o grupo %s"
-
-#~ msgid "User %s not authorized to edit package %s"
-#~ msgstr "O usuário %s não está autorizado a editar o pacote %s"
-
-#~ msgid "User %s not authorized to change state of package %s"
-#~ msgstr "O usuário %s não está autorizado a alterar o estado do pacote %s"
-
-#~ msgid "User %s not authorized to edit permissions of package %s"
-#~ msgstr "O usuário %s não está autorizado a editar as permissões do pacote %s"
-
-#~ msgid "User %s not authorized to edit group %s"
-#~ msgstr "O usuário %s não está autorizado a editar o grupo %s"
-
-#~ msgid "User %s not authorized to change state of group %s"
-#~ msgstr "O usuário %s não está autorizado a alterar o estado do grupo %s"
-
-#~ msgid "User %s not authorized to edit permissions of group %s"
-#~ msgstr "O usuário %s não está autorizado a editar as permissões do grupo %s"
-
-#~ msgid "User %s not authorized to edit permissions of authorization group %s"
-#~ msgstr ""
-#~ "O usuário %s não está autorizado a"
-#~ " editar as permissões do grupo de "
-#~ "autorização %s"
-
-#~ msgid "User %s not authorized to edit user %s"
-#~ msgstr "O usuário %s não está autorizado a editar o usuário %s"
-
-#~ msgid "User %s not authorized to change state of revision"
-#~ msgstr "O usuário %s não está autorizado a alterar o estado da revisão"
-
-#~ msgid "Valid API key needed to edit a package"
-#~ msgstr "É necessária uma chave válida de API para editar um pacote"
-
-#~ msgid "Valid API key needed to edit a group"
-#~ msgstr "É necessária uma chave válida de API para editar um grupo"
-
-#~ msgid ""
-#~ "$(document).ready(function() {\n"
-#~ "        var ckan_user = $.cookie(\"ckan_display_name\");\n"
-#~ "        if (ckan_user) {\n"
-#~ "            $(\".ckan-logged-out\").hide();\n"
-#~ "            $(\".ckan-logged-in\").show();\n"
-#~ "        }\n"
-#~ "        $('input[placeholder], textarea[placeholder]').placeholder();\n"
-#~ "    });"
-#~ msgstr ""
-
-#~ msgid ""
-#~ "#tagcloud * {\n"
-#~ "      display: inline-block;\n"
-#~ "      vertical-align: middle;\n"
-#~ "      line-height: 0.9;\n"
-#~ "    }\n"
-#~ "\n"
-#~ "    #tagcloud a {\n"
-#~ "      text-decoration: none;\n"
-#~ "    }\n"
-#~ "\n"
-#~ "    #tagcloud a:hover {\n"
-#~ "      text-decoration: underline;\n"
-#~ "    }\n"
-#~ "\n"
-#~ "    #tagcloud {\n"
-#~ "      margin: 25px auto;\n"
-#~ "      text-align: center;\n"
-#~ "    }"
-#~ msgstr ""
+msgstr ""
