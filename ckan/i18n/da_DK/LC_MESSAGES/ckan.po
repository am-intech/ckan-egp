# Translations template for ckan.
# Copyright (C) 2020 ORGANIZATION
# This file is distributed under the same license as the ckan project.
<<<<<<< HEAD
# FIRST AUTHOR <EMAIL@ADDRESS>, 2018.
#
=======
# FIRST AUTHOR <EMAIL@ADDRESS>, 2020.
# 
>>>>>>> fc1a6656
# Translators:
# Adrià Mercader <adria.mercader@okfn.org>, 2018
#
#, fuzzy
msgid ""
msgstr ""
"Project-Id-Version: ckan 2.8.4b0\n"
"Report-Msgid-Bugs-To: EMAIL@ADDRESS\n"
"POT-Creation-Date: 2020-03-31 17:05+0200\n"
"PO-Revision-Date: 2018-03-27 14:15+0000\n"
"Last-Translator: Adrià Mercader <adria.mercader@okfn.org>, 2018\n"
"Language-Team: Danish (Denmark) (https://www.transifex.com/okfn/teams/11162/da_DK/)\n"
"MIME-Version: 1.0\n"
"Content-Type: text/plain; charset=UTF-8\n"
"Content-Transfer-Encoding: 8bit\n"
<<<<<<< HEAD
=======
"Generated-By: Babel 2.3.4\n"
>>>>>>> fc1a6656
"Language: da_DK\n"
"Plural-Forms: nplurals=2; plural=(n != 1);\n"
"Generated-By: Babel 2.5.3\n"

#: ckan/authz.py:214
#, python-format
msgid "Authorization function not found: %s"
msgstr "Godkendelsesfunktionen blev ikke fundet: %s"

#: ckan/authz.py:226 ckan/templates/header.html:11
msgid "Admin"
msgstr "Administrator"

#: ckan/authz.py:230
msgid "Editor"
msgstr "Redaktør"

#: ckan/authz.py:234
msgid "Member"
msgstr "Medlem"

#: ckan/controllers/admin.py:34 ckan/views/admin.py:76
msgid "Need to be system administrator to administer"
msgstr "Du skal være systemadministrator for at administrere"

#: ckan/controllers/admin.py:50 ckan/templates/admin/config.html:14
msgid "Site Title"
msgstr "Sites titel"

#: ckan/controllers/admin.py:51 ckan/templates/admin/config.html:16
msgid "Style"
msgstr "Style"

#: ckan/controllers/admin.py:52 ckan/templates/admin/config.html:18
msgid "Site Tag Line"
msgstr "Sitets tag-line"

#: ckan/controllers/admin.py:53
msgid "Site Tag Logo"
msgstr "Sitets tag-logo"

#: ckan/controllers/admin.py:55 ckan/templates/admin/config.html:25
#: ckan/templates/group/about.html:3 ckan/templates/group/read_base.html:19
#: ckan/templates/header.html:88 ckan/templates/home/about.html:3
#: ckan/templates/home/about.html:6 ckan/templates/home/about.html:16
#: ckan/templates/organization/about.html:3
#: ckan/templates/organization/read_base.html:19
#: ckan/templates/user/edit_user_form.html:14
msgid "About"
msgstr "Om"

#: ckan/controllers/admin.py:55 ckan/templates/admin/config.html:25
msgid "About page text"
msgstr "Om side-tekst"

#: ckan/controllers/admin.py:56 ckan/templates/admin/config.html:27
msgid "Intro Text"
msgstr "Introtekst"

#: ckan/controllers/admin.py:56 ckan/templates/admin/config.html:27
msgid "Text on home page"
msgstr "Tekst på hjem-side"

#: ckan/controllers/admin.py:57 ckan/templates/admin/config.html:29
msgid "Custom CSS"
msgstr "Brugerdefineret CSS"

#: ckan/controllers/admin.py:57 ckan/templates/admin/config.html:29
msgid "Customisable css inserted into the page header"
msgstr "Brugerdefinérbart css indsat i sideheader"

#: ckan/controllers/admin.py:58 ckan/templates/admin/config.html:31
msgid "Homepage"
msgstr "Hjemmeside"

#: ckan/controllers/admin.py:161 ckan/views/admin.py:178
#, python-format
msgid ""
"Cannot purge package %s as associated revision %s includes non-deleted "
"packages %s"
msgstr ""
"Kan ikke tømme datakilde %s da associeret revision %s omfatter ikke-slettede"
" datakilder %s"

#: ckan/controllers/admin.py:183 ckan/views/admin.py:200
#, python-format
msgid "Problem purging revision %s: %s"
msgstr "Fejl ved sletning af revision %s: %s"

#: ckan/controllers/admin.py:185 ckan/views/admin.py:202
msgid "Purge complete"
msgstr "Tømning fuldført"

#: ckan/controllers/admin.py:187 ckan/views/admin.py:204
msgid "Action not implemented."
msgstr "Handling ikke implementeret."

#: ckan/controllers/api.py:66 ckan/controllers/group.py:156
#: ckan/controllers/home.py:27 ckan/controllers/package.py:144
#: ckan/controllers/package.py:315 ckan/controllers/revision.py:34
#: ckan/controllers/revision.py:160 ckan/controllers/revision.py:189
#: ckan/controllers/tag.py:27 ckan/controllers/user.py:58
#: ckan/controllers/user.py:83 ckan/controllers/user.py:86
#: ckan/controllers/user.py:117 ckan/controllers/user.py:598
#: ckan/views/dashboard.py:27 ckan/views/user.py:59 ckan/views/user.py:62
#: ckan/views/user.py:87 ckan/views/user.py:110 ckan/views/user.py:476
#: ckanext/datapusher/plugin.py:68
msgid "Not authorized to see this page"
msgstr "Ikke autoriseret til at se denne side"

<<<<<<< HEAD
#: ckanext/datastore/templates/ajax_snippets/api_info.html:24
msgid ""
"Further information in the <a "
"href=\"http://docs.ckan.org/en/latest/maintaining/datastore.html\" "
"target=\"_blank\">main CKAN Data API and DataStore documentation</a>.</p>"
msgstr ""
=======
#: ckan/controllers/api.py:127 ckan/controllers/api.py:218
#: ckan/views/api.py:114 ckan/views/api.py:301
msgid "Access denied"
msgstr "Adgang nægtet"
>>>>>>> fc1a6656

#: ckan/controllers/api.py:133 ckan/controllers/api.py:227
#: ckan/logic/action/create.py:911 ckan/logic/converters.py:123
#: ckan/logic/converters.py:148 ckan/logic/converters.py:173
#: ckan/logic/validators.py:151 ckan/logic/validators.py:172
#: ckan/logic/validators.py:193 ckan/logic/validators.py:202
#: ckan/logic/validators.py:216 ckan/logic/validators.py:233
#: ckan/logic/validators.py:246 ckan/logic/validators.py:270
#: ckan/logic/validators.py:715 ckan/views/api.py:121 ckan/views/api.py:310
msgid "Not found"
msgstr "Ikke fundet"

#: ckan/controllers/api.py:139 ckan/views/api.py:128
msgid "Bad request"
msgstr "Fejl i forespørgslen"

#: ckan/controllers/api.py:167
#, python-format
msgid "Action name not known: %s"
msgstr "Navn på handling er ukendt: %s"

#: ckan/controllers/api.py:188 ckan/views/api.py:270
#, python-format
msgid "JSON Error: %s"
msgstr "JSON fejl: %s"

#: ckan/controllers/api.py:194 ckan/views/api.py:276
#, python-format
msgid "Bad request data: %s"
msgstr "Fejl på de forespurgte data: %s"

#: ckan/controllers/api.py:283
msgid "No revision specified"
msgstr "Ingen revision specificeret"

#: ckan/controllers/api.py:287
#, python-format
msgid "There is no revision with id: %s"
msgstr "Der findes ingen revision med id: %s"

#: ckan/controllers/api.py:297
msgid "Missing search term ('since_id=UUID' or  'since_time=TIMESTAMP')"
msgstr "Mangler søgeord ('since_id=UUID' eller 'since_time=TIMESTAMP')"

#: ckan/controllers/api.py:309
#, python-format
msgid "Could not read parameters: %r"
msgstr "Kunne ikke læse parametrene: %r"

#: ckan/controllers/api.py:370
#, python-format
msgid "Bad search option: %s"
msgstr "Fejl i søgning: %s"

#: ckan/controllers/api.py:373
#, python-format
msgid "Unknown register: %s"
msgstr "Ukendt register: %s"

#: ckan/controllers/api.py:382
#, python-format
msgid "Malformed qjson value: %r"
msgstr "Fejl i udformning af qjson-værdi: %r"

#: ckan/controllers/api.py:392
msgid "Request params must be in form of a json encoded dictionary."
msgstr "Forespurgte parametre skal være i form af et JSON-kodet dictionary."

#: ckan/controllers/feed.py:234 ckan/controllers/group.py:128
#: ckan/controllers/group.py:226 ckan/controllers/group.py:394
#: ckan/controllers/group.py:504 ckan/controllers/group.py:537
#: ckan/controllers/group.py:567 ckan/controllers/group.py:578
#: ckan/controllers/group.py:632 ckan/controllers/group.py:658
#: ckan/controllers/group.py:714 ckan/controllers/group.py:746
#: ckan/controllers/group.py:779 ckan/controllers/group.py:836
#: ckan/controllers/group.py:933 ckan/controllers/package.py:1265
#: ckan/controllers/package.py:1280 ckan/logic/action/create.py:1373
#: ckan/views/feed.py:143
msgid "Group not found"
msgstr "Gruppe ikke fundet"

#: ckan/controllers/feed.py:245 ckan/logic/action/create.py:1373
#: ckan/views/feed.py:160
msgid "Organization not found"
msgstr ""

#: ckan/controllers/group.py:130 ckan/controllers/group.py:581
msgid "Incorrect group type"
msgstr "Ukorrekt gruppetype"

#: ckan/controllers/group.py:306 ckan/controllers/home.py:61
#: ckan/controllers/package.py:256 ckan/lib/helpers.py:1073
#: ckan/templates/header.html:87 ckan/templates/organization/edit_base.html:5
#: ckan/templates/organization/edit_base.html:8
#: ckan/templates/organization/index.html:3
#: ckan/templates/organization/index.html:6
#: ckan/templates/organization/index.html:18
#: ckan/templates/organization/read_base.html:3
#: ckan/templates/organization/read_base.html:6
#: ckan/templates/package/base.html:15 ckan/views/home.py:46
msgid "Organizations"
msgstr "Organisationer"

#: ckan/controllers/group.py:307 ckan/controllers/home.py:62
#: ckan/controllers/package.py:257 ckan/lib/helpers.py:1074
#: ckan/templates/group/base_form_page.html:6 ckan/templates/group/edit.html:4
#: ckan/templates/group/edit_base.html:3 ckan/templates/group/edit_base.html:8
#: ckan/templates/group/index.html:3 ckan/templates/group/index.html:6
#: ckan/templates/group/index.html:18 ckan/templates/group/members.html:3
#: ckan/templates/group/read_base.html:3 ckan/templates/group/read_base.html:6
#: ckan/templates/header.html:88 ckan/templates/package/group_list.html:5
#: ckan/templates/package/read_base.html:20
#: ckan/templates/revision/diff.html:16 ckan/templates/revision/read.html:84
#: ckan/tests/config/test_middleware.py:632 ckan/views/home.py:47
msgid "Groups"
msgstr "Grupper"

#: ckan/controllers/group.py:308 ckan/controllers/home.py:63
#: ckan/controllers/package.py:258 ckan/lib/helpers.py:1075
#: ckan/logic/__init__.py:110
#: ckan/templates/package/snippets/package_basic_fields.html:24
#: ckan/templates/snippets/context/dataset.html:17
#: ckan/templates/tag/index.html:3 ckan/templates/tag/index.html:6
#: ckan/templates/tag/index.html:12 ckan/views/home.py:48
msgid "Tags"
msgstr "Tags"

#: ckan/controllers/group.py:309 ckan/controllers/home.py:64
#: ckan/controllers/package.py:259 ckan/lib/helpers.py:1076
#: ckan/views/home.py:49
msgid "Formats"
msgstr "Formater"

#: ckan/controllers/group.py:310 ckan/controllers/home.py:65
#: ckan/controllers/package.py:260 ckan/lib/helpers.py:1077
#: ckan/views/home.py:50
msgid "Licenses"
msgstr "Licenser"

#: ckan/controllers/group.py:396 ckan/controllers/group.py:513
#: ckan/controllers/package.py:345 ckan/controllers/package.py:576
#: ckan/controllers/package.py:789 ckan/controllers/package.py:1409
#: ckan/controllers/package.py:1443
#, python-format
msgid "User %r not authorized to edit %s"
msgstr "Bruger %r ikke autoriseret til at redigere %s"

<<<<<<< HEAD
#: ckanext/datastore/templates-bs2/ajax_snippets/api_info.html:24
msgid ""
"Further information in the <a "
"href=\"http://docs.ckan.org/en/latest/maintaining/datastore.html\" "
"target=\"_blank\">main CKAN Data API and DataStore documentation</a>.</p>"
msgstr ""
=======
#: ckan/controllers/group.py:443
msgid "Not authorized to perform bulk update"
msgstr "Ikke autoriseret til at udføre masseopdatering"
>>>>>>> fc1a6656

#: ckan/controllers/group.py:461
msgid "Unauthorized to create a group"
msgstr "Ikke autoriseret til at oprette en gruppe"

#: ckan/controllers/group.py:539 ckan/controllers/group.py:569
#: ckan/controllers/package.py:944 ckan/controllers/package.py:992
#: ckan/controllers/user.py:250 ckan/controllers/user.py:380
#: ckan/controllers/user.py:551 ckan/views/user.py:193 ckan/views/user.py:300
#: ckan/views/user.py:643
msgid "Integrity Error"
msgstr "Integritetsfejl"

#: ckan/controllers/group.py:595
#, python-format
msgid "User %r not authorized to edit %s authorizations"
msgstr "Bruger %r ikke autoriseret til at redigere rettighederne %s"

#: ckan/controllers/group.py:615 ckan/controllers/group.py:630
#, python-format
msgid "Unauthorized to delete group %s"
msgstr "Ikke autoriseret til at slette gruppe %s"

#: ckan/controllers/group.py:621
msgid "Organization has been deleted."
msgstr "Organisationen er blevet slettet."

#: ckan/controllers/group.py:623
msgid "Group has been deleted."
msgstr "Gruppen er blevet slettet."

#: ckan/controllers/group.py:625
#, python-format
msgid "%s has been deleted."
msgstr ""

#: ckan/controllers/group.py:649
#, python-format
msgid "User %r not authorized to edit members of %s"
msgstr ""

#: ckan/controllers/group.py:670
#, python-format
msgid "Unauthorized to create group %s members"
msgstr ""

#: ckan/controllers/group.py:712
#, python-format
msgid "Unauthorized to add member to group %s"
msgstr "Ikke autoriseret til at føje et medlem til gruppe %s"

#: ckan/controllers/group.py:731 ckan/controllers/group.py:744
#, python-format
msgid "Unauthorized to delete group %s members"
msgstr "Ikke autoriseret til at slette gruppe %s medlemmer"

#: ckan/controllers/group.py:738
msgid "Group member has been deleted."
msgstr "Gruppemedlem er blevet slettet."

#: ckan/controllers/group.py:762 ckan/controllers/package.py:436
msgid "Select two revisions before doing the comparison."
msgstr "Vælg to revisioner før sammenligning."

#: ckan/controllers/group.py:786
msgid "CKAN Group Revision History"
msgstr "Revisionshistorik for CKAN-gruppen"

#: ckan/controllers/group.py:790
msgid "Recent changes to CKAN Group: "
msgstr "Nylige ændringer til CKAN gruppen:"

#: ckan/controllers/group.py:811 ckan/controllers/package.py:487
msgid "Log message: "
msgstr "Log-besked:"

#: ckan/controllers/group.py:861 ckan/controllers/package.py:1193
#: ckan/controllers/user.py:719 ckan/views/user.py:673
msgid "You are now following {0}"
msgstr "Du følger nu {0}"

#: ckan/controllers/group.py:881 ckan/controllers/package.py:1212
#: ckan/controllers/user.py:739 ckan/views/user.py:695
msgid "You are no longer following {0}"
msgstr "Du følger ikke længere {0}"

#: ckan/controllers/group.py:901 ckan/controllers/user.py:584
#: ckan/views/user.py:720
#, python-format
msgid "Unauthorized to view followers %s"
msgstr "Ikke autoriseret til at se følgere %s"

#: ckan/controllers/home.py:35
msgid "This site is currently off-line. Database is not initialised."
msgstr "Dette site er i øjeblikket offline. Databasen er ikke initialiseret."

#: ckan/controllers/home.py:73 ckan/views/home.py:58
#, python-format
msgid "Please <a href=\"%s\">update your profile</a> and add your email address. "
msgstr ""
"Opdatér venligst din <a href=\"%s\">profil</a> og tilføj din e-mail-adresse."

#: ckan/controllers/home.py:75 ckan/views/home.py:60
#, python-format
msgid "%s uses your email address if you need to reset your password."
msgstr ""
"%s bruger din e-mail-adresse, hvis du ønsker at nulstille din adgangskode."

#: ckan/controllers/package.py:304
msgid "Invalid search query: {error_message}"
msgstr ""

#: ckan/controllers/package.py:323
msgid "Parameter \"{parameter_name}\" is not an integer"
msgstr "Paramenter \"{parameter_name}\" er ikke et heltal"

#: ckan/controllers/package.py:343 ckan/controllers/package.py:351
#: ckan/controllers/package.py:389 ckan/controllers/package.py:456
#: ckan/controllers/package.py:775 ckan/controllers/package.py:823
#: ckan/controllers/package.py:841 ckan/controllers/package.py:942
#: ckan/controllers/package.py:990 ckan/controllers/package.py:1042
#: ckan/controllers/package.py:1089 ckan/controllers/package.py:1237
#: ckan/controllers/package.py:1253 ckan/controllers/package.py:1316
#: ckan/controllers/package.py:1415 ckan/controllers/package.py:1450
#: ckan/controllers/package.py:1557
msgid "Dataset not found"
msgstr "Datasæt blev ikke fundet"

#: ckan/controllers/package.py:377 ckan/controllers/package.py:379
#: ckan/controllers/package.py:381
#, python-format
msgid "Invalid revision format: %r"
msgstr "Ugyldigt revisionsformat: %r"

#: ckan/controllers/package.py:415
msgid "Viewing datasets of type \"{package_type}\" is not supported ({file_!r})."
msgstr ""

#: ckan/controllers/package.py:454 ckan/controllers/package.py:839
#: ckan/controllers/package.py:940 ckan/controllers/package.py:988
#: ckan/controllers/package.py:1239
#, python-format
msgid "Unauthorized to read package %s"
msgstr "Ikke autoriseret til at se datakilden %s"

#: ckan/controllers/package.py:463
msgid "CKAN Dataset Revision History"
msgstr "Revisionshistorik for CKAN-datasæt"

#: ckan/controllers/package.py:466
msgid "Recent changes to CKAN Dataset: "
msgstr "Nylige ændringer til CKAN-datasæt:"

#: ckan/controllers/package.py:522
msgid "Unauthorized to create a package"
msgstr "Ikke autoriseret til at oprette en datakilde"

#: ckan/controllers/package.py:598
msgid "Unauthorized to edit this resource"
msgstr "Ikke autoriseret til at redigere denne ressource"

#: ckan/controllers/package.py:613 ckan/controllers/package.py:1076
#: ckan/controllers/package.py:1096 ckan/controllers/package.py:1163
#: ckan/controllers/package.py:1346 ckan/controllers/package.py:1424
#: ckan/controllers/package.py:1455 ckan/controllers/package.py:1563
#: ckan/controllers/package.py:1614 ckanext/datapusher/plugin.py:59
#: ckanext/datastore/controller.py:80 ckanext/resourceproxy/controller.py:33
msgid "Resource not found"
msgstr "Ressourcen blev ikke fundet"

#: ckan/controllers/package.py:666
msgid "Unauthorized to update dataset"
msgstr "Ikke autoriseret til at opdatere dette datasæt"

#: ckan/controllers/package.py:668 ckan/controllers/package.py:705
#: ckan/controllers/package.py:731
msgid "The dataset {id} could not be found."
msgstr "Datasæt {id} blev ikke fundet."

#: ckan/controllers/package.py:672
msgid "You must add at least one data resource"
msgstr "Du skal tilføje mindst en dataressource"

#: ckan/controllers/package.py:681 ckanext/datapusher/helpers.py:24
msgid "Error"
msgstr "Fejl"

#: ckan/controllers/package.py:703
msgid "Unauthorized to create a resource"
msgstr "Ikke autoriseret til at oprette en ressource"

#: ckan/controllers/package.py:736
msgid "Unauthorized to create a resource for this package"
msgstr ""

#: ckan/controllers/package.py:950
msgid "Unable to add package to search index."
msgstr "Ikke muligt at føje datakilden til søgeindeks."

#: ckan/controllers/package.py:998
msgid "Unable to update search index."
msgstr "Ikke muligt at opdatere søgeindeks."

#: ckan/controllers/package.py:1035
msgid "Dataset has been deleted."
msgstr "Datasæt er blevet slettet."

#: ckan/controllers/package.py:1040 ckan/controllers/package.py:1058
#, python-format
msgid "Unauthorized to delete package %s"
msgstr "Ikke autoriseret til at slette datakilde %s"

#: ckan/controllers/package.py:1063
msgid "Resource has been deleted."
msgstr "Resource er blevet slettet."

#: ckan/controllers/package.py:1074
#, python-format
msgid "Unauthorized to delete resource %s"
msgstr "Ikke autoriseret til at slette ressource %s"

#: ckan/controllers/package.py:1133 ckan/controllers/package.py:1576
msgid "Resource view not found"
msgstr ""

#: ckan/controllers/package.py:1172
msgid "Resource data not found"
msgstr "Ressourcens data ikke fundet"

#: ckan/controllers/package.py:1181
msgid "No download is available"
msgstr "Download ikke tilgængelig"

#: ckan/controllers/package.py:1318
#, python-format
msgid "Unauthorized to read dataset %s"
msgstr "Ikke autoriseret til at læse datasæt %s"

#: ckan/controllers/package.py:1426
#, python-format
msgid "Unauthorized to read resource %s"
msgstr "Ikke autoriseret til at se ressourcen %s"

#: ckan/controllers/package.py:1490
msgid "Unauthorized to edit resource"
msgstr ""

#: ckan/controllers/package.py:1508
msgid "View not found"
msgstr ""

#: ckan/controllers/package.py:1514
msgid "View Type Not found"
msgstr ""

#: ckan/controllers/package.py:1570
msgid "Bad resource view data"
msgstr ""

#: ckan/controllers/package.py:1579
msgid "Resource view not supplied"
msgstr ""

#: ckan/controllers/package.py:1608
msgid "No preview has been defined."
msgstr "Ingen forhåndsvisning er blevet defineret."

#: ckan/controllers/revision.py:45
msgid "CKAN Repository Revision History"
msgstr "CKAN arkiv-historik"

#: ckan/controllers/revision.py:47
msgid "Recent changes to the CKAN repository."
msgstr "Nylige ændringer i datakildearkivet."

#: ckan/controllers/revision.py:111
#, python-format
msgid "Datasets affected: %s.\n"
msgstr "Datasæt berørt: %s.\n"

#: ckan/controllers/revision.py:218
msgid "Revision updated"
msgstr "Ændring er opdateret"

#: ckan/controllers/tag.py:60
msgid "Other"
msgstr "Andet"

#: ckan/controllers/tag.py:74
msgid "Tag not found"
msgstr "Tag ikke fundet"

#: ckan/controllers/user.py:162 ckan/views/user.py:290
msgid "Unauthorized to register as a user."
msgstr "Ikke autoriseret til at registrere som bruger"

#: ckan/controllers/user.py:180
msgid "Unauthorized to create a user"
msgstr "Ikke autoriseret til at oprette en bruger"

#: ckan/controllers/user.py:211 ckan/views/user.py:426
msgid "Unauthorized to delete user with id \"{user_id}\"."
msgstr "Ikke autoriseret til at slette bruger med id \"{user_id}\"."

#: ckan/controllers/user.py:225 ckan/controllers/user.py:288
#: ckan/views/user.py:168 ckan/views/user.py:444
msgid "No user specified"
msgstr "Ingen bruger specificeret"

#: ckan/controllers/user.py:231 ckan/controllers/user.py:313
#: ckan/controllers/user.py:376 ckan/controllers/user.py:547
#: ckan/views/user.py:218 ckan/views/user.py:246 ckan/views/user.py:450
#: ckan/views/user.py:639
#, python-format
msgid "Unauthorized to edit user %s"
msgstr "Ikke autoriseret til at redigere bruger %s"

#: ckan/controllers/user.py:233 ckan/controllers/user.py:248
#: ckan/controllers/user.py:315 ckan/controllers/user.py:378
#: ckan/controllers/user.py:523 ckan/controllers/user.py:549
#: ckan/logic/auth/update.py:179 ckan/views/user.py:220 ckan/views/user.py:248
#: ckan/views/user.py:315 ckan/views/user.py:452 ckan/views/user.py:596
#: ckan/views/user.py:641
msgid "User not found"
msgstr "Bruger blev ikke fundet"

#: ckan/controllers/user.py:235 ckan/controllers/user.py:368
#: ckan/views/user.py:226 ckan/views/user.py:454
msgid "Profile updated"
msgstr "Profil opdateret"

#: ckan/controllers/user.py:246 ckan/views/user.py:313
#, python-format
msgid "Unauthorized to create user %s"
msgstr "Ikke autoriseret til at oprette bruger %s"

#: ckan/controllers/user.py:252 ckan/views/user.py:306
msgid "Bad Captcha. Please try again."
msgstr "Fejl i Captcha. Prøv venligst igen."

#: ckan/controllers/user.py:266 ckan/views/user.py:325
#, python-format
msgid ""
"User \"%s\" is now registered but you are still logged in as \"%s\" from "
"before"
msgstr ""
"Bruger \"%s\" er nu registreret, men du er fortsat logget ind som \"%s\" fra"
" tidligere"

#: ckan/controllers/user.py:294 ckan/views/user.py:174
msgid "Unauthorized to edit a user."
msgstr "Ikke autoriseret til at redigere en bruger."

#: ckan/controllers/user.py:321 ckan/views/user.py:252
#, python-format
msgid "User %s not authorized to edit %s"
msgstr "Bruger %s ikke autoriseret til at redigere %s"

#: ckan/controllers/user.py:386 ckan/views/user.py:210
msgid "Password entered was incorrect"
msgstr ""

#: ckan/controllers/user.py:387 ckan/templates/user/edit_user_form.html:29
#: ckan/views/user.py:212
msgid "Old Password"
msgstr ""

#: ckan/controllers/user.py:387 ckan/views/user.py:212
msgid "incorrect password"
msgstr ""

<<<<<<< HEAD
#: ckanext/webpageview/theme/templates/webpage_form.html:3
msgid "eg. http://example.com  (if blank uses resource url)"
msgstr ""
=======
#: ckan/controllers/user.py:427 ckan/views/user.py:386
msgid "Login failed. Bad username or password."
msgstr "Login mislykkedes. Forkert brugernavn eller adgangskode."
>>>>>>> fc1a6656

#: ckan/controllers/user.py:460 ckan/views/user.py:503
msgid "Unauthorized to request reset password."
msgstr "Ikke autoriseret til at anmode om nulstilling af adgangskode."

#: ckan/controllers/user.py:489
#, python-format
msgid "\"%s\" matched several users"
msgstr "\"%s\" passer med flere brugere"

#: ckan/controllers/user.py:491 ckan/controllers/user.py:493
#, python-format
msgid "No such user: %s"
msgstr "Brugeren findes ikke: %s"

#: ckan/controllers/user.py:498
msgid "Please check your inbox for a reset code."
msgstr "Tjek venligst din indbakke for en nulstillingskode."

#: ckan/controllers/user.py:502
#, python-format
msgid "Could not send reset link: %s"
msgstr "Kunne ikke sende link til nulstilling: %s"

#: ckan/controllers/user.py:515 ckan/views/user.py:591
msgid "Unauthorized to reset password."
msgstr "Ikke autoriseret til at nulstille adgangskode."

#: ckan/controllers/user.py:527 ckan/views/user.py:600
msgid "Invalid reset key. Please try again."
msgstr "Ugyldig nulstillingsnøgle. Prøv venligst igen."

#: ckan/controllers/user.py:544 ckan/views/user.py:636
msgid "Your password has been reset."
msgstr "Din adgangskode er blevet nulstillet."

#: ckan/controllers/user.py:566
msgid "Your password must be 4 characters or longer."
msgstr "Din adgangskode skal bestå af 4 tegn eller mere."

#: ckan/controllers/user.py:569 ckan/views/user.py:615
msgid "The passwords you entered do not match."
msgstr "De adgangskoder du har angivet stemmer ikke overens."

#: ckan/controllers/user.py:572 ckan/views/user.py:618
msgid "You must provide a password"
msgstr "Du skal angive en adgangskode"

#: ckan/controllers/user.py:640 ckan/views/dashboard.py:61
msgid "Follow item not found"
msgstr "Følgende element blev ikke fundet"

#: ckan/controllers/user.py:644 ckan/views/dashboard.py:65
msgid "{0} not found"
msgstr "{0} ikke fundet"

#: ckan/controllers/user.py:658 ckan/views/dashboard.py:79
msgid "Everything"
msgstr "Alting"

#: ckan/controllers/util.py:18 ckan/logic/action/__init__.py:62
msgid "Missing Value"
msgstr "Manglende værdi"

#: ckan/controllers/util.py:23
msgid "Redirecting to external site is not allowed."
msgstr ""

#: ckan/lib/activity_streams.py:60
msgid "{actor} added the tag {tag} to the dataset {dataset}"
msgstr "{actor} føjede tagget {tag} til datasættet {dataset}"

#: ckan/lib/activity_streams.py:63
msgid "{actor} updated the group {group}"
msgstr "{actor} opdaterede gruppen {group}"

#: ckan/lib/activity_streams.py:66
msgid "{actor} updated the organization {organization}"
msgstr "{actor} opdaterede organisationen {organization}"

#: ckan/lib/activity_streams.py:69
msgid "{actor} updated the dataset {dataset}"
msgstr "{actor} opdaterede datasættet {dataset}"

#: ckan/lib/activity_streams.py:72
msgid "{actor} changed the extra {extra} of the dataset {dataset}"
msgstr "{actor} ændrede ekstra {extra} for datasættet {dataset}"

#: ckan/lib/activity_streams.py:75
msgid "{actor} updated the resource {resource} in the dataset {dataset}"
msgstr "{actor} opdaterede ressourcen {resource} i datasættet {dataset}"

#: ckan/lib/activity_streams.py:78
msgid "{actor} updated their profile"
msgstr "{actor} opdaterede sin profil"

#: ckan/lib/activity_streams.py:81
msgid "{actor} deleted the group {group}"
msgstr "{actor} slettede gruppen {group}"

#: ckan/lib/activity_streams.py:84
msgid "{actor} deleted the organization {organization}"
msgstr "{actor} slettede organisationen {organization}"

#: ckan/lib/activity_streams.py:87
msgid "{actor} deleted the dataset {dataset}"
msgstr "{actor} slettede datasættet {dataset}"

#: ckan/lib/activity_streams.py:90
msgid "{actor} deleted the extra {extra} from the dataset {dataset}"
msgstr "{actor} slettede ekstra {extra} fra datasættet {dataset}"

#: ckan/lib/activity_streams.py:93
msgid "{actor} deleted the resource {resource} from the dataset {dataset}"
msgstr "{actor} slettede ressourcen {resource} fra datasættet {dataset}"

#: ckan/lib/activity_streams.py:97
msgid "{actor} created the group {group}"
msgstr "{actor} oprettede gruppen {group}"

#: ckan/lib/activity_streams.py:100
msgid "{actor} created the organization {organization}"
msgstr "{actor} oprettede organisationen {organization}"

#: ckan/lib/activity_streams.py:103
msgid "{actor} created the dataset {dataset}"
msgstr "{actor} oprettede datasættet {dataset}"

#: ckan/lib/activity_streams.py:106
msgid "{actor} added the extra {extra} to the dataset {dataset}"
msgstr "{actor} tilføjede ekstra {extra} til datasættet {dataset}"

#: ckan/lib/activity_streams.py:109
msgid "{actor} added the resource {resource} to the dataset {dataset}"
msgstr "{actor} føjede ressourcen {resource} til datasættet {dataset}"

#: ckan/lib/activity_streams.py:112
msgid "{actor} signed up"
msgstr "{actor} registreret"

#: ckan/lib/activity_streams.py:115
msgid "{actor} removed the tag {tag} from the dataset {dataset}"
msgstr "{actor} fjernede tagget {tag} fra datasættet {dataset}"

#: ckan/lib/activity_streams.py:118
msgid "{actor} started following {dataset}"
msgstr "{actor} følger nu {dataset}"

#: ckan/lib/activity_streams.py:121
msgid "{actor} started following {user}"
msgstr "{actor} følger nu {user}"

#: ckan/lib/activity_streams.py:124
msgid "{actor} started following {group}"
msgstr "{actor} følger nu {group}"

#: ckan/lib/datapreview.py:265 ckan/templates/group/edit_base.html:16
#: ckan/templates/organization/edit_base.html:17
#: ckan/templates/package/resource_read.html:38
#: ckan/templates/package/resource_views.html:4
msgid "View"
msgstr "Vis"

#: ckan/lib/email_notifications.py:103
msgid "{n} new activity from {site_title}"
msgid_plural "{n} new activities from {site_title}"
msgstr[0] ""
msgstr[1] ""

#: ckan/lib/formatters.py:19
msgid "January"
msgstr "Januar"

#: ckan/lib/formatters.py:23
msgid "February"
msgstr "Februar"

#: ckan/lib/formatters.py:27
msgid "March"
msgstr "Marts"

#: ckan/lib/formatters.py:31
msgid "April"
msgstr "April"

#: ckan/lib/formatters.py:35
msgid "May"
msgstr "Maj"

#: ckan/lib/formatters.py:39
msgid "June"
msgstr "Juni"

#: ckan/lib/formatters.py:43
msgid "July"
msgstr "Juli"

#: ckan/lib/formatters.py:47
msgid "August"
msgstr "August"

#: ckan/lib/formatters.py:51
msgid "September"
msgstr "September"

#: ckan/lib/formatters.py:55
msgid "October"
msgstr "Oktober"

#: ckan/lib/formatters.py:59
msgid "November"
msgstr "November"

#: ckan/lib/formatters.py:63
msgid "December"
msgstr "December"

#: ckan/lib/formatters.py:114
msgid "Just now"
msgstr "Netop nu"

#: ckan/lib/formatters.py:116
msgid "{mins} minute ago"
msgid_plural "{mins} minutes ago"
msgstr[0] "{mins} minut siden"
msgstr[1] "{mins} minutter siden"

#: ckan/lib/formatters.py:119
msgid "{hours} hour ago"
msgid_plural "{hours} hours ago"
msgstr[0] "{hours} time siden"
msgstr[1] "{hours} timer siden"

#: ckan/lib/formatters.py:125
msgid "{days} day ago"
msgid_plural "{days} days ago"
msgstr[0] "{days} dag siden"
msgstr[1] "{days} dage siden"

#: ckan/lib/formatters.py:128
msgid "{months} month ago"
msgid_plural "{months} months ago"
msgstr[0] "{months} månede siden"
msgstr[1] "{months} måneder siden"

#: ckan/lib/formatters.py:130
msgid "over {years} year ago"
msgid_plural "over {years} years ago"
msgstr[0] "over {years} år siden"
msgstr[1] "over {years} år siden"

#: ckan/lib/formatters.py:146
msgid "{month} {day}, {year}, {hour:02}:{min:02} ({timezone})"
msgstr ""

#: ckan/lib/formatters.py:151
msgid "{month} {day}, {year}"
msgstr "{day} {month} {year}"

#: ckan/lib/formatters.py:167
msgid "{bytes} bytes"
msgstr "{bytes} bytes"

#: ckan/lib/formatters.py:169
msgid "{kibibytes} KiB"
msgstr "{kibibytes} Kb"

#: ckan/lib/formatters.py:171
msgid "{mebibytes} MiB"
msgstr "{mebibytes} Mb"

#: ckan/lib/formatters.py:173
msgid "{gibibytes} GiB"
msgstr "{gibibytes} Gb"

#: ckan/lib/formatters.py:175
msgid "{tebibytes} TiB"
msgstr "{tebibytes} Tb"

#: ckan/lib/formatters.py:187
msgid "{n}"
msgstr "{n}"

#: ckan/lib/formatters.py:189
msgid "{k}k"
msgstr "{k}k"

#: ckan/lib/formatters.py:191
msgid "{m}M"
msgstr "{m}M"

#: ckan/lib/formatters.py:193
msgid "{g}G"
msgstr "{g}G"

#: ckan/lib/formatters.py:195
msgid "{t}T"
msgstr "{t}T"

#: ckan/lib/formatters.py:197
msgid "{p}P"
msgstr "{p}P"

#: ckan/lib/formatters.py:199
msgid "{e}E"
msgstr "{e}E"

#: ckan/lib/formatters.py:201
msgid "{z}Z"
msgstr "{z}Z"

#: ckan/lib/formatters.py:203
msgid "{y}Y"
msgstr "{y}Y"

#: ckan/lib/helpers.py:1290
msgid "Update your avatar at gravatar.com"
msgstr "Opdatér din avatar på gravatar.com"

#: ckan/lib/helpers.py:1562 ckan/lib/helpers.py:1575
msgid "Unknown"
msgstr "Ukendt"

#: ckan/lib/helpers.py:1626
msgid "Unnamed resource"
msgstr "Unavngivet ressource"

#: ckan/lib/helpers.py:1666
msgid "Created new dataset."
msgstr "Oprettede nyt datasæt."

#: ckan/lib/helpers.py:1668
msgid "Edited resources."
msgstr "Redigerede ressourcer."

#: ckan/lib/helpers.py:1670
msgid "Edited settings."
msgstr "Redigerede indstillinger."

#: ckan/lib/helpers.py:1916
msgid "{number} view"
msgid_plural "{number} views"
msgstr[0] "{number} visning"
msgstr[1] "{number} visninger"

#: ckan/lib/helpers.py:1918
msgid "{number} recent view"
msgid_plural "{number} recent views"
msgstr[0] "{number} nylig visning"
msgstr[1] "{number} nylige visninger"

#: ckan/lib/mailer.py:48
#, python-format
msgid "%s <%s>"
msgstr "%s <%s>"

#: ckan/lib/mailer.py:118
msgid "No recipient email address available!"
msgstr "Ingen modtager-e-mail tilgængelig!"

#: ckan/lib/mailer.py:136 ckan/templates/home/snippets/stats.html:17
msgid "organization"
msgstr "organisation"

#: ckan/lib/mailer.py:137 ckan/templates/home/snippets/stats.html:23
msgid "group"
msgstr "gruppe"

#: ckan/lib/navl/dictization_functions.py:16
#: ckan/lib/navl/dictization_functions.py:19
#: ckan/lib/navl/dictization_functions.py:22
#: ckan/lib/navl/dictization_functions.py:25
#: ckan/lib/navl/dictization_functions.py:28
#: ckan/lib/navl/dictization_functions.py:31
#: ckan/lib/navl/dictization_functions.py:34
#: ckan/lib/navl/dictization_functions.py:37 ckan/lib/navl/validators.py:27
#: ckan/lib/navl/validators.py:34 ckan/lib/navl/validators.py:54
#: ckan/logic/action/get.py:2047 ckan/logic/action/update.py:261
#: ckan/logic/validators.py:615
msgid "Missing value"
msgstr "Manglende værdi"

#: ckan/lib/navl/validators.py:68
#, python-format
msgid "The input field %(name)s was not expected."
msgstr "Feltet %(name)s var ikke ventet."

#: ckan/lib/navl/validators.py:122
msgid "Please enter an integer value"
msgstr "Indsæt venligst et heltal"

#: ckan/lib/navl/validators.py:128
msgid "Must be a Unicode string value"
msgstr ""

#: ckan/logic/__init__.py:99 ckan/logic/action/__init__.py:60
#: ckan/templates/package/edit_base.html:21
#: ckan/templates/package/resources.html:5
#: ckan/templates/package/snippets/package_context.html:12
#: ckan/templates/package/snippets/resources.html:20
#: ckan/templates/snippets/context/dataset.html:13
#: ckanext/example_theme_docs/v18_snippet_api/templates/ajax_snippets/example_theme_popover.html:15
msgid "Resources"
msgstr "Ressourcer"

#: ckan/logic/__init__.py:99 ckan/logic/action/__init__.py:60
msgid "Package resource(s) invalid"
msgstr "Ugyldig(e) ressource(r) for datakilde"

#: ckan/logic/__init__.py:106 ckan/logic/__init__.py:108
#: ckan/logic/action/__init__.py:62 ckan/logic/action/__init__.py:64
msgid "Extras"
msgstr "Ekstra"

#: ckan/logic/converters.py:76 ckan/logic/converters.py:91
#, python-format
msgid "Tag vocabulary \"%s\" does not exist"
msgstr "Tag type \"%s\" eksisterer ikke"

#: ckan/logic/converters.py:123 ckan/logic/validators.py:216
#: ckan/logic/validators.py:233 ckan/logic/validators.py:715
#: ckan/templates/group/members.html:14
#: ckan/templates/organization/members.html:19
#: ckanext/stats/templates/ckanext/stats/index.html:156
msgid "User"
msgstr "Bruger"

#: ckan/logic/converters.py:148 ckan/logic/validators.py:151
#: ckan/logic/validators.py:193 ckan/templates/package/read_base.html:19
#: ckan/tests/config/test_middleware.py:619
#: ckanext/stats/templates/ckanext/stats/index.html:89
msgid "Dataset"
msgstr "Datasæt"

#: ckan/logic/converters.py:173 ckan/logic/validators.py:246
#: ckanext/stats/templates/ckanext/stats/index.html:113
msgid "Group"
msgstr "Gruppe"

#: ckan/logic/converters.py:182
msgid "Could not parse as valid JSON"
msgstr "Kunne ikke fortolkes som valid JSON"

#: ckan/logic/validators.py:35 ckan/logic/validators.py:44
msgid "An organization must be provided"
msgstr ""

#: ckan/logic/validators.py:49
msgid "Organization does not exist"
msgstr "Organisationen eksisterer ikke"

#: ckan/logic/validators.py:54
msgid "You cannot add a dataset to this organization"
msgstr "Du kan ikke føje et datasæt til denne organisation"

#: ckan/logic/validators.py:94
msgid "Invalid integer"
msgstr "Invalidt heltal"

#: ckan/logic/validators.py:99
msgid "Must be a natural number"
msgstr "Skal være et naturligt tal"

#: ckan/logic/validators.py:105
msgid "Must be a postive integer"
msgstr "Skal være et positivt heltal"

#: ckan/logic/validators.py:132
msgid "Date format incorrect"
msgstr "Fejl i datoformat"

#: ckan/logic/validators.py:141
msgid "No links are allowed in the log_message."
msgstr "Links i log_message ikke tilladt."

#: ckan/logic/validators.py:161
msgid "Dataset id already exists"
msgstr ""

#: ckan/logic/validators.py:202
msgid "Resource"
msgstr "Ressource"

#: ckan/logic/validators.py:256
msgid "That group name or ID does not exist."
msgstr "Det gruppenavn eller id eksisterer ikke."

#: ckan/logic/validators.py:270
msgid "Activity type"
msgstr "Aktivitetstype"

#: ckan/logic/validators.py:333
msgid "Names must be strings"
msgstr "Navne skal være strenge"

#: ckan/logic/validators.py:337
msgid "That name cannot be used"
msgstr "Det navn kan ikke anvendes"

#: ckan/logic/validators.py:340
#, python-format
msgid "Must be at least %s characters long"
msgstr ""

#: ckan/logic/validators.py:342 ckan/logic/validators.py:631
#, python-format
msgid "Name must be a maximum of %i characters long"
msgstr "Navnet må indeholde maksimalt %i tegn"

#: ckan/logic/validators.py:345
msgid ""
"Must be purely lowercase alphanumeric (ascii) characters and these symbols: "
"-_"
msgstr ""

#: ckan/logic/validators.py:363
msgid "That URL is already in use."
msgstr "Denne URL er allerede i brug."

#: ckan/logic/validators.py:368
#, python-format
msgid "Name \"%s\" length is less than minimum %s"
msgstr "Navnet \"%s\" indeholder mindre end %s tegn"

#: ckan/logic/validators.py:372
#, python-format
msgid "Name \"%s\" length is more than maximum %s"
msgstr "Navnet \"%s\" indeholder flere end %s tegn"

#: ckan/logic/validators.py:378
#, python-format
msgid "Version must be a maximum of %i characters long"
msgstr "Versionen må indeholde maksimalt %i tegn"

#: ckan/logic/validators.py:396
#, python-format
msgid "Duplicate key \"%s\""
msgstr "Duplikeret nøgle \"%s\""

#: ckan/logic/validators.py:412
msgid "Group name already exists in database"
msgstr "Gruppenavnet findes allerede i databasen"

#: ckan/logic/validators.py:418
#, python-format
msgid "Tag \"%s\" length is less than minimum %s"
msgstr "Længden på tag \"%s\" er kortere end minimum %s"

#: ckan/logic/validators.py:422
#, python-format
msgid "Tag \"%s\" length is more than maximum %i"
msgstr "Længden på tagget \"%s\" er mere end maksimalt %i"

#: ckan/logic/validators.py:430
#, python-format
msgid "Tag \"%s\" must be alphanumeric characters or symbols: -_."
msgstr "Tagget \"%s\" må kun angives med alfanumeriske tegn og symbolerne: -_."

#: ckan/logic/validators.py:438
#, python-format
msgid "Tag \"%s\" must not be uppercase"
msgstr "Tagget \"%s\" kan ikke skrives med store bogstaver"

#: ckan/logic/validators.py:547
msgid "User names must be strings"
msgstr "Brugernavne skal være strenge"

#: ckan/logic/validators.py:562
msgid "That login name is not available."
msgstr "Det brugernavn er ikke tilgængeligt."

#: ckan/logic/validators.py:566
msgid "That login name can not be modified."
msgstr ""

#: ckan/logic/validators.py:577
msgid "Please enter both passwords"
msgstr "Indtast venligst begge adgangskoder"

#: ckan/logic/validators.py:585
msgid "Passwords must be strings"
msgstr "Adgangskoder skal være strenge"

#: ckan/logic/validators.py:589
msgid "Your password must be 8 characters or longer"
msgstr ""

#: ckan/logic/validators.py:598
msgid "The passwords you entered do not match"
msgstr "De adgangskoder du har indtastet stemmer ikke overens"

#: ckan/logic/validators.py:619
msgid ""
"Edit not allowed as it looks like spam. Please avoid links in your "
"description."
msgstr ""
"Ændring ikke godkendt, da indholdet ser ud til at ligne spam. Undgå venligst"
" links i din beskrivelse."

#: ckan/logic/validators.py:628
#, python-format
msgid "Name must be at least %s characters long"
msgstr "Navnet skal være mindst %s tegn langt"

#: ckan/logic/validators.py:636
msgid "That vocabulary name is already in use."
msgstr "Dette navn er allerede i brug."

#: ckan/logic/validators.py:642
#, python-format
msgid "Cannot change value of key from %s to %s. This key is read-only"
msgstr "Kan ikke ændre værdi på nøglen fra %s til %s. Nøglen er read-only"

#: ckan/logic/validators.py:651
msgid "Tag vocabulary was not found."
msgstr "Tag vokabularium blev ikke fundet."

#: ckan/logic/validators.py:664
#, python-format
msgid "Tag %s does not belong to vocabulary %s"
msgstr "Tag %s tilhører ikke vokabulariet %s"

#: ckan/logic/validators.py:670
msgid "No tag name"
msgstr "Intet tag-navn"

#: ckan/logic/validators.py:683
#, python-format
msgid "Tag %s already belongs to vocabulary %s"
msgstr "Tag %s tilhører allerede vokabularium %s"

#: ckan/logic/validators.py:707
msgid "Please provide a valid URL"
msgstr "Angiv venligst en valid URL"

#: ckan/logic/validators.py:721
msgid "role does not exist."
msgstr "rolle eksisterer ikke."

#: ckan/logic/validators.py:750
msgid "Datasets with no organization can't be private."
msgstr "Datasæt uden organisation kan ikke være privat."

#: ckan/logic/validators.py:756
msgid "Not a list"
msgstr "Ikke en liste"

#: ckan/logic/validators.py:759
msgid "Not a string"
msgstr "Ikke en streng"

#: ckan/logic/validators.py:791
msgid "This parent would create a loop in the hierarchy"
msgstr "Denne parent ville skabe en løkke i hierarkiet"

#: ckan/logic/validators.py:801
msgid "\"filter_fields\" and \"filter_values\" should have the same length"
msgstr ""

#: ckan/logic/validators.py:812
msgid "\"filter_fields\" is required when \"filter_values\" is filled"
msgstr ""

#: ckan/logic/validators.py:815
msgid "\"filter_values\" is required when \"filter_fields\" is filled"
msgstr ""

#: ckan/logic/validators.py:829
msgid "There is a schema field with the same name"
msgstr ""

#: ckan/logic/validators.py:855
msgid "Email {email} is not a valid format"
msgstr ""

#: ckan/logic/action/create.py:184 ckan/logic/action/create.py:668
#, python-format
msgid "REST API: Create object %s"
msgstr "REST API: Opret objekt %s"

#: ckan/logic/action/create.py:547
#, python-format
msgid "REST API: Create package relationship: %s %s %s"
msgstr "REST API: Opret datakilde-relation: %s %s %s"

#: ckan/logic/action/create.py:588
#, python-format
msgid "REST API: Create member object %s"
msgstr "REST API: Tilføj medlemsobjekt %s"

#: ckan/logic/action/create.py:807
msgid "Trying to create an organization as a group"
msgstr "Forsøger at oprette en organisation som en gruppe"

#: ckan/logic/action/create.py:896
msgid "You must supply a package id or name (parameter \"package\")."
msgstr "Du skal angive et navn eller id for datakilden (parameter \"package\")."

#: ckan/logic/action/create.py:899
msgid "You must supply a rating (parameter \"rating\")."
msgstr "Du skal angive en vurdering (parameter \"rating\")."

#: ckan/logic/action/create.py:904
msgid "Rating must be an integer value."
msgstr "Bedømmelsen skal være en heltalsværdi."

#: ckan/logic/action/create.py:908
#, python-format
msgid "Rating must be between %i and %i."
msgstr "Bedømmelsen skal være mellem %i og %i."

#: ckan/logic/action/create.py:1078
msgid "Error sending the invite email, the user was not created: {0}"
msgstr ""

#: ckan/logic/action/create.py:1254 ckan/logic/action/create.py:1261
msgid "You must be logged in to follow users"
msgstr "Du skal være logget ind for at følge brugere"

#: ckan/logic/action/create.py:1274
msgid "You cannot follow yourself"
msgstr "Du kan ikke følge dig selv"

#: ckan/logic/action/create.py:1282 ckan/logic/action/create.py:1339
#: ckan/logic/action/create.py:1478
msgid "You are already following {0}"
msgstr "Du følger allerede {0}"

#: ckan/logic/action/create.py:1313 ckan/logic/action/create.py:1321
msgid "You must be logged in to follow a dataset."
msgstr "Du skal være logget ind for at følge et datasæt"

#: ckan/logic/action/create.py:1379
msgid "User {username} does not exist."
msgstr "Bruger {username} eksisterer ikke."

#: ckan/logic/action/create.py:1454 ckan/logic/action/create.py:1462
msgid "You must be logged in to follow a group."
msgstr "Du skal være logget ind for at følge en gruppe."

#: ckan/logic/action/delete.py:54
msgid " Delete User: {0}"
msgstr ""

#: ckan/logic/action/delete.py:92
#, python-format
msgid "REST API: Delete Package: %s"
msgstr "REST API: Slet datakilde: %s"

#: ckan/logic/action/delete.py:276 ckan/logic/action/delete.py:372
#, python-format
msgid "REST API: Delete %s"
msgstr "REST API: Slet %s"

#: ckan/logic/action/delete.py:318
#, python-format
msgid "REST API: Delete Member: %s"
msgstr "REST API: Slet medlem: %s"

#: ckan/logic/action/delete.py:358
msgid "Organization cannot be deleted while it still has datasets"
msgstr ""

#: ckan/logic/action/delete.py:560 ckan/logic/action/delete.py:586
#: ckan/logic/action/get.py:2446 ckan/logic/action/update.py:910
msgid "id not in data"
msgstr "Id findes ikke i data"

#: ckan/logic/action/delete.py:564 ckan/logic/action/get.py:2449
#: ckan/logic/action/update.py:914
#, python-format
msgid "Could not find vocabulary \"%s\""
msgstr "Kan ikke finde vokabularium \"%s\""

#: ckan/logic/action/delete.py:594
#, python-format
msgid "Could not find tag \"%s\""
msgstr "Kan ikke finde tagget \"%s\""

#: ckan/logic/action/delete.py:607 ckan/logic/action/delete.py:611
msgid "You must be logged in to unfollow something."
msgstr "Du skal være logget ind for at stoppe med at følge noget."

#: ckan/logic/action/delete.py:622
msgid "You are not following {0}."
msgstr "Du følger ikke {0}."

#: ckan/logic/action/get.py:1101 ckan/logic/action/update.py:77
#: ckan/logic/action/update.py:91
msgid "Resource was not found."
msgstr "Ressourcen blev ikke fundet."

#: ckan/logic/action/get.py:1202
msgid "Parameter is not an bool"
msgstr ""

#: ckan/logic/action/get.py:2051
msgid "Do not specify if using \"query\" parameter"
msgstr "Specificér ikke, hvis der benyttes \"query\" parameter"

#: ckan/logic/action/get.py:2060
msgid "Must be <field>:<value> pair(s)"
msgstr "skal være <felt>:<værdi> -par"

#: ckan/logic/action/get.py:2092
msgid "Field \"{field}\" not recognised in resource_search."
msgstr "Felt \"{field}\" ikke genkendt i resource_search."

#: ckan/logic/action/update.py:265 ckan/logic/action/update.py:995
msgid "Package was not found."
msgstr "Datakilden blev ikke fundet."

#: ckan/logic/action/update.py:308 ckan/logic/action/update.py:526
#: ckan/logic/action/update.py:1013
#, python-format
msgid "REST API: Update object %s"
msgstr "REST API: Opdatér objekt %s"

#: ckan/logic/action/update.py:405
#, python-format
msgid "REST API: Update package relationship: %s %s %s"
msgstr "REST API: Opdatér datakilde-relation: %s %s %s"

#: ckan/logic/action/update.py:770
msgid "TaskStatus was not found."
msgstr "TaskStatus blev ikke fundet."

#: ckan/logic/action/update.py:999
msgid "Organization was not found."
msgstr "Organisationen blev ikke fundet."

#: ckan/logic/auth/create.py:27 ckan/logic/auth/create.py:45
#, python-format
msgid "User %s not authorized to create packages"
msgstr "Bruger %s ikke autoriseret til at oprette datakilder"

#: ckan/logic/auth/create.py:31 ckan/logic/auth/update.py:45
#, python-format
msgid "User %s not authorized to edit these groups"
msgstr "Bruger %s ikke autoriseret til at redigere disse grupper"

#: ckan/logic/auth/create.py:38
#, python-format
msgid "User %s not authorized to add dataset to this organization"
msgstr "Bruger %s ikke autoriseret til at føje datasæt til denne organisation"

#: ckan/logic/auth/create.py:61
msgid "No dataset id provided, cannot check auth."
msgstr ""

#: ckan/logic/auth/create.py:68 ckan/logic/auth/delete.py:34
#: ckan/logic/auth/get.py:153 ckan/logic/auth/update.py:63
msgid "No package found for this resource, cannot check auth."
msgstr ""
"Ingen datakilde fundet til denne ressource, kan ikke tjekke autorisation."

#: ckan/logic/auth/create.py:76
#, python-format
msgid "User %s not authorized to create resources on dataset %s"
msgstr ""

#: ckan/logic/auth/create.py:108
#, python-format
msgid "User %s not authorized to edit these packages"
msgstr "Bruger %s ikke autoriseret til at redigere disse datakilder"

#: ckan/logic/auth/create.py:119
#, python-format
msgid "User %s not authorized to create groups"
msgstr "Bruger %s ikke autoriseret til at oprette grupper"

#: ckan/logic/auth/create.py:129
#, python-format
msgid "User %s not authorized to create organizations"
msgstr "Bruger %s ikke autoriseret til at oprette organisationer"

#: ckan/logic/auth/create.py:145
msgid "User {user} not authorized to create users via the API"
msgstr "Bruger {user} ikke autoriseret til at oprette brugere via API"

#: ckan/logic/auth/create.py:148
msgid "Not authorized to create users"
msgstr "Ikke autoriseret til at oprette brugere"

#: ckan/logic/auth/create.py:189
msgid "Group was not found."
msgstr "Gruppen blev ikke fundet."

#: ckan/logic/auth/create.py:220
#, python-format
msgid "User %s not authorized to add members"
msgstr "Bruger %s ikke autoriseret til at tilføje medlemmer"

#: ckan/logic/auth/create.py:244 ckan/logic/auth/update.py:115
#, python-format
msgid "User %s not authorized to edit group %s"
msgstr "Bruger %s ikke autoriseret til at redigere gruppen %s"

#: ckan/logic/auth/delete.py:40
#, python-format
msgid "User %s not authorized to delete resource %s"
msgstr "Bruger %s ikke autoriseret til at slette ressourcen %s"

#: ckan/logic/auth/delete.py:56 ckan/logic/auth/get.py:170
msgid "Resource view not found, cannot check auth."
msgstr ""

#: ckan/logic/auth/delete.py:73
#, python-format
msgid "User %s not authorized to delete relationship %s"
msgstr "Bruger %s ikke autoriseret til at slette relation %s"

#: ckan/logic/auth/delete.py:82
#, python-format
msgid "User %s not authorized to delete groups"
msgstr "Bruger %s ikke autoriseret til at slette grupper"

#: ckan/logic/auth/delete.py:86
#, python-format
msgid "User %s not authorized to delete group %s"
msgstr "Bruger %s ikke autoriseret til at slette gruppen %s"

#: ckan/logic/auth/delete.py:103
#, python-format
msgid "User %s not authorized to delete organizations"
msgstr "Bruger %s ikke autoriseret til at slette organisationer"

#: ckan/logic/auth/delete.py:107
#, python-format
msgid "User %s not authorized to delete organization %s"
msgstr "Bruger %s ikke autoriseret til at slette organisationen %s"

#: ckan/logic/auth/delete.py:120
#, python-format
msgid "User %s not authorized to delete task_status"
msgstr "Bruger %s ikke autoriseret til at slette task_status"

#: ckan/logic/auth/get.py:14 ckan/logic/auth/get.py:303
msgid "Not authorized"
msgstr "Ikke autoriseret"

#: ckan/logic/auth/get.py:124
#, python-format
msgid "User %s not authorized to read these packages"
msgstr "Bruger %s ikke autoriseret til at læse disse datakilder"

#: ckan/logic/auth/get.py:140
#, python-format
msgid "User %s not authorized to read package %s"
msgstr "Bruger %s ikke autoriseret til at læse datakilden %s"

#: ckan/logic/auth/get.py:159
#, python-format
msgid "User %s not authorized to read resource %s"
msgstr "Bruger %s ikke autoriseret til at læse ressourcen %s"

#: ckan/logic/auth/get.py:198
#, python-format
msgid "User %s not authorized to read group %s"
msgstr ""

#: ckan/logic/auth/get.py:270
msgid "You must be logged in to access your dashboard."
msgstr "Du skal være logget ind for at tilgå dit dashboard."

#: ckan/logic/auth/update.py:39
#, python-format
msgid "User %s not authorized to edit package %s"
msgstr "Bruger %s ikke autoriseret til at redigere datakilden %s"

#: ckan/logic/auth/update.py:71
#, python-format
msgid "User %s not authorized to edit resource %s"
msgstr "Bruger %s ikke autoriseret til at redigere ressourcen %s"

#: ckan/logic/auth/update.py:100
#, python-format
msgid "User %s not authorized to change state of package %s"
msgstr "Bruger %s ikke autoriseret til at ændre status for datakilden %s"

#: ckan/logic/auth/update.py:128
#, python-format
msgid "User %s not authorized to edit organization %s"
msgstr "Bruger %s ikke autoriseret til at redigere organisationen %s"

#: ckan/logic/auth/update.py:145
#, python-format
msgid "User %s not authorized to change state of group %s"
msgstr "Bruger %s ikke autoriseret til at ændre status for gruppen %s"

#: ckan/logic/auth/update.py:162
#, python-format
msgid "User %s not authorized to edit permissions of group %s"
msgstr ""
"Bruger %s ikke autoriseret til at redigere tilladelserne for gruppen %s"

#: ckan/logic/auth/update.py:190
msgid "Have to be logged in to edit user"
msgstr "Skal være logget ind for at rette en bruger"

#: ckan/logic/auth/update.py:198
#, python-format
msgid "User %s not authorized to edit user %s"
msgstr "Bruger %s ikke autoriseret til at redigere bruger %s"

#: ckan/logic/auth/update.py:209
msgid "User {0} not authorized to update user {1}"
msgstr ""

#: ckan/logic/auth/update.py:217
#, python-format
msgid "User %s not authorized to change state of revision"
msgstr "Bruger %s ikke autoriseret til at ændre status for revisionen"

#: ckan/logic/auth/update.py:226
#, python-format
msgid "User %s not authorized to update task_status table"
msgstr "Bruger %s ikke autoriseret til at opdatere tabellen task_status"

#: ckan/logic/auth/update.py:240
#, python-format
msgid "User %s not authorized to update term_translation table"
msgstr "Bruger %s ikke autoriseret til at opdatere tabellen term_translation"

#: ckan/model/license.py:133
msgid "title"
msgstr ""

#: ckan/model/license.py:228
msgid "License not specified"
msgstr ""

#: ckan/model/license.py:238
msgid "Open Data Commons Public Domain Dedication and License (PDDL)"
msgstr "Open Data Commons Public Domain Dedication and License (PDDL)"

#: ckan/model/license.py:248
msgid "Open Data Commons Open Database License (ODbL)"
msgstr "Open Data Commons Open Database License (ODbL)"

#: ckan/model/license.py:258
msgid "Open Data Commons Attribution License"
msgstr "Open Data Commons Attribution License"

#: ckan/model/license.py:269
msgid "Creative Commons CCZero"
msgstr "Creative Commons CCZero"

#: ckan/model/license.py:278
msgid "Creative Commons Attribution"
msgstr "Creative Commons Attribution"

#: ckan/model/license.py:288
msgid "Creative Commons Attribution Share-Alike"
msgstr "Creative Commons Attribution Share-Alike"

#: ckan/model/license.py:297
msgid "GNU Free Documentation License"
msgstr "GNU Free Documentation License"

#: ckan/model/license.py:307
msgid "Other (Open)"
msgstr "Andet (Open)"

#: ckan/model/license.py:317
msgid "Other (Public Domain)"
msgstr "Andet (Public Domain)"

#: ckan/model/license.py:327
msgid "Other (Attribution)"
msgstr "Andet (Attribution)"

#: ckan/model/license.py:339
msgid "UK Open Government Licence (OGL)"
msgstr "UK Open Government Licence (OGL)"

#: ckan/model/license.py:347
msgid "Creative Commons Non-Commercial (Any)"
msgstr "Creative Commons Non-Commercial (Any)"

#: ckan/model/license.py:355
msgid "Other (Non-Commercial)"
msgstr "Andet (ikke-kommerciel)"

#: ckan/model/license.py:363
msgid "Other (Not Open)"
msgstr "Andet (Ikke-åben)"

#: ckan/model/package_relationship.py:54
#, python-format
msgid "depends on %s"
msgstr "Afhængig af %s"

#: ckan/model/package_relationship.py:54
#, python-format
msgid "is a dependency of %s"
msgstr "er afhængig af %s"

#: ckan/model/package_relationship.py:55
#, python-format
msgid "derives from %s"
msgstr "stammer fra %s"

#: ckan/model/package_relationship.py:55
#, python-format
msgid "has derivation %s"
msgstr "afleder %s"

#: ckan/model/package_relationship.py:56
#, python-format
msgid "links to %s"
msgstr "Linker til %s"

#: ckan/model/package_relationship.py:56
#, python-format
msgid "is linked from %s"
msgstr "Er linket fra %s"

#: ckan/model/package_relationship.py:57
#, python-format
msgid "is a child of %s"
msgstr "Er underelement af %s"

#: ckan/model/package_relationship.py:57
#, python-format
msgid "is a parent of %s"
msgstr "er overelement for %s"

#: ckan/model/package_relationship.py:61
#, python-format
msgid "has sibling %s"
msgstr "Har sideordnet element %s"

#: ckan/public-bs2/base/javascript/modules/activity-stream.js:97
#: ckan/public-bs2/base/javascript/modules/popover-context.js:62
#: ckan/public/base/javascript/modules/activity-stream.js:97
#: ckan/public/base/javascript/modules/activity-stream.min.js:2
#: ckan/public/base/javascript/modules/popover-context.js:62
#: ckan/public/base/javascript/modules/popover-context.min.js:2
#: ckan/templates/tests/mock_json_resource_preview_template.html:7
#: ckan/templates/tests/mock_resource_preview_template.html:7
#: ckanext/datastore/templates-bs2/package/snippets/data_api_button.html:8
#: ckanext/datastore/templates/package/snippets/data_api_button.html:7
#: ckanext/example_theme_docs/v18_snippet_api/fanstatic/example_theme_popover.js:21
#: ckanext/example_theme_docs/v18_snippet_api/fanstatic/example_theme_popover.min.js:1
#: ckanext/example_theme_docs/v19_01_error/fanstatic/example_theme_popover.js:21
#: ckanext/example_theme_docs/v19_01_error/fanstatic/example_theme_popover.min.js:1
#: ckanext/example_theme_docs/v19_02_error_handling/fanstatic/example_theme_popover.js:8
#: ckanext/example_theme_docs/v19_02_error_handling/fanstatic/example_theme_popover.min.js:1
#: ckanext/example_theme_docs/v20_pubsub/fanstatic/example_theme_popover.js:8
#: ckanext/example_theme_docs/v20_pubsub/fanstatic/example_theme_popover.min.js:1
#: ckanext/example_theme_docs/v21_custom_jquery_plugin/fanstatic/example_theme_popover.js:8
#: ckanext/example_theme_docs/v21_custom_jquery_plugin/fanstatic/example_theme_popover.min.js:1
#: ckanext/reclineview/theme/templates/recline_view.html:15
#: ckanext/textview/theme/templates/text_view.html:9
msgid "Loading..."
msgstr "Loading..."

#: ckan/public-bs2/base/javascript/modules/api-info.js:96
#: ckan/public/base/javascript/modules/api-info.js:96
#: ckan/public/base/javascript/modules/api-info.min.js:2
msgid "There is no API data to load for this resource"
msgstr "Der er ingen API-data at indlæse for denne ressource"

#: ckan/public-bs2/base/javascript/modules/api-info.js:124
#: ckan/public/base/javascript/modules/api-info.js:124
#: ckan/public/base/javascript/modules/api-info.min.js:4
msgid "Failed to load data API information"
msgstr "Kunne ikke indlæse data-API-information"

#: ckan/public-bs2/base/javascript/modules/autocomplete.js:195
#: ckan/public/base/javascript/modules/autocomplete.js:200
#: ckan/public/base/javascript/modules/autocomplete.min.js:7
msgid "Start typing…"
msgstr "Begynd indtastning..."

#: ckan/public-bs2/base/javascript/modules/autocomplete.js:195
#: ckan/public/base/javascript/modules/autocomplete.js:200
#: ckan/public/base/javascript/modules/autocomplete.min.js:7
msgid "No matches found"
msgstr "Ingen resultater fundet"

#: ckan/public-bs2/base/javascript/modules/autocomplete.js:204
#: ckan/public/base/javascript/modules/autocomplete.js:209
#: ckan/public/base/javascript/modules/autocomplete.min.js:7
#, python-format
msgid "Input is too short, must be at least one character"
msgid_plural "Input is too short, must be at least %(num)d characters"
msgstr[0] ""
msgstr[1] ""

#: ckan/public-bs2/base/javascript/modules/basic-form.js:4
#: ckan/public/base/javascript/modules/basic-form.js:4
#: ckan/public/base/javascript/modules/basic-form.min.js:1
msgid "There are unsaved modifications to this form"
msgstr "Der er ændringer til denne formular som ikke er gemt"

#: ckan/public-bs2/base/javascript/modules/confirm-action.js:97
#: ckan/public/base/javascript/modules/confirm-action.js:101
#: ckan/public/base/javascript/modules/confirm-action.min.js:1
msgid "Please Confirm Action"
msgstr "Bekræft venligst handling"

#: ckan/public-bs2/base/javascript/modules/confirm-action.js:100
#: ckan/public/base/javascript/modules/confirm-action.js:104
#: ckan/public/base/javascript/modules/confirm-action.min.js:1
msgid "Are you sure you want to perform this action?"
msgstr "Er du sikker på, at du vil udføre denne handling?"

#: ckan/public-bs2/base/javascript/modules/confirm-action.js:102
#: ckan/public/base/javascript/modules/confirm-action.js:106
#: ckan/public/base/javascript/modules/confirm-action.min.js:1
#: ckan/templates/user/new_user_form.html:9
#: ckan/templates/user/perform_reset.html:26
msgid "Confirm"
msgstr "Bekræft"

#: ckan/public-bs2/base/javascript/modules/confirm-action.js:103
#: ckan/public-bs2/base/javascript/modules/resource-reorder.js:59
#: ckan/public-bs2/base/javascript/modules/resource-view-reorder.js:53
#: ckan/public/base/javascript/modules/confirm-action.js:107
#: ckan/public/base/javascript/modules/confirm-action.min.js:1
#: ckan/public/base/javascript/modules/resource-reorder.js:67
#: ckan/public/base/javascript/modules/resource-reorder.min.js:1
#: ckan/public/base/javascript/modules/resource-view-reorder.js:58
#: ckan/public/base/javascript/modules/resource-view-reorder.min.js:1
#: ckan/templates/admin/confirm_reset.html:9
#: ckan/templates/group/confirm_delete.html:14
#: ckan/templates/group/confirm_delete_member.html:15
#: ckan/templates/organization/confirm_delete.html:14
#: ckan/templates/organization/confirm_delete_member.html:15
#: ckan/templates/package/confirm_delete.html:15
#: ckan/templates/package/confirm_delete_resource.html:14
msgid "Cancel"
msgstr "Annullér"

#: ckan/public-bs2/base/javascript/modules/follow.js:70
#: ckan/public/base/javascript/modules/follow.js:70
#: ckan/public/base/javascript/modules/follow.min.js:1
#: ckan/templates/snippets/follow_button.html:9
msgid "Unfollow"
msgstr "Følg ikke"

#: ckan/public-bs2/base/javascript/modules/follow.js:73
#: ckan/public/base/javascript/modules/follow.js:73
#: ckan/public/base/javascript/modules/follow.min.js:1
#: ckan/templates/snippets/follow_button.html:14
msgid "Follow"
msgstr "Følg"

#: ckan/public-bs2/base/javascript/modules/image-upload.js:60
#: ckan/public/base/javascript/modules/image-upload.js:60
#: ckan/public/base/javascript/modules/image-upload.min.js:3
msgid "Link"
msgstr "Link"

#: ckan/public-bs2/base/javascript/modules/image-upload.js:61
#: ckan/public/base/javascript/modules/image-upload.js:61
#: ckan/public/base/javascript/modules/image-upload.min.js:3
msgid "Link to a URL on the internet (you can also link to an API)"
msgstr "Link til en URL på internettet (du kan også linke til et API)"

#: ckan/public-bs2/base/javascript/modules/image-upload.js:68
#: ckan/public/base/javascript/modules/image-upload.js:68
#: ckan/public/base/javascript/modules/image-upload.min.js:4
msgid "Upload"
msgstr "Upload"

#: ckan/public-bs2/base/javascript/modules/image-upload.js:72
#: ckan/public/base/javascript/modules/image-upload.js:72
#: ckan/public/base/javascript/modules/image-upload.min.js:4
#: ckan/templates/group/snippets/group_item.html:43
#: ckan/templates/macros/form.html:241
#: ckan/templates/snippets/search_form.html:69
msgid "Remove"
msgstr "Fjern"

#: ckan/public-bs2/base/javascript/modules/image-upload.js:80
#: ckan/public/base/javascript/modules/image-upload.js:80
#: ckan/public/base/javascript/modules/image-upload.min.js:5
#: ckan/templates/macros/form.html:424 ckanext/imageview/plugin.py:27
#: ckanext/imageview/plugin.py:32
msgid "Image"
msgstr "Billede"

#: ckan/public-bs2/base/javascript/modules/image-upload.js:87
#: ckan/public/base/javascript/modules/image-upload.js:87
#: ckan/public/base/javascript/modules/image-upload.min.js:5
msgid "Upload a file on your computer"
msgstr "Upload en fil fra din computer"

#: ckan/public-bs2/base/javascript/modules/image-upload.js:110
#: ckan/public-bs2/base/javascript/modules/image-upload.js:178
#: ckan/public-bs2/base/javascript/modules/slug-preview.js:56
#: ckan/public/base/javascript/modules/image-upload.js:110
#: ckan/public/base/javascript/modules/image-upload.js:178
#: ckan/public/base/javascript/modules/image-upload.min.js:6
#: ckan/public/base/javascript/modules/image-upload.min.js:9
#: ckan/public/base/javascript/modules/slug-preview.js:56
#: ckan/public/base/javascript/modules/slug-preview.min.js:2
#: ckan/templates/group/snippets/group_form.html:17
#: ckan/templates/organization/snippets/organization_form.html:17
#: ckan/templates/package/snippets/package_basic_fields.html:13
#: ckan/templates/package/snippets/resource_form.html:26
msgid "URL"
msgstr "URL"

#: ckan/public-bs2/base/javascript/modules/image-upload.js:119
#: ckan/public-bs2/base/javascript/modules/image-upload.js:209
#: ckan/public/base/javascript/modules/image-upload.js:119
#: ckan/public/base/javascript/modules/image-upload.js:209
#: ckan/public/base/javascript/modules/image-upload.min.js:6
#: ckan/public/base/javascript/modules/image-upload.min.js:9
msgid "File"
msgstr "Fil"

#: ckan/public/base/javascript/modules/resource-reorder.js:41
#: ckan/public/base/javascript/modules/resource-reorder.min.js:1
msgid "Reorder resources"
msgstr ""

#: ckan/public/base/javascript/modules/resource-reorder.js:42
#: ckan/public/base/javascript/modules/resource-reorder.min.js:1
msgid ""
"You can rearrange the resources by dragging them using the arrow icon. Drag "
"the resource to the right and place it to the desired location on the list. "
"When you are done, click the \"Save order\" -button."
msgstr ""

#: ckan/public-bs2/base/javascript/modules/resource-reorder.js:56
#: ckan/public-bs2/base/javascript/modules/resource-view-reorder.js:50
#: ckan/public/base/javascript/modules/resource-reorder.js:64
#: ckan/public/base/javascript/modules/resource-reorder.min.js:1
#: ckan/public/base/javascript/modules/resource-view-reorder.js:55
#: ckan/public/base/javascript/modules/resource-view-reorder.min.js:1
msgid "Save order"
msgstr "Gem rækkefølge"

#: ckan/public-bs2/base/javascript/modules/resource-reorder.js:69
#: ckan/public-bs2/base/javascript/modules/resource-view-reorder.js:59
#: ckan/public/base/javascript/modules/resource-reorder.js:77
#: ckan/public/base/javascript/modules/resource-reorder.min.js:1
#: ckan/public/base/javascript/modules/resource-view-reorder.js:68
#: ckan/public/base/javascript/modules/resource-view-reorder.min.js:1
msgid "Saving..."
msgstr "Gemmer..."

#: ckan/public-bs2/base/javascript/modules/resource-upload-field.js:57
#: ckan/public/base/javascript/modules/resource-upload-field.js:57
#: ckan/public/base/javascript/modules/resource-upload-field.min.js:1
msgid "Upload a file"
msgstr "Upload en fil"

#: ckan/public-bs2/base/javascript/modules/resource-upload-field.js:144
#: ckan/public/base/javascript/modules/resource-upload-field.js:144
#: ckan/public/base/javascript/modules/resource-upload-field.min.js:1
msgid "An Error Occurred"
msgstr "Der opstod en fejl"

#: ckan/public-bs2/base/javascript/modules/resource-upload-field.js:201
#: ckan/public/base/javascript/modules/resource-upload-field.js:204
#: ckan/public/base/javascript/modules/resource-upload-field.min.js:2
msgid "Unable to upload file"
msgstr "Ude af stand til at uploade fil"

#: ckan/public-bs2/base/javascript/modules/resource-upload-field.js:252
#: ckan/public/base/javascript/modules/resource-upload-field.js:255
#: ckan/public/base/javascript/modules/resource-upload-field.min.js:2
msgid "Unable to authenticate upload"
msgstr "Ude af stand til at autentificere upload"

#: ckan/public-bs2/base/javascript/modules/resource-upload-field.js:260
#: ckan/public/base/javascript/modules/resource-upload-field.js:263
#: ckan/public/base/javascript/modules/resource-upload-field.min.js:2
msgid "Resource uploaded"
msgstr "Ressource uploadet"

#: ckan/public-bs2/base/javascript/modules/resource-upload-field.js:266
#: ckan/public/base/javascript/modules/resource-upload-field.js:269
#: ckan/public/base/javascript/modules/resource-upload-field.min.js:2
msgid "Unable to get data for uploaded file"
msgstr "Ude af stand til at hente data for uploadet fil"

#: ckan/public-bs2/base/javascript/modules/resource-upload-field.js:272
#: ckan/public/base/javascript/modules/resource-upload-field.js:275
#: ckan/public/base/javascript/modules/resource-upload-field.min.js:2
msgid ""
"You are uploading a file. Are you sure you want to navigate away and stop "
"this upload?"
msgstr ""
"Du uploader en fil. Er du sikker på, du vil navigere væk og standse upload?"

#: ckan/public-bs2/base/javascript/modules/resource-view-filters.js:9
#: ckan/public/base/javascript/modules/resource-view-filters.js:9
#: ckan/public/base/javascript/modules/resource-view-filters.min.js:1
#: ckan/templates/package/snippets/view_form_filters.html:16
msgid "Add Filter"
msgstr ""

#: ckan/public-bs2/base/javascript/modules/resource-view-filters.js:52
#: ckan/public/base/javascript/modules/resource-view-filters.js:52
#: ckan/public/base/javascript/modules/resource-view-filters.min.js:3
msgid "Select a field"
msgstr ""

#: ckan/public-bs2/base/javascript/modules/slug-preview.js:57
#: ckan/public/base/javascript/modules/slug-preview.js:57
#: ckan/public/base/javascript/modules/slug-preview.min.js:2
#: ckan/templates/group/edit_base.html:20 ckan/templates/group/members.html:28
#: ckan/templates/organization/bulk_process.html:65
#: ckan/templates/organization/edit.html:3
#: ckan/templates/organization/edit_base.html:22
#: ckan/templates/organization/members.html:33
#: ckan/templates/package/edit_base.html:11
#: ckan/templates/package/resource_edit.html:3
#: ckan/templates/package/resource_edit_base.html:12
#: ckan/templates/package/snippets/resource_item.html:56
msgid "Edit"
msgstr "Redigér"

#: ckan/public-bs2/base/javascript/modules/table-toggle-more.js:25
#: ckan/public/base/javascript/modules/table-toggle-more.js:25
#: ckan/public/base/javascript/modules/table-toggle-more.min.js:1
msgid "Show more"
msgstr "Vis mere"

#: ckan/public-bs2/base/javascript/modules/table-toggle-more.js:26
#: ckan/public/base/javascript/modules/table-toggle-more.js:26
#: ckan/public/base/javascript/modules/table-toggle-more.min.js:1
msgid "Hide"
msgstr "Skjul"

#: ckan/public-bs2/base/test/spec/i18n.spec.js:13
#: ckan/public-bs2/base/test/spec/module.spec.js:385
#: ckan/public/base/test/spec/i18n.spec.js:13
#: ckan/public/base/test/spec/i18n.spec.min.js:1
#: ckan/public/base/test/spec/module.spec.js:385
#: ckan/public/base/test/spec/module.spec.min.js:1
msgid "foo"
msgstr ""

#: ckan/public-bs2/base/test/spec/i18n.spec.js:17
#: ckan/public-bs2/base/test/spec/i18n.spec.js:46
#: ckan/public-bs2/base/test/spec/i18n.spec.js:50
#: ckan/public-bs2/base/test/spec/i18n.spec.js:54
#: ckan/public/base/test/spec/i18n.spec.js:17
#: ckan/public/base/test/spec/i18n.spec.js:46
#: ckan/public/base/test/spec/i18n.spec.js:50
#: ckan/public/base/test/spec/i18n.spec.js:54
#: ckan/public/base/test/spec/i18n.spec.min.js:1
msgid "no translation"
msgid_plural "no translations"
msgstr[0] ""
msgstr[1] ""

#: ckan/public-bs2/base/test/spec/i18n.spec.js:22
#: ckan/public/base/test/spec/i18n.spec.js:22
#: ckan/public/base/test/spec/i18n.spec.min.js:1
#, python-format
msgid "hello %(name)s!"
msgstr ""

#: ckan/public-bs2/base/test/spec/i18n.spec.js:29
#: ckan/public-bs2/base/test/spec/i18n.spec.js:76
#: ckan/public-bs2/base/test/spec/i18n.spec.js:81
#: ckan/public-bs2/base/test/spec/i18n.spec.js:86
#: ckan/public/base/test/spec/i18n.spec.js:29
#: ckan/public/base/test/spec/i18n.spec.js:76
#: ckan/public/base/test/spec/i18n.spec.js:81
#: ckan/public/base/test/spec/i18n.spec.js:86
#: ckan/public/base/test/spec/i18n.spec.min.js:1
#, python-format
msgid "no %(attr)s translation"
msgid_plural "no %(attr)s translations"
msgstr[0] ""
msgstr[1] ""

#: ckan/public-bs2/base/test/spec/i18n.spec.js:39
#: ckan/public-bs2/base/test/spec/i18n.spec.js:40
#: ckan/public-bs2/base/test/spec/i18n.spec.js:41
#: ckan/public-bs2/base/test/spec/module.spec.js:395
#: ckan/public-bs2/base/test/spec/module.spec.js:396
#: ckan/public-bs2/base/test/spec/module.spec.js:397
#: ckan/public/base/test/spec/i18n.spec.js:39
#: ckan/public/base/test/spec/i18n.spec.js:40
#: ckan/public/base/test/spec/i18n.spec.js:41
#: ckan/public/base/test/spec/i18n.spec.min.js:1
#: ckan/public/base/test/spec/module.spec.js:395
#: ckan/public/base/test/spec/module.spec.js:396
#: ckan/public/base/test/spec/module.spec.js:397
#: ckan/public/base/test/spec/module.spec.min.js:1
msgid "bar"
msgid_plural "bars"
msgstr[0] ""
msgstr[1] ""

#: ckan/public-bs2/base/test/spec/i18n.spec.js:61
#: ckan/public-bs2/base/test/spec/i18n.spec.js:65
#: ckan/public-bs2/base/test/spec/i18n.spec.js:69
#: ckan/public/base/test/spec/i18n.spec.js:61
#: ckan/public/base/test/spec/i18n.spec.js:65
#: ckan/public/base/test/spec/i18n.spec.js:69
#: ckan/public/base/test/spec/i18n.spec.min.js:1
#, python-format
msgid "%(color)s shirt"
msgid_plural "%(color)s shirts"
msgstr[0] ""
msgstr[1] ""

#: ckan/public-bs2/base/test/spec/i18n.spec.js:93
#: ckan/public-bs2/base/test/spec/i18n.spec.js:94
#: ckan/public-bs2/base/test/spec/i18n.spec.js:95
#: ckan/public/base/test/spec/i18n.spec.js:93
#: ckan/public/base/test/spec/i18n.spec.js:94
#: ckan/public/base/test/spec/i18n.spec.js:95
#: ckan/public/base/test/spec/i18n.spec.min.js:1
#, python-format
msgid "%(num)d item"
msgid_plural "%(num)d items"
msgstr[0] ""
msgstr[1] ""

#: ckan/public-bs2/base/test/spec/i18n.spec.js:100
#: ckan/public-bs2/base/test/spec/i18n.spec.js:105
#: ckan/public-bs2/base/test/spec/i18n.spec.js:110
#: ckan/public/base/test/spec/i18n.spec.js:100
#: ckan/public/base/test/spec/i18n.spec.js:105
#: ckan/public/base/test/spec/i18n.spec.js:110
#: ckan/public/base/test/spec/i18n.spec.min.js:1
#, python-format
msgid "%(num)d missing translation"
msgid_plural "%(num)d missing translations"
msgstr[0] ""
msgstr[1] ""

#: ckan/templates/error_document_template.html:3
#, python-format
msgid "Error %(error_code)s"
msgstr "Fejl %(error_code)s"

#: ckan/templates/footer.html:9
msgid "About {0}"
msgstr "Om {0}"

#: ckan/templates/footer.html:15
msgid "CKAN API"
msgstr "CKAN API"

#: ckan/templates/footer.html:16
msgid "CKAN Association"
msgstr ""

#: ckan/templates/footer.html:24
msgid ""
"<strong>Powered by</strong> <a class=\"hide-text ckan-footer-logo\" "
"href=\"http://ckan.org\">CKAN</a>"
msgstr ""
"<strong>Powered by</strong> <a class=\"hide-text ckan-footer-logo\" "
"href=\"http://ckan.org\">CKAN</a>"

#: ckan/templates/header.html:9
msgid "Sysadmin settings"
msgstr "Sysadmin-indstillinger"

#: ckan/templates/header.html:16
msgid "View profile"
msgstr "Vis profil"

#: ckan/templates/header.html:23
#, python-format
msgid "Dashboard (%(num)d new item)"
msgid_plural "Dashboard (%(num)d new items)"
msgstr[0] "Dashboard (%(num)d nyt emne)"
msgstr[1] "Dashboard (%(num)d nye emner)"

#: ckan/templates/header.html:27 ckan/templates/user/dashboard.html:6
msgid "Dashboard"
msgstr "Dashboard"

#: ckan/templates/header.html:33 ckan/templates/user/dashboard.html:16
msgid "Edit settings"
msgstr "Redigér indstillinger"

#: ckan/templates/header.html:35
msgid "Settings"
msgstr ""

#: ckan/templates/header.html:40 ckan/templates/header.html:42
msgid "Log out"
msgstr "Log ud"

#: ckan/templates/header.html:52 ckan/templates/user/logout_first.html:14
msgid "Log in"
msgstr "Log ind"

#: ckan/templates/header.html:54 ckan/templates/user/new.html:3
msgid "Register"
msgstr "Registrér"

#: ckan/templates/group/read_base.html:17
#: ckan/templates/group/snippets/info.html:36 ckan/templates/header.html:87
#: ckan/templates/organization/bulk_process.html:20
#: ckan/templates/organization/edit_base.html:23
#: ckan/templates/organization/read_base.html:17
#: ckan/templates/package/base.html:7 ckan/templates/package/base.html:18
#: ckan/templates/package/base.html:22 ckan/templates/package/search.html:4
#: ckan/templates/package/snippets/new_package_breadcrumb.html:1
#: ckan/templates/revision/diff.html:11 ckan/templates/revision/read.html:65
#: ckan/templates/snippets/context/group.html:17
#: ckan/templates/snippets/context/user.html:19
#: ckan/templates/snippets/organization.html:59
#: ckan/templates/user/read.html:11 ckan/templates/user/read_base.html:19
#: ckan/templates/user/read_base.html:53
msgid "Datasets"
msgstr "Datasæt"

#: ckan/templates/header.html:94
msgid "Search Datasets"
msgstr "Søg datasæt"

#: ckan/templates/header.html:95 ckan/templates/home/snippets/search.html:11
#: ckan/templates/snippets/simple_search.html:5
#: ckan/templates/user/snippets/user_search.html:6
msgid "Search"
msgstr "Søg"

#: ckan/templates/page.html:6
msgid "Skip to content"
msgstr ""

#: ckan/templates/activity_streams/activity_stream_items.html:9
msgid "Load less"
msgstr "Indlæs færre"

#: ckan/templates/activity_streams/activity_stream_items.html:17
msgid "Load more"
msgstr "Indlæs flere"

#: ckan/templates/activity_streams/activity_stream_items.html:23
msgid "No activities are within this activity stream"
msgstr "Ingen aktiviteter i denne aktivitetsstrøm"

#: ckan/templates/admin/base.html:3
msgid "Administration"
msgstr "Administration"

#: ckan/templates/admin/base.html:8
msgid "Sysadmins"
msgstr "Sysadmins"

#: ckan/templates/admin/base.html:9
msgid "Config"
msgstr "Konfiguration"

#: ckan/templates/admin/base.html:10 ckan/templates/admin/trash.html:29
msgid "Trash"
msgstr "Affald"

#: ckan/templates/admin/config.html:23 ckan/templates/macros/autoform.html:62
msgid "Site logo"
msgstr ""

#: ckan/templates/admin/config.html:35
#: ckan/templates/admin/confirm_reset.html:7
msgid "Are you sure you want to reset the config?"
msgstr "Er du sikker på, at du vil nulstille konfigurationen?"

#: ckan/templates/admin/config.html:35
msgid "Reset"
msgstr "Nulstil"

#: ckan/templates/admin/config.html:36
msgid "Update Config"
msgstr "Opdater konfigurering"

#: ckan/templates/admin/config.html:45
msgid "CKAN config options"
msgstr "CKAN konfigurationsindstillinger"

#: ckan/templates/admin/config.html:52
#, python-format
msgid ""
" <p><strong>Site Title:</strong> This is the title of this CKAN instance It "
"appears in various places throughout CKAN.</p> <p><strong>Style:</strong> "
"Choose from a list of simple variations of the main colour scheme to get a "
"very quick custom theme working.</p> <p><strong>Site Tag Logo:</strong> This"
" is the logo that appears in the header of all the CKAN instance "
"templates.</p> <p><strong>About:</strong> This text will appear on this CKAN"
" instances <a href=\"%(about_url)s\">about page</a>.</p> <p><strong>Intro "
"Text:</strong> This text will appear on this CKAN instances <a "
"href=\"%(home_url)s\">home page</a> as a welcome to visitors.</p> "
"<p><strong>Custom CSS:</strong> This is a block of CSS that appears in "
"<code>&lt;head&gt;</code> tag of every page. If you wish to customize the "
"templates more fully we recommend <a href=\"%(docs_url)s\" "
"target=\"_blank\">reading the documentation</a>.</p> "
"<p><strong>Homepage:</strong> This is for choosing a predefined layout for "
"the modules that appear on your homepage.</p> "
msgstr ""
"<p><strong>Site Title:</strong> Dette er titlen på denne CKAN-instans. Den "
"optræder flere steder i CKAN. </p> <p><strong>Style:</strong> Vælg mellem en"
" liste af simple variationer over hovedfarvetemaet for at starte et hurtigt "
"tilpasset tema. </p> <p><strong>Site Tag Logo:</strong> Dette er logoet der "
"optræder i headeren i alle CKAN-instansens templates.</p> "
"<p><strong>Om:</strong> Denne tekst optræder på CKAN-instansens <a "
"href=\"%(about_url)s\">om-side</a>.</p> <p><strong>Intro-tekst:</strong> "
"Denne tekst optræder på CKAN-instansens <a href=\"%(home_url)s\">hjem-"
"side</a> som en velkomst til besøgende.</p> <p><strong>Brugerdefineret "
"CSS:</strong> Dette er en CSS-blok, der optræder i <code>&lt;head&gt;</code>"
" tag på alle sider. Hvis du vil tilpasse temaerne i højere grad anbefaler vi"
" at <a href=\"%(docs_url)s\" target=\"_blank\">læse dokumentationen</a>.</p>"
" <p><strong>Homepage:</strong> Dette er til at vælge et prædefineret layout "
"for modulerne, der vises på din hjemmeside.</p>"

#: ckan/templates/admin/confirm_reset.html:3
#: ckan/templates/admin/confirm_reset.html:10
msgid "Confirm Reset"
msgstr "Bekræft nulstilling"

#: ckan/templates/admin/index.html:15
msgid "Administer CKAN"
msgstr ""

#: ckan/templates/admin/index.html:20
#, python-format
msgid ""
" <p>As a sysadmin user you have full control over this CKAN instance. "
"Proceed with care!</p> <p>For guidance on using sysadmin features, see the "
"CKAN <a href=\"%(docs_url)s\" target=\"_blank\">sysadmin guide</a></p> "
msgstr ""

#: ckan/templates/admin/trash.html:20
msgid "Purge"
msgstr ""

#: ckan/templates/admin/trash.html:32
msgid " <p>Purge deleted datasets forever and irreversibly.</p> "
msgstr ""

#: ckan/templates/dataviewer/snippets/data_preview.html:9
msgid "This resource can not be previewed at the moment."
msgstr "Denne ressource kan ikke forhåndsvises i øjeblikket."

#: ckan/templates/dataviewer/snippets/data_preview.html:11
#: ckan/templates/package/resource_read.html:133
#: ckan/templates/package/snippets/resource_view.html:34
msgid "Click here for more information."
msgstr "Klik her for mere information."

#: ckan/templates/dataviewer/snippets/data_preview.html:18
#: ckan/templates/package/snippets/resource_view.html:41
msgid "Download resource"
msgstr "Download ressource"

#: ckan/templates/dataviewer/snippets/data_preview.html:23
#: ckan/templates/package/snippets/resource_view.html:64
#: ckanext/webpageview/theme/templates/webpage_view.html:2
msgid "Your browser does not support iframes."
msgstr "Din browser understøtter ikke iframes."

#: ckan/templates/dataviewer/snippets/no_preview.html:3
msgid "No preview available."
msgstr "Eksempel ikke tilgængeligt."

#: ckan/templates/dataviewer/snippets/no_preview.html:5
msgid "More details..."
msgstr "Flere detaljer..."

#: ckan/templates/dataviewer/snippets/no_preview.html:12
#, python-format
msgid "No handler defined for data type: %(type)s."
msgstr "Ingen handler defineret for datatypen: %(type)s."

#: ckan/templates/development/snippets/form.html:5
msgid "Standard"
msgstr "Standard"

#: ckan/templates/development/snippets/form.html:5
msgid "Standard Input"
msgstr "Standard input"

#: ckan/templates/development/snippets/form.html:6
msgid "Medium"
msgstr "Medium"

#: ckan/templates/development/snippets/form.html:6
msgid "Medium Width Input"
msgstr "Medium bredde input"

#: ckan/templates/development/snippets/form.html:7
msgid "Full"
msgstr "Fuld"

#: ckan/templates/development/snippets/form.html:7
msgid "Full Width Input"
msgstr "Fuld bredde input"

#: ckan/templates/development/snippets/form.html:8
msgid "Large"
msgstr "Stor"

#: ckan/templates/development/snippets/form.html:8
msgid "Large Input"
msgstr "Stort input"

#: ckan/templates/development/snippets/form.html:9
msgid "Prepend"
msgstr "Tilføj i starten"

#: ckan/templates/development/snippets/form.html:9
msgid "Prepend Input"
msgstr "Tilføj input i starten"

#: ckan/templates/development/snippets/form.html:13
msgid "Custom Field (empty)"
msgstr "Brugerdefineret felt (tomt)"

#: ckan/templates/development/snippets/form.html:19
#: ckan/templates/snippets/custom_form_fields.html:20
#: ckan/templates/snippets/custom_form_fields.html:37
msgid "Custom Field"
msgstr "Brugerdefineret felt"

#: ckan/templates/development/snippets/form.html:22
msgid "Markdown"
msgstr "Markdown"

#: ckan/templates/development/snippets/form.html:23
msgid "Textarea"
msgstr "Tekstområde"

#: ckan/templates/development/snippets/form.html:24
msgid "Select"
msgstr "Vælg"

#: ckan/templates/group/activity_stream.html:3
#: ckan/templates/group/activity_stream.html:6
#: ckan/templates/group/read_base.html:18
#: ckan/templates/organization/activity_stream.html:3
#: ckan/templates/organization/activity_stream.html:6
#: ckan/templates/organization/read_base.html:18
#: ckan/templates/package/activity.html:3
#: ckan/templates/package/activity.html:6
#: ckan/templates/package/read_base.html:21
#: ckan/templates/user/activity_stream.html:3
#: ckan/templates/user/activity_stream.html:6
#: ckan/templates/user/read_base.html:20
msgid "Activity Stream"
msgstr "Aktivitetsstrøm"

#: ckan/templates/group/admins.html:3 ckan/templates/group/admins.html:6
#: ckan/templates/organization/admins.html:3
#: ckan/templates/organization/admins.html:6
msgid "Administrators"
msgstr "Administratorer"

#: ckan/templates/group/base_form_page.html:7
msgid "Add a Group"
msgstr "Tilføj en gruppe"

#: ckan/templates/group/base_form_page.html:11
msgid "Group Form"
msgstr "Gruppeformular"

#: ckan/templates/group/confirm_delete.html:3
#: ckan/templates/group/confirm_delete.html:15
#: ckan/templates/group/confirm_delete_member.html:3
#: ckan/templates/group/confirm_delete_member.html:16
#: ckan/templates/organization/confirm_delete.html:3
#: ckan/templates/organization/confirm_delete.html:15
#: ckan/templates/organization/confirm_delete_member.html:3
#: ckan/templates/organization/confirm_delete_member.html:16
#: ckan/templates/package/confirm_delete.html:3
#: ckan/templates/package/confirm_delete.html:16
#: ckan/templates/package/confirm_delete_resource.html:3
#: ckan/templates/package/confirm_delete_resource.html:15
msgid "Confirm Delete"
msgstr "Bekræft sletning"

#: ckan/templates/group/confirm_delete.html:11
msgid "Are you sure you want to delete group - {name}?"
msgstr "Er du sikker på, at du vil slette gruppen - {name}?"

#: ckan/templates/group/confirm_delete_member.html:11
#: ckan/templates/organization/confirm_delete_member.html:11
msgid "Are you sure you want to delete member - {name}?"
msgstr "Er du sikker på, at du vil slette medlemmet - {name}?"

#: ckan/templates/group/edit.html:7 ckan/templates/group/edit_base.html:3
#: ckan/templates/group/edit_base.html:11
#: ckan/templates/group/read_base.html:12
#: ckan/templates/organization/edit_base.html:11
#: ckan/templates/organization/read_base.html:12
#: ckan/templates/package/read_base.html:14
#: ckan/templates/package/resource_read.html:31
#: ckan/templates/user/edit.html:8 ckan/templates/user/edit_base.html:3
#: ckan/templates/user/read_base.html:14
msgid "Manage"
msgstr "Administrer"

#: ckan/templates/group/edit.html:12
msgid "Edit Group"
msgstr "Redigér gruppe"

#: ckan/templates/group/edit_base.html:21 ckan/templates/group/members.html:3
#: ckan/templates/organization/edit_base.html:24
#: ckan/templates/organization/members.html:3
msgid "Members"
msgstr "Medlemmer"

#: ckan/templates/group/followers.html:3 ckan/templates/group/followers.html:6
#: ckan/templates/group/snippets/info.html:32
#: ckan/templates/package/followers.html:3
#: ckan/templates/package/followers.html:6
#: ckan/templates/package/snippets/info.html:24
#: ckan/templates/snippets/context/group.html:13
#: ckan/templates/snippets/context/user.html:15
#: ckan/templates/snippets/organization.html:55
#: ckan/templates/user/followers.html:3 ckan/templates/user/followers.html:7
#: ckan/templates/user/read_base.html:49
#: ckanext/example_theme_docs/v18_snippet_api/templates/ajax_snippets/example_theme_popover.html:12
msgid "Followers"
msgstr "Følgere"

#: ckan/templates/group/history.html:3 ckan/templates/group/history.html:6
#: ckan/templates/package/history.html:3 ckan/templates/package/history.html:6
msgid "History"
msgstr "Historik"

#: ckan/templates/group/index.html:13
#: ckan/templates/user/dashboard_groups.html:7
msgid "Add Group"
msgstr "Tilføj gruppe"

#: ckan/templates/group/index.html:20
msgid "Search groups..."
msgstr "Søg grupper..."

#: ckan/templates/group/index.html:20 ckan/templates/group/read.html:14
#: ckan/templates/organization/bulk_process.html:97
#: ckan/templates/organization/index.html:20
#: ckan/templates/organization/read.html:20
#: ckan/templates/package/search.html:30
#: ckan/templates/snippets/search_form.html:4
#: ckan/templates/snippets/simple_search.html:10
#: ckan/templates/snippets/sort_by.html:15
#: ckanext/example_idatasetform/templates/package/search.html:13
msgid "Name Ascending"
msgstr "Navn stigende"

#: ckan/templates/group/index.html:20 ckan/templates/group/read.html:15
#: ckan/templates/organization/bulk_process.html:98
#: ckan/templates/organization/index.html:20
#: ckan/templates/organization/read.html:21
#: ckan/templates/package/search.html:31
#: ckan/templates/snippets/search_form.html:4
#: ckan/templates/snippets/simple_search.html:10
#: ckan/templates/snippets/sort_by.html:16
#: ckanext/example_idatasetform/templates/package/search.html:14
msgid "Name Descending"
msgstr "Navn faldende"

#: ckan/templates/group/index.html:29
msgid "There are currently no groups for this site"
msgstr "Der er i øjeblikket ingen grupper for dette site"

#: ckan/templates/group/index.html:31
#: ckan/templates/organization/index.html:31
msgid "How about creating one?"
msgstr "Hvad med at oprette en?"

#: ckan/templates/group/member_new.html:8
#: ckan/templates/organization/member_new.html:10
msgid "Back to all members"
msgstr "Tilbage til alle medlemmer"

#: ckan/templates/group/member_new.html:10
#: ckan/templates/organization/member_new.html:7
#: ckan/templates/organization/member_new.html:12
msgid "Edit Member"
msgstr "Redigér medlem"

#: ckan/templates/group/member_new.html:10
#: ckan/templates/group/member_new.html:70 ckan/templates/group/members.html:6
#: ckan/templates/organization/member_new.html:7
#: ckan/templates/organization/member_new.html:12
#: ckan/templates/organization/member_new.html:72
#: ckan/templates/organization/members.html:8
msgid "Add Member"
msgstr "Tilføj medlem"

#: ckan/templates/group/member_new.html:19
#: ckan/templates/organization/member_new.html:21
msgid "Existing User"
msgstr "Eksisterende bruger"

#: ckan/templates/group/member_new.html:22
#: ckan/templates/organization/member_new.html:24
msgid "If you wish to add an existing user, search for their username below."
msgstr ""
"Hvis du vil tilføje en eksisterende burger, søg efter brugernavnet herunder."

#: ckan/templates/group/member_new.html:41
#: ckan/templates/organization/member_new.html:43
msgid "or"
msgstr "eller"

#: ckan/templates/group/member_new.html:47
#: ckan/templates/organization/member_new.html:49
msgid "New User"
msgstr "Ny bruger"

#: ckan/templates/group/member_new.html:50
#: ckan/templates/organization/member_new.html:52
msgid "If you wish to invite a new user, enter their email address."
msgstr "Hvis du vil invitere en ny bruger, indtast dennes e-mail-adresse."

#: ckan/templates/group/member_new.html:61
#: ckan/templates/group/members.html:15
#: ckan/templates/organization/member_new.html:63
#: ckan/templates/organization/members.html:20
msgid "Role"
msgstr "Rolle"

#: ckan/templates/group/member_new.html:64
#: ckan/templates/group/members.html:31
#: ckan/templates/organization/member_new.html:66
#: ckan/templates/organization/members.html:36
msgid "Are you sure you want to delete this member?"
msgstr "Er du sikker på, at du vil slette dette medlem?"

#: ckan/templates/group/member_new.html:64
#: ckan/templates/group/members.html:31
#: ckan/templates/group/snippets/group_form.html:37
#: ckan/templates/organization/bulk_process.html:47
#: ckan/templates/organization/member_new.html:66
#: ckan/templates/organization/members.html:36
#: ckan/templates/organization/snippets/organization_form.html:37
#: ckan/templates/package/edit_view.html:19
#: ckan/templates/package/snippets/package_form.html:39
#: ckan/templates/package/snippets/resource_form.html:67
#: ckan/templates/revision/read.html:24
#: ckan/templates/user/edit_user_form.html:45
msgid "Delete"
msgstr "Slet"

#: ckan/templates/group/member_new.html:66
#: ckanext/datastore/templates-bs2/datastore/dictionary.html:26
#: ckanext/datastore/templates/datastore/dictionary.html:20
msgid "Save"
msgstr "Gem"

#: ckan/templates/group/member_new.html:83
#: ckan/templates/organization/member_new.html:85
msgid "What are roles?"
msgstr "Hvad er roller?"

#: ckan/templates/group/member_new.html:86
msgid ""
" <p><strong>Admin:</strong> Can edit group information, as well as manage "
"organization members.</p> <p><strong>Member:</strong> Can add/remove "
"datasets from groups</p> "
msgstr ""
" <p><strong>Admin:</strong> Kan redigere gruppeinformation og håndtere "
"organisationsmedlemmer.</p> <p><strong>Medlem:</strong> Kan tilføje/fjerne "
"datasæt fra grupper</p> "

#: ckan/templates/group/new.html:3 ckan/templates/group/new.html:5
#: ckan/templates/group/new.html:7
msgid "Create a Group"
msgstr "Opret en gruppe"

#: ckan/templates/group/new_group_form.html:17
msgid "Update Group"
msgstr "Opdatér gruppe"

#: ckan/templates/group/new_group_form.html:19
msgid "Create Group"
msgstr "Opret gruppe"

#: ckan/templates/group/read.html:13 ckan/templates/organization/read.html:19
#: ckan/templates/package/search.html:29
#: ckan/templates/snippets/sort_by.html:14
#: ckanext/example_idatasetform/templates/package/search.html:12
msgid "Relevance"
msgstr "Relevans"

#: ckan/templates/group/read.html:16
#: ckan/templates/organization/bulk_process.html:99
#: ckan/templates/organization/read.html:22
#: ckan/templates/package/search.html:32
#: ckan/templates/package/snippets/resource_form.html:53
#: ckan/templates/snippets/sort_by.html:17
#: ckanext/example_idatasetform/templates/package/search.html:15
msgid "Last Modified"
msgstr "Sidst modificeret"

#: ckan/templates/group/read.html:17 ckan/templates/organization/read.html:23
#: ckan/templates/package/search.html:33
#: ckan/templates/snippets/package_item.html:50
#: ckan/templates/snippets/popular.html:3
#: ckan/templates/snippets/sort_by.html:19
#: ckanext/example_idatasetform/templates/package/search.html:18
msgid "Popular"
msgstr "Populære"

#: ckan/templates/group/read.html:19 ckan/templates/organization/read.html:25
#: ckan/templates/snippets/search_form.html:3
msgid "Search datasets..."
msgstr "Søg datasæt..."

#: ckan/templates/group/snippets/feeds.html:3
msgid "Datasets in group: {group}"
msgstr "Datasæt i gruppe: {group}"

#: ckan/templates/group/snippets/feeds.html:4
#: ckan/templates/organization/snippets/feeds.html:4
msgid "Recent Revision History"
msgstr "Seneste revisionshistorik"

#: ckan/templates/group/snippets/group_form.html:10
#: ckan/templates/organization/snippets/organization_form.html:10
#: ckan/templates/package/snippets/resource_form.html:30
msgid "Name"
msgstr "Navn"

#: ckan/templates/group/snippets/group_form.html:10
msgid "My Group"
msgstr "Min gruppe"

#: ckan/templates/group/snippets/group_form.html:19
#: ckan/templates/organization/snippets/organization_form.html:19
#: ckan/templates/package/snippets/package_basic_fields.html:19
#: ckan/templates/package/snippets/resource_form.html:34
#: ckan/templates/package/snippets/view_form.html:9
#: ckanext/datastore/templates-bs2/datastore/dictionary.html:21
#: ckanext/datastore/templates-bs2/package/resource_read.html:21
#: ckanext/datastore/templates/datastore/snippets/dictionary_form.html:24
#: ckanext/datastore/templates/package/resource_read.html:22
msgid "Description"
msgstr "Beskrivelse"

#: ckan/templates/group/snippets/group_form.html:19
msgid "A little information about my group..."
msgstr "Lidt information om min gruppe..."

#: ckan/templates/group/snippets/group_form.html:37
msgid "Are you sure you want to delete this Group?"
msgstr "Er du sikker på, at du vil slette denne gruppe?"

#: ckan/templates/group/snippets/group_form.html:40
msgid "Save Group"
msgstr "Gem gruppe"

#: ckan/templates/group/snippets/group_item.html:32
#: ckan/templates/organization/snippets/organization_item.html:31
#: ckanext/example_theme_docs/v10_custom_snippet/templates/snippets/example_theme_most_popular_groups.html:23
#: ckanext/example_theme_docs/v11_HTML_and_CSS/templates/snippets/example_theme_most_popular_groups.html:22
msgid "{num} Dataset"
msgid_plural "{num} Datasets"
msgstr[0] "{num} datasæt"
msgstr[1] "{num} datasæt"

#: ckan/templates/group/snippets/group_item.html:34
#: ckan/templates/organization/snippets/organization_item.html:33
#: ckanext/example_theme_docs/v10_custom_snippet/templates/snippets/example_theme_most_popular_groups.html:25
#: ckanext/example_theme_docs/v11_HTML_and_CSS/templates/snippets/example_theme_most_popular_groups.html:24
msgid "0 Datasets"
msgstr "0 datasæt"

#: ckan/templates/group/snippets/group_item.html:38
#: ckan/templates/group/snippets/group_item.html:39
msgid "View {name}"
msgstr "Se {name}"

#: ckan/templates/group/snippets/group_item.html:43
msgid "Remove dataset from this group"
msgstr "Fjern datasæt fra denne gruppe"

#: ckan/templates/group/snippets/helper.html:4
msgid "What are Groups?"
msgstr "Hvad er grupper?"

#: ckan/templates/group/snippets/helper.html:8
msgid ""
" You can use CKAN Groups to create and manage collections of datasets. This "
"could be to catalogue datasets for a particular project or team, or on a "
"particular theme, or as a very simple way to help people find and search "
"your own published datasets. "
msgstr ""
"Du kan bruge CKAN Grupper til at oprette og håndtere samlinger af datasæt. "
"Dette kan være datasæt for et givent projekt eller team, efter et bestemt "
"tema eller som en meget simpel måde at hjælpe folk med at finde og søge "
"efter dine egne publicerede datasæt."

#: ckan/templates/group/snippets/history_revisions.html:10
#: ckan/templates/package/snippets/history_revisions.html:10
msgid "Compare"
msgstr "Sammenlign"

#: ckan/templates/group/snippets/info.html:16
#: ckan/templates/organization/bulk_process.html:72
#: ckan/templates/package/read.html:21
#: ckan/templates/package/snippets/package_basic_fields.html:118
#: ckan/templates/snippets/organization.html:37
#: ckan/templates/snippets/package_item.html:42
msgid "Deleted"
msgstr "Slettet"

<<<<<<< HEAD
#: ckan/templates/admin/index.html:20
#, python-format
msgid ""
"<p>As a sysadmin user you have full control over this CKAN instance. Proceed"
" with care!</p> <p>For guidance on using sysadmin features, see the CKAN  <a"
" href=\"%(docs_url)s\" target=\"_blank\">sysadmin guide</a></p>"
msgstr ""
=======
#: ckan/templates/group/snippets/info.html:24
#: ckan/templates/package/snippets/package_context.html:7
#: ckan/templates/snippets/organization.html:45
msgid "read more"
msgstr "Læs mere"
>>>>>>> fc1a6656

#: ckan/templates/group/snippets/revisions_table.html:7
#: ckan/templates/package/snippets/revisions_table.html:7
#: ckan/templates/revision/read.html:5 ckan/templates/revision/read.html:9
#: ckan/templates/revision/read.html:39
#: ckan/templates/revision/snippets/revisions_list.html:4
msgid "Revision"
msgstr "Revision"

#: ckan/templates/group/snippets/revisions_table.html:8
#: ckan/templates/package/snippets/revisions_table.html:8
#: ckan/templates/revision/read.html:53
#: ckan/templates/revision/snippets/revisions_list.html:5
msgid "Timestamp"
msgstr "Tidsstempel"

#: ckan/templates/group/snippets/revisions_table.html:9
#: ckan/templates/package/snippets/additional_info.html:25
#: ckan/templates/package/snippets/additional_info.html:30
#: ckan/templates/package/snippets/package_metadata_fields.html:14
#: ckan/templates/package/snippets/revisions_table.html:9
#: ckan/templates/revision/read.html:50
#: ckan/templates/revision/snippets/revisions_list.html:6
msgid "Author"
msgstr "Forfatter"

#: ckan/templates/group/snippets/revisions_table.html:10
#: ckan/templates/package/snippets/revisions_table.html:10
#: ckan/templates/revision/read.html:56
#: ckan/templates/revision/snippets/revisions_list.html:8
msgid "Log Message"
msgstr "Logmeddelse"

#: ckan/templates/home/index.html:4
msgid "Welcome"
msgstr "Velkommen"

#: ckan/templates/home/snippets/about_text.html:1
msgid ""
" <p>CKAN is the world’s leading open-source data portal platform.</p> "
"<p>CKAN is a complete out-of-the-box software solution that makes data "
"accessible and usable – by providing tools to streamline publishing, "
"sharing, finding and using data (including storage of data and provision of "
"robust data APIs). CKAN is aimed at data publishers (national and regional "
"governments, companies and organizations) wanting to make their data open "
"and available.</p> <p>CKAN is used by governments and user groups worldwide "
"and powers a variety of official and community data portals including "
"portals for local, national and international government, such as the UK’s "
"<a href=\"http://data.gov.uk\">data.gov.uk</a> and the European Union’s <a "
"href=\"http://publicdata.eu/\">publicdata.eu</a>, the Brazilian <a "
"href=\"http://dados.gov.br/\">dados.gov.br</a>, Dutch and Netherland "
"government portals, as well as city and municipal sites in the US, UK, "
"Argentina, Finland and elsewhere.</p> <p>CKAN: <a "
"href=\"http://ckan.org/\">http://ckan.org/</a><br /> CKAN Tour: <a "
"href=\"http://ckan.org/tour/\">http://ckan.org/tour/</a><br /> Features "
"overview: <a "
"href=\"http://ckan.org/features/\">http://ckan.org/features/</a></p> "
msgstr ""
"<p>CKAN is the world’s leading open-source data portal platform.</p> <p>CKAN"
" is a complete out-of-the-box software solution that makes data accessible "
"and usable – by providing tools to streamline publishing, sharing, finding "
"and using data (including storage of data and provision of robust data "
"APIs). CKAN is aimed at data publishers (national and regional governments, "
"companies and organizations) wanting to make their data open and "
"available.</p> <p>CKAN is used by governments and user groups worldwide and "
"powers a variety of official and community data portals including portals "
"for local, national and international government, such as the UK’s <a "
"href=\"http://data.gov.uk\">data.gov.uk</a> and the European Union’s <a "
"href=\"http://publicdata.eu/\">publicdata.eu</a>, the Brazilian <a "
"href=\"http://dados.gov.br/\">dados.gov.br</a>, Dutch and Netherland "
"government portals, as well as city and municipal sites in the US, UK, "
"Argentina, Finland and elsewhere.</p> <p>CKAN: <a "
"href=\"http://ckan.org/\">http://ckan.org/</a><br /> CKAN Tour: <a "
"href=\"http://ckan.org/tour/\">http://ckan.org/tour/</a><br /> Features "
"overview: <a "
"href=\"http://ckan.org/features/\">http://ckan.org/features/</a></p>"

#: ckan/templates/home/snippets/promoted.html:8
msgid "Welcome to CKAN"
msgstr "Velkommen til CKAN"

#: ckan/templates/home/snippets/promoted.html:10
msgid ""
"This is a nice introductory paragraph about CKAN or the site in general. We "
"don't have any copy to go here yet but soon we will "
msgstr ""
"Dette er en lækker intro-tekst om CKAN eller sitet i almindelighed. Vi har "
"ikke noget tekst her endnu, men det kommer snart"

#: ckan/templates/home/snippets/promoted.html:19
msgid "This is a featured section"
msgstr "Dette er en udvalgt sektion"

#: ckan/templates/home/snippets/search.html:2
msgid "E.g. environment"
msgstr ""

#: ckan/templates/home/snippets/search.html:6
msgid "Search data"
msgstr ""

#: ckan/templates/home/snippets/search.html:8
msgid "Search datasets"
msgstr ""

#: ckan/templates/home/snippets/search.html:16
msgid "Popular tags"
msgstr ""

#: ckan/templates/home/snippets/stats.html:5
msgid "{0} statistics"
msgstr "{0} statistik"

#: ckan/templates/home/snippets/stats.html:11
msgid "dataset"
msgstr "datasæt"

#: ckan/templates/home/snippets/stats.html:11
msgid "datasets"
msgstr "datasæt"

#: ckan/templates/home/snippets/stats.html:17
msgid "organizations"
msgstr "organisationer"

#: ckan/templates/home/snippets/stats.html:23
msgid "groups"
msgstr "grupper"

#: ckan/templates/macros/form.html:126
#, python-format
msgid ""
"You can use <a href=\"#markdown\" title=\"Markdown quick reference\" data-"
"target=\"popover\" data-content=\"%(markdown_tooltip)s\" data-"
"html=\"true\">Markdown formatting</a> here"
msgstr ""

#: ckan/templates/macros/form.html:233
msgid "Key"
msgstr ""

#: ckan/templates/macros/form.html:245
#: ckan/templates/package/resource_read.html:167
#: ckan/templates/package/snippets/additional_info.html:7
#: ckan/templates/snippets/additional_info.html:12
msgid "Value"
msgstr "Værdi"

#: ckan/templates/macros/form.html:277
msgid "This field is required"
msgstr "Feltet er påkrævet"

#: ckan/templates/macros/form.html:277
msgid "Custom"
msgstr "Brugerdefineret"

#: ckan/templates/macros/form.html:302
msgid "The form contains invalid entries:"
msgstr "Skemaet indeholder ugyldige informationer:"

#: ckan/templates/macros/form.html:407
msgid "Required field"
msgstr "Påkrævet felt"

#: ckan/templates/macros/form.html:422
msgid "http://example.com/my-image.jpg"
msgstr "http://example.com/my-image.jpg"

#: ckan/templates/macros/form.html:423
msgid "Image URL"
msgstr "Billede-URL"

#: ckan/templates/macros/form.html:438
msgid "Clear Upload"
msgstr "Nulstil Upload"

#: ckan/templates/organization/base_form_page.html:5
msgid "Organization Form"
msgstr "Organisationsformular"

#: ckan/templates/organization/bulk_process.html:3
#: ckan/templates/organization/bulk_process.html:11
msgid "Edit datasets"
msgstr "Redigér datasæt"

#: ckan/templates/organization/bulk_process.html:16
msgid " found for \"{query}\""
msgstr "fundet for \"{query}\""

#: ckan/templates/organization/bulk_process.html:18
msgid "Sorry no datasets found for \"{query}\""
msgstr "Desværre blev ingen datasæt fundet for \"{query}\""

#: ckan/templates/organization/bulk_process.html:37
msgid "Make public"
msgstr "Gør offentlig"

#: ckan/templates/organization/bulk_process.html:41
msgid "Make private"
msgstr "Gør privat"

#: ckan/templates/organization/bulk_process.html:70
#: ckan/templates/package/read.html:18
#: ckan/templates/snippets/package_item.html:40
msgid "Draft"
msgstr "Udkast"

#: ckan/templates/organization/bulk_process.html:75
#: ckan/templates/package/read.html:11
#: ckan/templates/package/snippets/package_basic_fields.html:98
#: ckan/templates/snippets/package_item.html:31
#: ckan/templates/snippets/private.html:2
#: ckan/templates/user/read_base.html:82 ckan/templates/user/read_base.html:96
msgid "Private"
msgstr "Privat"

#: ckan/templates/organization/bulk_process.html:88
msgid "This organization has no datasets associated to it"
msgstr "Denne organisation har ingen datasæt associeret med sig"

#: ckan/templates/organization/confirm_delete.html:11
msgid "Are you sure you want to delete organization - {name}?"
msgstr "Er du sikker på, at du vil slette organisationen {name}?"

#: ckan/templates/organization/edit.html:6
#: ckan/templates/organization/snippets/info.html:13
#: ckan/templates/organization/snippets/info.html:16
msgid "Edit Organization"
msgstr "Redigér organisation"

#: ckan/templates/organization/index.html:13
#: ckan/templates/user/dashboard_organizations.html:7
msgid "Add Organization"
msgstr "Tilføj organisation"

#: ckan/templates/organization/index.html:20
msgid "Search organizations..."
msgstr "Søg organisationer..."

#: ckan/templates/organization/index.html:29
msgid "There are currently no organizations for this site"
msgstr "Der er i øjeblikket ingen organisationer for dette site"

#: ckan/templates/organization/member_new.html:33
#: ckan/templates/user/edit_user_form.html:8
#: ckan/templates/user/logout_first.html:10
#: ckan/templates/user/new_user_form.html:5
#: ckan/templates/user/perform_reset.html:22
#: ckan/templates/user/read_base.html:76
#: ckan/templates/user/snippets/login_form.html:20
msgid "Username"
msgstr "Brugernavn"

#: ckan/templates/organization/member_new.html:55
msgid "Email address"
msgstr ""

#: ckan/templates/organization/member_new.html:68
msgid "Update Member"
msgstr "Opdater medlem"

#: ckan/templates/organization/member_new.html:88
msgid ""
" <p><strong>Admin:</strong> Can add/edit and delete datasets, as well as "
"manage organization members.</p> <p><strong>Editor:</strong> Can add and "
"edit datasets, but not manage organization members.</p> "
"<p><strong>Member:</strong> Can view the organization's private datasets, "
"but not add new datasets.</p> "
msgstr ""
"<p><strong>Admin:</strong> Kan tilføje, redigere og slette datasæt såvel som"
" at administrere medlemmer i en organisation. </p> "
"<p><strong>Editor:</strong> Kan tilføje og redigere datasæt men ikke "
"administrere medlemmer i en organisation</p> <p><strong>Medlem:</strong> Kan"
" se organisationens private datasæt men ikke tilføje nye</p>"

#: ckan/templates/organization/members.html:14
msgid "{count} member"
msgid_plural "{count} members"
msgstr[0] ""
msgstr[1] ""

#: ckan/templates/organization/new.html:3
#: ckan/templates/organization/new.html:5
#: ckan/templates/organization/new.html:7
#: ckan/templates/organization/new.html:12
msgid "Create an Organization"
msgstr "Opret en organisation"

#: ckan/templates/organization/new_organization_form.html:17
msgid "Update Organization"
msgstr "Opdatér organisation"

#: ckan/templates/organization/new_organization_form.html:19
msgid "Create Organization"
msgstr "Opret organisation"

#: ckan/templates/organization/snippets/feeds.html:3
msgid "Datasets in organization: {group}"
msgstr ""

#: ckan/templates/organization/snippets/help.html:4
#: ckan/templates/organization/snippets/helper.html:4
msgid "What are Organizations?"
msgstr "Hvad er organisationer?"

#: ckan/templates/organization/snippets/help.html:7
msgid ""
" <p>Organizations act like publishing departments for datasets (for example,"
" the Department of Health). This means that datasets can be published by and"
" belong to a department instead of an individual user.</p> <p>Within "
"organizations, admins can assign roles and authorise its members, giving "
"individual users the right to publish datasets from that particular "
"organisation (e.g. Office of National Statistics).</p> "
msgstr ""

#: ckan/templates/organization/snippets/helper.html:8
msgid ""
" CKAN Organizations are used to create, manage and publish collections of "
"datasets. Users can have different roles within an Organization, depending "
"on their level of authorisation to create, edit and publish. "
msgstr ""
"CKAN Organisationer bruges til at oprette, håndtere og publicere samlinger "
"af datasæt. Brugere kan have forskellige roller inden for en Organisation, "
"afhængigt af deres autorisation til at oprette, redigere og publicere."

#: ckan/templates/organization/snippets/organization_form.html:10
msgid "My Organization"
msgstr "Min organisation"

#: ckan/templates/organization/snippets/organization_form.html:19
msgid "A little information about my organization..."
msgstr "Lidt information om min organisation..."

#: ckan/templates/organization/snippets/organization_form.html:37
msgid ""
"Are you sure you want to delete this Organization? Note*: Deleting cannot be"
" performed while public or private datasets belong to this organization."
msgstr ""

#: ckan/templates/organization/snippets/organization_form.html:40
msgid "Save Organization"
msgstr "Gem organisation"

#: ckan/templates/organization/snippets/organization_item.html:42
#: ckan/templates/organization/snippets/organization_item.html:43
msgid "View {organization_name}"
msgstr "Se {organization_name}"

#: ckan/templates/package/base.html:23 ckan/templates/package/new.html:9
#: ckan/templates/package/snippets/new_package_breadcrumb.html:2
msgid "Create Dataset"
msgstr "Opret datasæt"

#: ckan/templates/package/base_form_page.html:22
msgid "What are datasets?"
msgstr "Hvad er datasæt?"

#: ckan/templates/package/base_form_page.html:25
msgid ""
" A CKAN Dataset is a collection of data resources (such as files), together "
"with a description and other information, at a fixed URL. Datasets are what "
"users see when searching for data. "
msgstr ""
"Et CKAN Datasæt er en samling af dataressourcer (som f.eks. filer), sammen "
"med en beskrivelse og andre informationer, som en statisk URL. Datasæt er "
"hvad brugere ser, når de søger efter data."

#: ckan/templates/package/confirm_delete.html:12
msgid "Are you sure you want to delete dataset - {name}?"
msgstr "Er du sikker på, at du vil slette datasættet - {name}?"

#: ckan/templates/package/confirm_delete_resource.html:11
msgid "Are you sure you want to delete resource - {name}?"
msgstr "Er du sikker på, at du vil slette ressourcen - {name}?"

#: ckan/templates/package/edit_base.html:16
msgid "View dataset"
msgstr "Se datasæt"

#: ckan/templates/package/edit_base.html:20
msgid "Edit metadata"
msgstr "Redigér metadata"

#: ckan/templates/package/edit_view.html:3
#: ckan/templates/package/edit_view.html:4
#: ckan/templates/package/edit_view.html:8
#: ckan/templates/package/edit_view.html:12
msgid "Edit view"
msgstr ""

#: ckan/templates/package/edit_view.html:20
#: ckan/templates/package/new_view.html:28
#: ckan/templates/package/snippets/resource_item.html:32
msgid "Preview"
msgstr "Preview/eksempel"

#: ckan/templates/package/edit_view.html:21
msgid "Update"
msgstr "Opdatér"

#: ckan/templates/package/group_list.html:14
msgid "Associate this group with this dataset"
msgstr "Forbind denne gruppe med dette datasæt"

#: ckan/templates/package/group_list.html:14
msgid "Add to group"
msgstr "Tilføj til gruppe"

<<<<<<< HEAD
#: ckan/templates/group/snippets/helper.html:8
msgid ""
"You can use CKAN Groups to create and manage collections of datasets. This "
"could be to catalogue datasets for a particular project or team, or on a "
"particular theme, or as a very simple way to help people find and search "
"your own published datasets."
msgstr ""
"Du kan bruge CKAN Grupper til at oprette og håndtere samlinger af datasæt. "
"Dette kan være datasæt for et givent projekt eller team, efter et bestemt "
"tema eller som en meget simpel måde at hjælpe folk med at finde og søge "
"efter dine egne publicerede datasæt."
=======
#: ckan/templates/package/group_list.html:23
msgid "There are no groups associated with this dataset"
msgstr "Der er ingen grupper forbundet med dette datasæt"
>>>>>>> fc1a6656

#: ckan/templates/package/new_package_form.html:15
msgid "Update Dataset"
msgstr "Opdatér datasæt"

#: ckan/templates/package/new_resource.html:5
msgid "Add data to the dataset"
msgstr "Tilføj data til datasættet"

#: ckan/templates/package/new_resource.html:11
#: ckan/templates/package/new_resource_not_draft.html:8
msgid "Add New Resource"
msgstr "Tilføj ny ressource"

#: ckan/templates/package/new_resource_not_draft.html:3
#: ckan/templates/package/new_resource_not_draft.html:4
msgid "Add resource"
msgstr "Tilføj ressource"

#: ckan/templates/package/new_resource_not_draft.html:16
msgid "New resource"
msgstr "Ny ressource"

#: ckan/templates/package/new_view.html:3
#: ckan/templates/package/new_view.html:4
#: ckan/templates/package/new_view.html:8
#: ckan/templates/package/new_view.html:12
msgid "Add view"
msgstr ""

#: ckan/templates/package/new_view.html:19
msgid ""
" Data Explorer views may be slow and unreliable unless the DataStore "
"extension is enabled. For more information, please see the <a "
"href='http://docs.ckan.org/en/latest/maintaining/data-viewer.html#viewing-"
"structured-data-the-data-explorer' target='_blank'>Data Explorer "
"documentation</a>. "
msgstr ""

#: ckan/templates/package/new_view.html:29
#: ckan/templates/package/snippets/resource_form.html:83
msgid "Add"
msgstr "Tilføj"

#: ckan/templates/package/read_base.html:32
#, python-format
msgid ""
<<<<<<< HEAD
"<p>CKAN is the world’s leading open-source data portal platform.</p> <p>CKAN"
" is a complete out-of-the-box software solution that makes data accessible "
"and usable – by providing tools to streamline publishing, sharing, finding "
"and using data (including storage of data and provision of robust data "
"APIs). CKAN is aimed at data publishers (national and regional governments, "
"companies and organizations) wanting to make their data open and "
"available.</p> <p>CKAN is used by governments and user groups worldwide and "
"powers a variety of official and community data portals including portals "
"for local, national and international government, such as the UK’s <a "
"href=\"http://data.gov.uk\">data.gov.uk</a> and the European Union’s <a "
"href=\"http://publicdata.eu/\">publicdata.eu</a>, the Brazilian <a "
"href=\"http://dados.gov.br/\">dados.gov.br</a>, Dutch and Netherland "
"government portals, as well as city and municipal sites in the US, UK, "
"Argentina, Finland and elsewhere.</p> <p>CKAN: <a "
"href=\"http://ckan.org/\">http://ckan.org/</a><br /> CKAN Tour: <a "
"href=\"http://ckan.org/tour/\">http://ckan.org/tour/</a><br /> Features "
"overview: <a "
"href=\"http://ckan.org/features/\">http://ckan.org/features/</a></p>"
=======
"This is an old revision of this dataset, as edited at %(timestamp)s. It may "
"differ significantly from the <a href=\"%(url)s\">current revision</a>."
>>>>>>> fc1a6656
msgstr ""
"Dette er en gammel version af dette datasæt (ændret %(timestamp)s). Det kan "
"afvige markant fra den <a href=\"%(url)s\">aktuelle version</a>."

#: ckan/templates/package/resource_edit_base.html:17
msgid "All resources"
msgstr "Alle ressourcer"

<<<<<<< HEAD
#: ckan/templates/home/snippets/promoted.html:10
msgid ""
"This is a nice introductory paragraph about CKAN or the site in general. We "
"don't have any copy to go here yet but soon we will"
=======
#: ckan/templates/package/resource_edit_base.html:19
msgid "View resource"
msgstr "Se ressource"

#: ckan/templates/package/resource_edit_base.html:24
#: ckan/templates/package/resource_edit_base.html:30
msgid "Edit resource"
msgstr "Redigér ressource"

#: ckan/templates/package/resource_edit_base.html:26
msgid "Views"
>>>>>>> fc1a6656
msgstr ""

#: ckan/templates/package/resource_read.html:40
msgid "API Endpoint"
msgstr "API Endpoint"

#: ckan/templates/package/resource_read.html:42
#: ckan/templates/package/snippets/resource_item.html:47
msgid "Go to resource"
msgstr "Gå til ressource"

#: ckan/templates/package/resource_read.html:44
#: ckan/templates/package/snippets/resource_item.html:44
msgid "Download"
msgstr "Download"

#: ckan/templates/package/resource_read.html:76
#: ckan/templates/package/resource_read.html:78
msgid "URL:"
msgstr "URL:"

#: ckan/templates/package/resource_read.html:86
msgid "From the dataset abstract"
msgstr "Fra datasæt-forklaringen"

#: ckan/templates/package/resource_read.html:88
#, python-format
msgid "Source: <a href=\"%(url)s\">%(dataset)s</a>"
msgstr "Kilde: <a href=\"%(url)s\">%(dataset)s</a>"

#: ckan/templates/package/resource_read.html:127
msgid "There are no views created for this resource yet."
msgstr ""

#: ckan/templates/package/resource_read.html:131
msgid "Not seeing the views you were expecting?"
msgstr ""

#: ckan/templates/package/resource_read.html:136
msgid "Here are some reasons you may not be seeing expected views:"
msgstr ""

#: ckan/templates/package/resource_read.html:138
msgid "No view has been created that is suitable for this resource"
msgstr ""

#: ckan/templates/package/resource_read.html:139
msgid "The site administrators may not have enabled the relevant view plugins"
msgstr ""

#: ckan/templates/package/resource_read.html:140
msgid ""
"If a view requires the DataStore, the DataStore plugin may not be enabled, "
"or the data may not have been pushed to the DataStore, or the DataStore "
"hasn't finished processing the data yet"
msgstr ""

#: ckan/templates/package/resource_read.html:162
msgid "Additional Information"
msgstr "Yderligere information"

#: ckan/templates/package/resource_read.html:166
#: ckan/templates/package/snippets/additional_info.html:6
#: ckan/templates/revision/diff.html:43
#: ckan/templates/snippets/additional_info.html:11
msgid "Field"
msgstr "Felt"

#: ckan/templates/package/resource_read.html:172
msgid "Data last updated"
msgstr ""

#: ckan/templates/package/resource_read.html:173
#: ckan/templates/package/resource_read.html:177
#: ckan/templates/package/resource_read.html:181
#: ckan/templates/package/resource_read.html:185
msgid "unknown"
msgstr "ukendt"

#: ckan/templates/package/resource_read.html:176
msgid "Metadata last updated"
msgstr ""

#: ckan/templates/package/resource_read.html:180
#: ckan/templates/package/snippets/additional_info.html:70
msgid "Created"
msgstr "Oprettet"

#: ckan/templates/package/resource_read.html:184
#: ckan/templates/package/snippets/resource_form.html:39
#: ckan/templates/package/snippets/resource_info.html:16
msgid "Format"
msgstr "Format"

#: ckan/templates/package/resource_read.html:188
#: ckan/templates/package/snippets/package_basic_fields.html:30
#: ckan/templates/snippets/license.html:21
msgid "License"
msgstr "Licens"

#: ckan/templates/package/resource_views.html:10
msgid "New view"
msgstr ""

#: ckan/templates/package/resource_views.html:27
msgid "This resource has no views"
msgstr ""

#: ckan/templates/package/resources.html:8
msgid "Add new resource"
msgstr "Tilføj ny ressource"

#: ckan/templates/package/resources.html:20
#: ckan/templates/package/snippets/resources_list.html:26
#, python-format
msgid ""
" <p class=\"empty\">This dataset has no data, <a href=\"%(url)s\">why not "
"add some?</a></p> "
msgstr ""
"<p class=\"empty\">Dette datasæt indeholder ingen data, <a "
"href=\"%(url)s\">hvorfor ikke tilføje noget?</a></p>"

#: ckan/templates/package/search.html:52
msgid "API"
msgstr "API"

#: ckan/templates/package/search.html:53
msgid "API Docs"
msgstr "API-dokumenter"

#: ckan/templates/package/search.html:55
msgid "full {format} dump"
msgstr "fuldt {format} dump"

#: ckan/templates/package/search.html:56
#, python-format
msgid ""
" You can also access this registry using the %(api_link)s (see "
"%(api_doc_link)s) or download a %(dump_link)s. "
msgstr ""
"Du kan også tilgå dette register med %(api_link)s (se %(api_doc_link)s) "
"eller downloade et %(dump_link)s."

#: ckan/templates/package/search.html:60
#, python-format
msgid ""
" You can also access this registry using the %(api_link)s (see "
"%(api_doc_link)s). "
msgstr ""
"Du kan også tilgå dette register med %(api_link)s (se %(api_doc_link)s)."

#: ckan/templates/package/view_edit_base.html:9
msgid "All views"
msgstr ""

#: ckan/templates/package/view_edit_base.html:12
msgid "View view"
msgstr ""

#: ckan/templates/package/view_edit_base.html:37
msgid "View preview"
msgstr ""

#: ckan/templates/package/snippets/additional_info.html:2
#: ckan/templates/snippets/additional_info.html:7
msgid "Additional Info"
msgstr "Yderligere info"

#: ckan/templates/package/snippets/additional_info.html:14
#: ckan/templates/package/snippets/package_metadata_fields.html:6
msgid "Source"
msgstr "Kilde"

#: ckan/templates/package/snippets/additional_info.html:37
#: ckan/templates/package/snippets/additional_info.html:42
#: ckan/templates/package/snippets/package_metadata_fields.html:20
msgid "Maintainer"
msgstr "Vedligeholdes af"

#: ckan/templates/package/snippets/additional_info.html:49
#: ckan/templates/package/snippets/package_metadata_fields.html:10
msgid "Version"
msgstr "Version"

#: ckan/templates/package/snippets/additional_info.html:56
#: ckan/templates/package/snippets/package_basic_fields.html:114
#: ckan/templates/user/read_base.html:91
msgid "State"
msgstr "Status"

#: ckan/templates/package/snippets/additional_info.html:62
msgid "Last Updated"
msgstr ""

#: ckan/templates/package/snippets/cannot_create_package.html:10
msgid "Before you can create a dataset you need to create an organization."
msgstr ""

#: ckan/templates/package/snippets/cannot_create_package.html:13
msgid "Create a new organization"
msgstr ""

#: ckan/templates/package/snippets/cannot_create_package.html:18
msgid "There are no organizations to which you can assign this dataset."
msgstr ""

#: ckan/templates/package/snippets/cannot_create_package.html:19
msgid ""
"Ask a system administrator to create an organization before you can "
"continue."
msgstr ""

#: ckan/templates/package/snippets/package_basic_fields.html:4
#: ckan/templates/package/snippets/view_form.html:8
msgid "Title"
msgstr "Titel"

#: ckan/templates/package/snippets/package_basic_fields.html:4
msgid "eg. A descriptive title"
msgstr "f.eks. en beskrivende titel"

#: ckan/templates/package/snippets/package_basic_fields.html:13
msgid "eg. my-dataset"
msgstr "f.eks. mit-datasæt"

#: ckan/templates/package/snippets/package_basic_fields.html:19
msgid "eg. Some useful notes about the data"
msgstr "f.eks. noget brugbart information om dette data"

#: ckan/templates/package/snippets/package_basic_fields.html:24
msgid "eg. economy, mental health, government"
msgstr "e.g. økonomi, miljø, trafik"

#: ckan/templates/package/snippets/package_basic_fields.html:45
msgid ""
" License definitions and additional information can be found at <a "
"href=\"http://opendefinition.org/licenses/\">opendefinition.org</a> "
msgstr ""
"Licens-definitioner og yderligere information kan findes på <a "
"href=\"http://opendefinition.org/licenses/\">opendefinition.org</a>"

#: ckan/templates/package/snippets/package_basic_fields.html:76
#: ckan/templates/snippets/organization.html:23
msgid "Organization"
msgstr "Organisation"

<<<<<<< HEAD
#: ckan/templates/organization/snippets/help.html:7
msgid ""
"<p>Organizations act like publishing departments for datasets (for example, "
"the Department of Health). This means that datasets can be published by and "
"belong to a department instead of an individual user.</p> <p>Within "
"organizations, admins can assign roles and authorise its members, giving "
"individual users the right to publish datasets from that particular "
"organisation (e.g. Office of National Statistics).</p>"
msgstr ""
=======
#: ckan/templates/package/snippets/package_basic_fields.html:80
msgid "No organization"
msgstr "Ingen organisation"
>>>>>>> fc1a6656

#: ckan/templates/package/snippets/package_basic_fields.html:95
msgid "Visibility"
msgstr "Synlighed"

#: ckan/templates/package/snippets/package_basic_fields.html:98
msgid "Public"
msgstr "Offentlig"

#: ckan/templates/package/snippets/package_basic_fields.html:117
msgid "Active"
msgstr "Aktiv"

#: ckan/templates/package/snippets/package_form.html:28
msgid ""
<<<<<<< HEAD
"CKAN Organizations are used to create, manage and publish collections of "
"datasets. Users can have different roles within an Organization, depending "
"on their level of authorisation to create, edit and publish."
=======
"The <i>data license</i> you select above only applies to the contents of any"
" resource files that you add to this dataset. By submitting this form, you "
"agree to release the <i>metadata</i> values that you enter into the form "
"under the <a href=\"http://opendatacommons.org/licenses/odbl/1-0/\">Open "
"Database License</a>."
>>>>>>> fc1a6656
msgstr ""

#: ckan/templates/package/snippets/package_form.html:39
msgid "Are you sure you want to delete this dataset?"
msgstr "Er du sikker på, at du vil slette dette datasæt?"

#: ckan/templates/package/snippets/package_form.html:43
msgid "Next: Add Data"
msgstr "Næste: Tilføj data"

#: ckan/templates/package/snippets/package_metadata_fields.html:6
msgid "http://example.com/dataset.json"
msgstr "http://example.com/dataset.json"

#: ckan/templates/package/snippets/package_metadata_fields.html:10
msgid "1.0"
msgstr "1.0"

#: ckan/templates/package/snippets/package_metadata_fields.html:14
#: ckan/templates/package/snippets/package_metadata_fields.html:20
#: ckan/templates/user/new_user_form.html:6
msgid "Joe Bloggs"
msgstr "Peter Petersen"

#: ckan/templates/package/snippets/package_metadata_fields.html:16
msgid "Author Email"
msgstr "Forfatters e-mail"

#: ckan/templates/package/snippets/package_metadata_fields.html:16
#: ckan/templates/package/snippets/package_metadata_fields.html:22
#: ckan/templates/user/new_user_form.html:7
msgid "joe@example.com"
msgstr "peter@eksempel.com"

#: ckan/templates/package/snippets/package_metadata_fields.html:22
msgid "Maintainer Email"
msgstr "Vedligeholders e-mail"

#: ckan/templates/package/snippets/resource_edit_form.html:12
msgid "Update Resource"
msgstr "Opdatér ressource"

#: ckan/templates/package/snippets/resource_form.html:26
msgid "Data"
msgstr ""

#: ckan/templates/package/snippets/resource_form.html:26
msgid "http://example.com/external-data.csv"
msgstr ""

#: ckan/templates/package/snippets/resource_form.html:30
msgid "eg. January 2011 Gold Prices"
msgstr "f.eks. guldpriser for januar 2011"

#: ckan/templates/package/snippets/resource_form.html:34
msgid "Some useful notes about the data"
msgstr "Brugbare noter om data"

#: ckan/templates/package/snippets/resource_form.html:39
msgid "eg. CSV, XML or JSON"
msgstr "f.eks. CSV, XML eller JSON"

#: ckan/templates/package/snippets/resource_form.html:42
msgid "This will be guessed automatically. Leave blank if you wish"
msgstr ""

#: ckan/templates/package/snippets/resource_form.html:53
msgid "eg. 2012-06-05"
msgstr "f.eks. 2012-06-05"

#: ckan/templates/package/snippets/resource_form.html:55
msgid "File Size"
msgstr "Filstørrelse"

#: ckan/templates/package/snippets/resource_form.html:55
msgid "eg. 1024"
msgstr "f.eks. 1024"

#: ckan/templates/package/snippets/resource_form.html:57
#: ckan/templates/package/snippets/resource_form.html:59
msgid "MIME Type"
msgstr "MIME type"

#: ckan/templates/package/snippets/resource_form.html:57
#: ckan/templates/package/snippets/resource_form.html:59
msgid "eg. application/json"
msgstr "f.eks. application/json"

#: ckan/templates/package/snippets/resource_form.html:67
msgid "Are you sure you want to delete this resource?"
msgstr "Er du sikker på, at du vil slette denne ressource?"

#: ckan/templates/package/snippets/resource_form.html:73
msgid "Previous"
msgstr "Forrige"

#: ckan/templates/package/snippets/resource_form.html:76
msgid "Save & add another"
msgstr "Gem og tilføj en mere"

#: ckan/templates/package/snippets/resource_form.html:79
msgid "Finish"
msgstr "Afslut"

#: ckan/templates/package/snippets/resource_help.html:2
msgid "What's a resource?"
msgstr "Hvad er en ressource?"

#: ckan/templates/package/snippets/resource_help.html:4
msgid "A resource can be any file or link to a file containing useful data."
msgstr ""
"En ressource kan være en fil eller et link til en fil, der indeholder "
"brugbar data."

#: ckan/templates/package/snippets/resource_item.html:23
msgid "Explore"
msgstr "Udforsk"

#: ckan/templates/package/snippets/resource_item.html:35
msgid "More information"
msgstr "Mere information"

#: ckan/templates/package/snippets/resource_view.html:10
msgid "Fullscreen"
msgstr ""
"Er du sikker på, du vil slette denne organisation? Dette vil slette alle "
"offentlige og private datasæt, der tilhører denne organisation."

<<<<<<< HEAD
#: ckan/templates/package/new_view.html:19
msgid ""
"Data Explorer views may be slow and unreliable unless the DataStore "
"extension is enabled. For more information, please see the <a "
"href='http://docs.ckan.org/en/latest/maintaining/data-viewer.html#viewing-"
"structured-data-the-data-explorer' target='_blank'>Data Explorer "
"documentation</a>."
=======
#: ckan/templates/package/snippets/resource_view.html:18
msgid "Embed"
msgstr "Inkludér (embed)"

#: ckan/templates/package/snippets/resource_view.html:32
msgid "This resource view is not available at the moment."
>>>>>>> fc1a6656
msgstr ""

#: ckan/templates/package/snippets/resource_view.html:74
msgid "Embed resource view"
msgstr ""

#: ckan/templates/package/snippets/resource_view.html:77
msgid ""
"You can copy and paste the embed code into a CMS or blog software that "
"supports raw HTML"
msgstr ""

#: ckan/templates/package/snippets/resource_view.html:80
msgid "Width"
msgstr ""

#: ckan/templates/package/snippets/resource_view.html:83
msgid "Height"
msgstr ""

#: ckan/templates/package/snippets/resource_view.html:86
msgid "Code"
msgstr "Kode"

#: ckan/templates/package/snippets/resource_views_list.html:8
msgid "Resource Preview"
msgstr ""

#: ckan/templates/package/snippets/resources_list.html:13
msgid "Data and Resources"
msgstr "Data og ressourcer"

#: ckan/templates/package/snippets/resources_list.html:30
msgid "This dataset has no data"
msgstr ""

#: ckan/templates/package/snippets/revisions_table.html:24
#, python-format
msgid "Read dataset as of %s"
msgstr "Læs datasæt fra %s"

#: ckan/templates/package/snippets/stages.html:23
#: ckan/templates/package/snippets/stages.html:25
msgid "Create dataset"
msgstr "Opret datasæt"

#: ckan/templates/package/snippets/stages.html:30
#: ckan/templates/package/snippets/stages.html:34
#: ckan/templates/package/snippets/stages.html:36
msgid "Add data"
msgstr "Tilføj data"

#: ckan/templates/package/snippets/view_form.html:8
msgid "eg. My View"
msgstr ""

#: ckan/templates/package/snippets/view_form.html:9
msgid "eg. Information about my view"
msgstr ""

#: ckan/templates/package/snippets/view_form_filters.html:28
msgid "Remove Filter"
msgstr ""

#: ckan/templates/package/snippets/view_form_filters.html:46
#: ckanext/reclineview/theme/public/recline_view.js:219
#: ckanext/reclineview/theme/public/recline_view.min.js:14
msgid "Filters"
msgstr ""

#: ckan/templates/package/snippets/view_help.html:2
msgid "What's a view?"
msgstr ""

#: ckan/templates/package/snippets/view_help.html:4
msgid "A view is a representation of the data held against a resource"
msgstr ""

#: ckan/templates/revision/diff.html:6
msgid "Differences"
msgstr "Forskelle"

#: ckan/templates/revision/diff.html:13 ckan/templates/revision/diff.html:18
#: ckan/templates/revision/diff.html:23
msgid "Revision Differences"
msgstr "Revisionsforskelle"

#: ckan/templates/revision/diff.html:44
msgid "Difference"
msgstr "Forskel"

#: ckan/templates/revision/diff.html:54
msgid "No Differences"
msgstr "Ingen forskelle"

#: ckan/templates/revision/list.html:3 ckan/templates/revision/list.html:6
#: ckan/templates/revision/list.html:10
msgid "Revision History"
msgstr "Revisionshistorik"

#: ckan/templates/revision/list.html:6 ckan/templates/revision/read.html:8
msgid "Revisions"
msgstr "Nylige ændringer"

#: ckan/templates/revision/read.html:30
msgid "Undelete"
msgstr "Fortryd sletning"

#: ckan/templates/revision/read.html:64
msgid "Changes"
msgstr "Ændringer"

#: ckan/templates/revision/read.html:74
msgid "Datasets' Tags"
msgstr "Datasæt tags"

#: ckan/templates/revision/snippets/revisions_list.html:7
msgid "Entity"
msgstr "Entitet"

#: ckan/templates/snippets/activity_item.html:3
msgid "New activity item"
msgstr "Nyt aktivitetselement"

#: ckan/templates/snippets/add_dataset.html:6
msgid "Add Dataset"
msgstr "Tilføj datasæt"

#: ckan/templates/snippets/datapusher_status.html:8
msgid "Datapusher status: {status}."
msgstr "Datapusher status: {status}."

#: ckan/templates/snippets/disqus_trackback.html:2
msgid "Trackback URL"
msgstr "Trackback URL"

#: ckan/templates/snippets/facet_list.html:82
msgid "Show More {facet_type}"
msgstr "Vis mere {facet_type}"

#: ckan/templates/snippets/facet_list.html:85
msgid "Show Only Popular {facet_type}"
msgstr "Vis kun populære {facet_type}"

#: ckan/templates/snippets/facet_list.html:89
msgid "There are no {facet_type} that match this search"
msgstr "Der er ingen {facet_type} der matcher denne søgning"

#: ckan/templates/snippets/home_breadcrumb_item.html:2
msgid "Home"
msgstr "Hjem"

#: ckan/templates/snippets/language_selector.html:3
msgid "Language"
msgstr "Sprog"

#: ckan/templates/snippets/language_selector.html:11
#: ckan/templates/snippets/search_form.html:42
#: ckan/templates/snippets/simple_search.html:15
#: ckan/templates/snippets/sort_by.html:22
msgid "Go"
msgstr "Go"

#: ckan/templates/snippets/license.html:14
msgid "No License Provided"
msgstr "Licens ikke angivet"

#: ckan/templates/snippets/license.html:28
msgid "This dataset satisfies the Open Definition."
msgstr "Dette datasæt opfylder Open Definition."

#: ckan/templates/snippets/organization.html:48
msgid "There is no description for this organization"
msgstr "Der er ingen beskrivelse for denne organisation"

#: ckan/templates/snippets/package_item.html:57
msgid "This dataset has no description"
msgstr "Dette datasæt har ingen beskrivelse"

#: ckan/templates/snippets/search_form.html:33
#: ckan/templates/snippets/simple_search.html:8
#: ckan/templates/snippets/sort_by.html:12
msgid "Order by"
msgstr "Sortér efter"

#: ckan/templates/snippets/search_form.html:74
msgid "Filter Results"
msgstr "Filtrér resultater"

#: ckan/templates/snippets/search_form.html:81
msgid " <p class=\"extra\">Please try another search.</p> "
msgstr "<p class=\"extra\">Prøv venligst en anden søgning.</p>"

#: ckan/templates/snippets/search_form.html:87
msgid ""
" <p id=\"search-error\"><strong>There was an error while searching.</strong>"
" Please try again.</p> "
msgstr ""

#: ckan/templates/snippets/search_result_text.html:15
msgid "{number} dataset found for \"{query}\""
msgid_plural "{number} datasets found for \"{query}\""
msgstr[0] "{number} datasæt fundet for \"{query}\""
msgstr[1] "{number} datasæt fundet for \"{query}\""

#: ckan/templates/snippets/search_result_text.html:16
msgid "No datasets found for \"{query}\""
msgstr "Ingen datasæt fundet for \"{query}\""

#: ckan/templates/snippets/search_result_text.html:17
msgid "{number} dataset found"
msgid_plural "{number} datasets found"
msgstr[0] "{number} datasæt fundet"
msgstr[1] "{number} datasæt fundet"

#: ckan/templates/snippets/search_result_text.html:18
msgid "No datasets found"
msgstr "Ingen datasæt fundet"

#: ckan/templates/snippets/search_result_text.html:21
msgid "{number} group found for \"{query}\""
msgid_plural "{number} groups found for \"{query}\""
msgstr[0] "{number} gruppe fundet for \"{query}\""
msgstr[1] "{number} grupper fundet for \"{query}\""

#: ckan/templates/snippets/search_result_text.html:22
msgid "No groups found for \"{query}\""
msgstr "Ingen grupper fundet for \"{query}\""

#: ckan/templates/snippets/search_result_text.html:23
msgid "{number} group found"
msgid_plural "{number} groups found"
msgstr[0] "{number} gruppe fundet"
msgstr[1] "{number} grupper fundet"

#: ckan/templates/snippets/search_result_text.html:24
msgid "No groups found"
msgstr "Ingen grupper fundet"

#: ckan/templates/snippets/search_result_text.html:27
msgid "{number} organization found for \"{query}\""
msgid_plural "{number} organizations found for \"{query}\""
msgstr[0] "{number} organisation fundet for \"{query}\""
msgstr[1] "{number} organisationer fundet for \"{query}\""

#: ckan/templates/snippets/search_result_text.html:28
msgid "No organizations found for \"{query}\""
msgstr "Ingen organisationer fundet for \"{query}\""

#: ckan/templates/snippets/search_result_text.html:29
msgid "{number} organization found"
msgid_plural "{number} organizations found"
msgstr[0] "{number} organisation fundet"
msgstr[1] "{number} organisationer fundet"

#: ckan/templates/snippets/search_result_text.html:30
msgid "No organizations found"
msgstr "Ingen organisationer fundet"

#: ckan/templates/snippets/social.html:5
msgid "Social"
msgstr "Social"

#: ckan/templates/snippets/subscribe.html:2
msgid "Subscribe"
msgstr "Tilmeld"

#: ckan/templates/snippets/subscribe.html:4
#: ckan/templates/user/edit_user_form.html:12
#: ckan/templates/user/new_user_form.html:7
#: ckan/templates/user/read_base.html:82
msgid "Email"
msgstr "E-mail"

#: ckan/templates/snippets/subscribe.html:5
msgid "RSS"
msgstr "RSS"

#: ckan/templates/snippets/context/user.html:23
#: ckan/templates/user/read_base.html:57
msgid "Edits"
msgstr "Redigeringer"

#: ckan/templates/tag/index.html:33 ckan/templates/tag/index.html:34
msgid "Search Tags"
msgstr "Søg tags"

#: ckan/templates/user/dashboard.html:19 ckan/templates/user/dashboard.html:37
msgid "News feed"
msgstr "Nyhedsstrøm"

<<<<<<< HEAD
#: ckan/templates/package/snippets/package_basic_fields.html:41
msgid ""
"License definitions and additional information can be found at <a "
"href=\"http://opendefinition.org/licenses/\">opendefinition.org</a>"
msgstr ""
"Licens-definitioner og yderligere information kan findes på <a "
"href=\"http://opendefinition.org/licenses/\">opendefinition.org</a>"
=======
#: ckan/templates/user/dashboard.html:20
#: ckan/templates/user/dashboard_datasets.html:12
msgid "My Datasets"
msgstr "Mine datasæt"
>>>>>>> fc1a6656

#: ckan/templates/user/dashboard.html:21
#: ckan/templates/user/dashboard_organizations.html:12
msgid "My Organizations"
msgstr "Mine organisationer"

#: ckan/templates/user/dashboard.html:22
#: ckan/templates/user/dashboard_groups.html:12
msgid "My Groups"
msgstr "Mine grupper"

#: ckan/templates/user/dashboard.html:39
msgid "Activity from items that I'm following"
msgstr "Aktiviteter fra emner, jeg følger"

#: ckan/templates/user/dashboard_datasets.html:17
#: ckan/templates/user/read.html:20
msgid "You haven't created any datasets."
msgstr "Du har ikke oprettet nogle datasæt."

#: ckan/templates/user/dashboard_datasets.html:19
#: ckan/templates/user/dashboard_groups.html:22
#: ckan/templates/user/dashboard_organizations.html:23
#: ckan/templates/user/read.html:22
msgid "Create one now?"
msgstr "Opret et nu?"

#: ckan/templates/user/dashboard_groups.html:20
msgid "You are not a member of any groups."
msgstr "Du er ikke medlem af nogle grupper."

#: ckan/templates/user/dashboard_organizations.html:21
msgid "You are not a member of any organizations."
msgstr "Du er ikke medlem af nogle organisationer."

#: ckan/templates/user/edit.html:6 ckan/templates/user/edit_base.html:3
#: ckan/templates/user/list.html:6 ckan/templates/user/list.html:13
#: ckan/templates/user/read_base.html:5 ckan/templates/user/read_base.html:8
#: ckan/templates/user/snippets/user_search.html:2
msgid "Users"
msgstr "Brugere"

#: ckan/templates/user/edit.html:17
msgid "Account Info"
msgstr "Kontoinformation"

#: ckan/templates/user/edit.html:19
msgid ""
" Your profile lets other CKAN users know about who you are and what you do. "
msgstr "Din profil viser andre CKAN-brugere hvem du er og hvad du laver."

#: ckan/templates/user/edit_user_form.html:7
msgid "Change details"
msgstr "Ændringsdetaljer"

#: ckan/templates/user/edit_user_form.html:10
msgid "Full name"
msgstr "Fulde navn"

#: ckan/templates/user/edit_user_form.html:10
msgid "eg. Joe Bloggs"
msgstr "f.eks. Peter Petersen"

#: ckan/templates/user/edit_user_form.html:12
msgid "eg. joe@example.com"
msgstr "f.eks. peter@eksempel.com"

#: ckan/templates/user/edit_user_form.html:14
msgid "A little information about yourself"
msgstr "Lidt information om dig selv"

#: ckan/templates/user/edit_user_form.html:17
msgid "Subscribe to notification emails"
msgstr "Skriv dig op til e-mail-notifikationer"

#: ckan/templates/user/edit_user_form.html:26
msgid "Change password"
msgstr "Skift adgangskode"

#: ckan/templates/user/edit_user_form.html:29
msgid "Sysadmin Password"
msgstr ""

#: ckan/templates/user/edit_user_form.html:37
#: ckan/templates/user/logout_first.html:11
#: ckan/templates/user/new_user_form.html:8
#: ckan/templates/user/perform_reset.html:25
#: ckan/templates/user/snippets/login_form.html:22
msgid "Password"
msgstr "Adgangskode"

#: ckan/templates/user/edit_user_form.html:39
msgid "Confirm Password"
msgstr "Bekræft adgangskode"

#: ckan/templates/user/edit_user_form.html:45
msgid "Are you sure you want to delete this User?"
msgstr "Er du sikker på, at du vil slette denne bruger?"

#: ckan/templates/user/edit_user_form.html:50
msgid "Are you sure you want to regenerate the API key?"
msgstr ""

#: ckan/templates/user/edit_user_form.html:50
msgid "Regenerate API Key"
msgstr ""

#: ckan/templates/user/edit_user_form.html:54
msgid "Update Profile"
msgstr "Opdatér profil"

#: ckan/templates/user/list.html:3
#: ckan/templates/user/snippets/user_search.html:11
msgid "All Users"
msgstr "Alle brugere"

#: ckan/templates/user/login.html:3 ckan/templates/user/login.html:6
#: ckan/templates/user/login.html:12
#: ckan/templates/user/snippets/login_form.html:28
msgid "Login"
msgstr "Login"

#: ckan/templates/user/login.html:25
msgid "Need an Account?"
msgstr "Brug for en konto?"

#: ckan/templates/user/login.html:27
msgid "Then sign right up, it only takes a minute."
msgstr "Så bare skriv dig op, det tager kun et minut."

#: ckan/templates/user/login.html:30
msgid "Create an Account"
msgstr "Opret en konto"

#: ckan/templates/user/login.html:42
msgid "Forgotten your password?"
msgstr "Har du glemt din adgangskode?"

#: ckan/templates/user/login.html:44
msgid "No problem, use our password recovery form to reset it."
msgstr ""
"Ikke noget problem, brug vores adgangskode-genoprettelsesformular til at "
"nulstille den."

#: ckan/templates/user/login.html:47
msgid "Forgot your password?"
msgstr "Har du glemt din adgangskode?"

#: ckan/templates/user/logout.html:3 ckan/templates/user/logout.html:9
msgid "Logged Out"
msgstr "Logget ud"

#: ckan/templates/user/logout.html:11
msgid "You are now logged out."
msgstr "Du er nu logget ud."

#: ckan/templates/user/logout_first.html:9
msgid "You're already logged in as {user}."
msgstr "Du er allerede logget ind som {user}."

#: ckan/templates/user/logout_first.html:9
msgid "Logout"
msgstr "Log ud"

#: ckan/templates/user/logout_first.html:12
#: ckan/templates/user/snippets/login_form.html:24
msgid "Remember me"
msgstr "Husk mig"

#: ckan/templates/user/logout_first.html:20
msgid "You're already logged in"
msgstr "Du er allerede logget ind"

#: ckan/templates/user/logout_first.html:22
msgid "You need to log out before you can log in with another account."
msgstr "Du skal logge ud før du kan logge ind med en anden konto."

#: ckan/templates/user/logout_first.html:23
msgid "Log out now"
msgstr "Log ud nu"

#: ckan/templates/user/new.html:6
msgid "Registration"
msgstr "Registrering"

#: ckan/templates/user/new.html:14
msgid "Register for an Account"
msgstr "Opret en konto"

#: ckan/templates/user/new.html:26
msgid "Why Sign Up?"
msgstr "Hvorfor oprette sig?"

#: ckan/templates/user/new.html:28
msgid "Create datasets, groups and other exciting things"
msgstr "Opret datasæt, grupper og andre spændende ting"

#: ckan/templates/user/new_user_form.html:5
msgid "username"
msgstr ""

#: ckan/templates/user/new_user_form.html:6
msgid "Full Name"
msgstr "Fulde navn"

#: ckan/templates/user/new_user_form.html:19
msgid "Create Account"
msgstr "Opret konto"

#: ckan/templates/user/perform_reset.html:4
#: ckan/templates/user/perform_reset.html:15
msgid "Reset Your Password"
msgstr "Nulstil din adgangskode"

#: ckan/templates/user/perform_reset.html:7
#: ckan/templates/user/request_reset.html:6
msgid "Password Reset"
msgstr "Nulstil adgangskode"

#: ckan/templates/user/perform_reset.html:21
msgid "You can also change username. It can not be modified later."
msgstr ""

#: ckan/templates/user/perform_reset.html:29
msgid "Update Password"
msgstr "Opdatér adgangskode"

#: ckan/templates/user/perform_reset.html:43
#: ckan/templates/user/request_reset.html:36
msgid "How does this work?"
msgstr "Hvordan fungerer dette?"

#: ckan/templates/user/perform_reset.html:45
msgid "Simply enter a new password and we'll update your account"
msgstr "Skriv en ny adgangskode og vi opdaterer din konto"

#: ckan/templates/user/read.html:27
msgid "User hasn't created any datasets."
msgstr "Bruger har ikke oprettet nogen datasæt."

#: ckan/templates/user/read_base.html:39
msgid "You have not provided a biography."
msgstr "Du har ikke angivet en biografi."

#: ckan/templates/user/read_base.html:41
msgid "This user has no biography."
msgstr "Denne bruger har ingen biografi."

#: ckan/templates/user/read_base.html:73
msgid "Open ID"
msgstr "Open ID"

#: ckan/templates/user/read_base.html:82 ckan/templates/user/read_base.html:96
msgid "This means only you can see this"
msgstr "Det betyder, at kun du kan se dette"

#: ckan/templates/user/read_base.html:87
msgid "Member Since"
msgstr "Medlem siden"

#: ckan/templates/user/read_base.html:96
msgid "API Key"
msgstr "API-nøgle"

#: ckan/templates/user/request_reset.html:3
#: ckan/templates/user/request_reset.html:13
msgid "Reset your password"
msgstr "Nulstil din adgangskode"

#: ckan/templates/user/request_reset.html:17
msgid "Email or username"
msgstr ""

#: ckan/templates/user/request_reset.html:22
msgid "Request Reset"
msgstr ""

#: ckan/templates/user/request_reset.html:38
msgid ""
"Enter your email address or username into the box and we will send you an "
"email with a link to enter a new password. "
msgstr ""

#: ckan/templates/user/snippets/followee_dropdown.html:15
#: ckan/templates/user/snippets/followee_dropdown.html:16
msgid "Activity from:"
msgstr "Aktivitet fra:"

#: ckan/templates/user/snippets/followee_dropdown.html:23
msgid "Search list..."
msgstr "Søg liste..."

#: ckan/templates/user/snippets/followee_dropdown.html:44
msgid "You are not following anything"
msgstr "Du følger ingenting"

#: ckan/templates/user/snippets/followers.html:9
msgid "No followers"
msgstr "Ingen følgere"

#: ckan/templates/user/snippets/user_search.html:5
msgid "Search Users"
msgstr "Søg efter brugere"

#: ckan/views/user.py:509
msgid "Email is required"
msgstr ""

#: ckan/views/user.py:561
msgid ""
"Error sending the email. Try again later or contact an administrator for "
"help"
msgstr ""

#: ckan/views/user.py:569
msgid ""
"A reset link has been emailed to you (unless the account specified does not "
"exist)"
msgstr ""

#: ckan/views/user.py:611
msgid "Your password must be 8 characters or longer."
msgstr ""

#: ckanext/datapusher/helpers.py:21
msgid "Complete"
msgstr "Fuldført"

#: ckanext/datapusher/helpers.py:22
msgid "Pending"
msgstr "Afventer"

#: ckanext/datapusher/helpers.py:23
msgid "Submitting"
msgstr "Indsender"

#: ckanext/datapusher/helpers.py:29
msgid "Not Uploaded Yet"
msgstr "Ikke Uploadet Endnu"

#: ckanext/datapusher/templates-bs2/datapusher/resource_data.html:12
#: ckanext/datapusher/templates/datapusher/resource_data.html:12
msgid "Upload to DataStore"
msgstr "Upload til DataStore"

#: ckanext/datapusher/templates-bs2/datapusher/resource_data.html:19
#: ckanext/datapusher/templates/datapusher/resource_data.html:19
msgid "Upload error:"
msgstr "Fejl i upload:"

#: ckanext/datapusher/templates-bs2/datapusher/resource_data.html:25
#: ckanext/datapusher/templates-bs2/datapusher/resource_data.html:27
#: ckanext/datapusher/templates/datapusher/resource_data.html:25
#: ckanext/datapusher/templates/datapusher/resource_data.html:27
msgid "Error:"
msgstr "Fejl:"

#: ckanext/datapusher/templates-bs2/datapusher/resource_data.html:36
#: ckanext/datapusher/templates/datapusher/resource_data.html:36
msgid "Error traceback:"
msgstr ""

#: ckanext/datapusher/templates-bs2/datapusher/resource_data.html:48
#: ckanext/datapusher/templates/datapusher/resource_data.html:48
msgid "Status"
msgstr "Status"

#: ckanext/datapusher/templates-bs2/datapusher/resource_data.html:52
#: ckanext/datapusher/templates/datapusher/resource_data.html:52
msgid "Last updated"
msgstr "Sidst opdateret"

#: ckanext/datapusher/templates-bs2/datapusher/resource_data.html:56
#: ckanext/datapusher/templates/datapusher/resource_data.html:56
msgid "Never"
msgstr "Aldrig"

#: ckanext/datapusher/templates-bs2/datapusher/resource_data.html:62
#: ckanext/datapusher/templates/datapusher/resource_data.html:62
msgid "Upload Log"
msgstr "Upload Log"

#: ckanext/datapusher/templates-bs2/datapusher/resource_data.html:76
#: ckanext/datapusher/templates/datapusher/resource_data.html:76
msgid "Details"
msgstr "Detaljer"

#: ckanext/datapusher/templates-bs2/datapusher/resource_data.html:83
#: ckanext/datapusher/templates/datapusher/resource_data.html:83
msgid "End of log"
msgstr "Slut på log"

#: ckanext/datapusher/templates-bs2/package/resource_edit_base.html:5
#: ckanext/datapusher/templates/package/resource_edit_base.html:5
msgid "DataStore"
msgstr "DataStore"

#: ckanext/datastore/controller.py:53
#, python-format
msgid "format: must be one of %s"
msgstr ""

#: ckanext/datastore/controller.py:65
msgid "DataStore resource not found"
msgstr "DataStore-ressourcen ikke fundet"

#: ckanext/datastore/controller.py:101
msgid ""
"Data Dictionary saved. Any type overrides will take effect when the resource"
" is next uploaded to DataStore"
msgstr ""

#: ckanext/datastore/backend/postgres.py:1036
msgid ""
"The data was invalid (for example: a numeric value is out of range or was "
"inserted into a text field)."
msgstr ""

#: ckanext/datastore/logic/action.py:258 ckanext/datastore/logic/action.py:286
#: ckanext/datastore/logic/action.py:344 ckanext/datastore/logic/action.py:457
msgid "Resource \"{0}\" was not found."
msgstr "Ressource \"{0}\" blev ikke fundet."

#: ckanext/datastore/logic/auth.py:19
msgid "User {0} not authorized to update resource {1}"
msgstr "Bruger {0} er ikke autoriseret til at opdatere ressourcen {1}"

#: ckanext/datastore/templates-bs2/ajax_snippets/api_info.html:19
#: ckanext/datastore/templates/ajax_snippets/api_info.html:21
msgid "CKAN Data API"
msgstr "CKAN Data API"

#: ckanext/datastore/templates-bs2/ajax_snippets/api_info.html:23
#: ckanext/datastore/templates/ajax_snippets/api_info.html:25
msgid "Access resource data via a web API with powerful query support"
msgstr "Tilgå ressourcens data via et web-API med kraftfuld query-support"

#: ckanext/datastore/templates/ajax_snippets/api_info.html:26
msgid ""
" Further information in the <a             "
"href=\"http://docs.ckan.org/en/latest/maintaining/datastore.html\" "
"target=\"_blank\">main CKAN Data API and DataStore documentation</a>.</p> "
msgstr ""

#: ckanext/datastore/templates-bs2/ajax_snippets/api_info.html:33
#: ckanext/datastore/templates/ajax_snippets/api_info.html:35
msgid "Endpoints"
msgstr "Endpoints"

#: ckanext/datastore/templates-bs2/ajax_snippets/api_info.html:37
#: ckanext/datastore/templates/ajax_snippets/api_info.html:39
msgid ""
"The Data API can be accessed via the following actions of the CKAN action "
"API."
msgstr "Data-API'et kan tilgås via følgende actions fra CKAN action API'et."

#: ckanext/datastore/templates-bs2/ajax_snippets/api_info.html:42
#: ckanext/datastore/templates/ajax_snippets/api_info.html:44
msgid "Create"
msgstr "Opret"

#: ckanext/datastore/templates-bs2/ajax_snippets/api_info.html:46
#: ckanext/datastore/templates/ajax_snippets/api_info.html:48
msgid "Update / Insert"
msgstr "Opdatér / indsæt"

#: ckanext/datastore/templates-bs2/ajax_snippets/api_info.html:50
#: ckanext/datastore/templates/ajax_snippets/api_info.html:52
msgid "Query"
msgstr "Forespørg"

#: ckanext/datastore/templates-bs2/ajax_snippets/api_info.html:54
#: ckanext/datastore/templates/ajax_snippets/api_info.html:56
msgid "Query (via SQL)"
msgstr "Forespørg (via SQL)"

#: ckanext/datastore/templates-bs2/ajax_snippets/api_info.html:66
#: ckanext/datastore/templates/ajax_snippets/api_info.html:68
msgid "Querying"
msgstr "Forespørger"

#: ckanext/datastore/templates-bs2/ajax_snippets/api_info.html:70
#: ckanext/datastore/templates/ajax_snippets/api_info.html:72
msgid "Query example (first 5 results)"
msgstr "Forespørgselseksempel (første fem resultater)"

#: ckanext/datastore/templates-bs2/ajax_snippets/api_info.html:75
#: ckanext/datastore/templates/ajax_snippets/api_info.html:77
msgid "Query example (results containing 'jones')"
msgstr "Forespørgselseksempel (resultater indeholdende 'jones')"

#: ckanext/datastore/templates-bs2/ajax_snippets/api_info.html:80
#: ckanext/datastore/templates/ajax_snippets/api_info.html:82
msgid "Query example (via SQL statement)"
msgstr "Forespørgselseksempel (via SQL-sætning)"

#: ckanext/datastore/templates-bs2/ajax_snippets/api_info.html:91
#: ckanext/datastore/templates/ajax_snippets/api_info.html:93
msgid "Example: Javascript"
msgstr "Eksempel: Javascript"

#: ckanext/datastore/templates-bs2/ajax_snippets/api_info.html:95
#: ckanext/datastore/templates/ajax_snippets/api_info.html:97
msgid "A simple ajax (JSONP) request to the data API using jQuery."
msgstr "En simpel ajax (JSONP)-forespørgsel til data API'et vha. jQuery."

#: ckanext/datastore/templates-bs2/ajax_snippets/api_info.html:116
#: ckanext/datastore/templates/ajax_snippets/api_info.html:118
msgid "Example: Python"
msgstr "Eksempel: Python"

#: ckanext/datastore/templates-bs2/datastore/dictionary.html:16
#: ckanext/datastore/templates/datastore/snippets/dictionary_form.html:3
msgid "Field {num}."
msgstr ""

#: ckanext/datastore/templates/datastore/snippets/dictionary_form.html:12
msgid "Type Override"
msgstr ""

#: ckanext/datastore/templates-bs2/datastore/dictionary.html:18
#: ckanext/datastore/templates-bs2/package/resource_read.html:20
#: ckanext/datastore/templates/datastore/snippets/dictionary_form.html:20
#: ckanext/datastore/templates/package/resource_read.html:21
#: ckanext/datatablesview/templates/datatables/datatables_form.html:18
msgid "Label"
msgstr ""

#: ckanext/datastore/templates-bs2/package/resource_edit_base.html:6
#: ckanext/datastore/templates-bs2/package/resource_read.html:14
#: ckanext/datastore/templates/package/resource_edit_base.html:6
#: ckanext/datastore/templates/package/resource_read.html:14
msgid "Data Dictionary"
msgstr ""

#: ckanext/datastore/templates-bs2/package/resource_read.html:18
#: ckanext/datastore/templates/package/resource_read.html:19
#: ckanext/datatablesview/templates/datatables/datatables_form.html:17
msgid "Column"
msgstr ""

#: ckanext/datastore/templates-bs2/package/resource_read.html:19
#: ckanext/datastore/templates/package/resource_read.html:20
msgid "Type"
msgstr ""

#: ckanext/datastore/templates-bs2/package/snippets/data_api_button.html:10
#: ckanext/datastore/templates/package/snippets/data_api_button.html:9
msgid "Data API"
msgstr "Data API"

#: ckanext/datastore/templates-bs2/ajax_snippets/api_info.html:24
msgid ""
<<<<<<< HEAD
"Your profile lets other CKAN users know about who you are and what you do."
msgstr "Din profil viser andre CKAN-brugere hvem du er og hvad du laver."
=======
" Further information in the <a       "
"href=\"http://docs.ckan.org/en/latest/maintaining/datastore.html\" "
"target=\"_blank\">main CKAN Data API and DataStore documentation</a>.</p> "
msgstr ""
>>>>>>> fc1a6656

#: ckanext/datatablesview/plugin.py:47 ckanext/reclineview/plugin.py:137
msgid "Table"
msgstr ""

#: ckanext/datatablesview/templates/datatables/datatables_form.html:6
msgid "Responsive display"
msgstr ""

#: ckanext/datatablesview/templates/datatables/datatables_form.html:12
msgid "Show Columns"
msgstr ""

#: ckanext/datatablesview/templates/datatables/datatables_view.html:28
msgid "Hide/Unhide Columns"
msgstr ""

#: ckanext/example_iconfigurer/templates/admin/config.html:11
msgid "Datasets per page"
msgstr ""

#: ckanext/example_iconfigurer/templates/admin/config.html:13
msgid "Test conf"
msgstr ""

#: ckanext/example_idatasetform/templates/package/search.html:16
msgid "Custom Field Ascending"
msgstr ""

#: ckanext/example_idatasetform/templates/package/search.html:17
msgid "Custom Field Descending"
msgstr ""

#: ckanext/example_idatasetform/templates/package/snippets/additional_info.html:6
#: ckanext/example_idatasetform/templates/package/snippets/package_basic_fields.html:4
#: ckanext/example_idatasetform/templates/package/snippets/resource_form.html:6
msgid "Custom Text"
msgstr "Brugerdefineret tekst"

#: ckanext/example_idatasetform/templates/package/snippets/package_basic_fields.html:4
msgid "custom text"
msgstr "Brugerdefineret tekst"

#: ckanext/example_idatasetform/templates/package/snippets/package_metadata_fields.html:11
msgid "Country Code"
msgstr "Landekode"

#: ckanext/example_idatasetform/templates/package/snippets/resource_form.html:6
msgid "custom resource text"
msgstr ""

#: ckanext/example_itranslation/templates/home/index.html:4
msgid "This is an untranslated string"
msgstr ""

#: ckanext/example_theme_docs/v10_custom_snippet/templates/snippets/example_theme_most_popular_groups.html:20
#: ckanext/example_theme_docs/v11_HTML_and_CSS/templates/snippets/example_theme_most_popular_groups.html:19
msgid "This group has no description"
msgstr "Denne gruppe har ingen beskrivelse"

#: ckanext/example_theme_docs/v12_extra_public_dir/templates/home/snippets/promoted.html:4
msgid "CKAN's data previewing tool has many powerful features"
msgstr ""

#: ckanext/imageview/theme/templates/image_form.html:3
msgid "Image url"
msgstr ""

#: ckanext/imageview/theme/templates/image_form.html:3
msgid "eg. http://example.com/image.jpg (if blank uses resource url)"
msgstr ""

#: ckanext/reclineview/plugin.py:110
msgid "Data Explorer"
msgstr ""

#: ckanext/reclineview/plugin.py:180
#: ckanext/reclineview/theme/public/recline_view.js:204
#: ckanext/reclineview/theme/public/recline_view.min.js:14
msgid "Graph"
msgstr ""

#: ckanext/reclineview/plugin.py:240
#: ckanext/reclineview/theme/public/recline_view.js:211
#: ckanext/reclineview/theme/public/recline_view.min.js:14
msgid "Map"
msgstr ""

#: ckanext/reclineview/theme/public/recline_view.js:29
#: ckanext/reclineview/theme/public/recline_view.min.js:1
msgid "error loading view"
msgstr ""

#: ckanext/reclineview/theme/public/recline_view.js:79
#: ckanext/reclineview/theme/public/recline_view.min.js:5
msgid "Could not load view"
msgstr ""

#: ckanext/reclineview/theme/public/recline_view.js:81
#: ckanext/reclineview/theme/public/recline_view.min.js:5
msgid "DataStore returned an error"
msgstr ""

#: ckanext/reclineview/theme/public/recline_view.js:83
#: ckanext/reclineview/theme/public/recline_view.min.js:5
msgid "DataProxy returned an error"
msgstr ""

#: ckanext/reclineview/theme/public/recline_view.js:197
#: ckanext/reclineview/theme/public/recline_view.min.js:14
msgid "Grid"
msgstr ""

#: ckanext/reclineview/theme/templates/recline_graph_form.html:3
#: ckanext/reclineview/theme/templates/recline_map_form.html:3
msgid "Row offset"
msgstr ""

#: ckanext/reclineview/theme/templates/recline_graph_form.html:3
#: ckanext/reclineview/theme/templates/recline_map_form.html:3
msgid "eg: 0"
msgstr ""

#: ckanext/reclineview/theme/templates/recline_graph_form.html:4
#: ckanext/reclineview/theme/templates/recline_map_form.html:4
msgid "Number of rows"
msgstr ""

#: ckanext/reclineview/theme/templates/recline_graph_form.html:4
#: ckanext/reclineview/theme/templates/recline_map_form.html:4
msgid "eg: 100"
msgstr ""

#: ckanext/reclineview/theme/templates/recline_graph_form.html:6
msgid "Graph type"
msgstr ""

#: ckanext/reclineview/theme/templates/recline_graph_form.html:7
msgid "Group (Axis 1)"
msgstr ""

#: ckanext/reclineview/theme/templates/recline_graph_form.html:8
msgid "Series (Axis 2)"
msgstr ""

#: ckanext/reclineview/theme/templates/recline_map_form.html:6
msgid "Field type"
msgstr ""

#: ckanext/reclineview/theme/templates/recline_map_form.html:7
msgid "Latitude field"
msgstr ""

#: ckanext/reclineview/theme/templates/recline_map_form.html:8
msgid "Longitude field"
msgstr ""

#: ckanext/reclineview/theme/templates/recline_map_form.html:9
msgid "GeoJSON field"
msgstr ""

#: ckanext/reclineview/theme/templates/recline_map_form.html:10
msgid "Auto zoom to features"
msgstr ""

#: ckanext/reclineview/theme/templates/recline_map_form.html:11
msgid "Cluster markers"
msgstr ""

#: ckanext/stats/templates/ckanext/stats/index.html:10
msgid "Total number of Datasets"
msgstr "Antal datasæt i alt"

#: ckanext/stats/templates/ckanext/stats/index.html:17
#: ckanext/stats/templates/ckanext/stats/index.html:40
msgid "Date"
msgstr "Dato"

#: ckanext/stats/templates/ckanext/stats/index.html:18
msgid "Total datasets"
msgstr "Antal datasæt i alt"

#: ckanext/stats/templates/ckanext/stats/index.html:33
#: ckanext/stats/templates/ckanext/stats/index.html:179
msgid "Dataset Revisions per Week"
msgstr "Datasæt-ændringer pr. uge"

#: ckanext/stats/templates/ckanext/stats/index.html:41
msgid "All dataset revisions"
msgstr "Alle datasætrevisioner"

#: ckanext/stats/templates/ckanext/stats/index.html:42
msgid "New datasets"
msgstr "Nye datasæt"

#: ckanext/stats/templates/ckanext/stats/index.html:58
#: ckanext/stats/templates/ckanext/stats/index.html:180
msgid "Top Rated Datasets"
msgstr "Højest bedømte datasæt"

#: ckanext/stats/templates/ckanext/stats/index.html:64
msgid "Average rating"
msgstr "Gennemsnitsbedømmelse"

#: ckanext/stats/templates/ckanext/stats/index.html:65
msgid "Number of ratings"
msgstr "Antal bedømmelser"

#: ckanext/stats/templates/ckanext/stats/index.html:79
msgid "No ratings"
msgstr "Ingen bedømmelser"

#: ckanext/stats/templates/ckanext/stats/index.html:84
#: ckanext/stats/templates/ckanext/stats/index.html:181
msgid "Most Edited Datasets"
msgstr "Oftest redigerede datasæt"

#: ckanext/stats/templates/ckanext/stats/index.html:90
msgid "Number of edits"
msgstr "Antal ændringer"

#: ckanext/stats/templates/ckanext/stats/index.html:103
msgid "No edited datasets"
msgstr "Ingen redigerede datasæt"

#: ckanext/stats/templates/ckanext/stats/index.html:108
#: ckanext/stats/templates/ckanext/stats/index.html:182
msgid "Largest Groups"
msgstr "Største grupper"

#: ckanext/stats/templates/ckanext/stats/index.html:114
msgid "Number of datasets"
msgstr "Antal datasæt"

#: ckanext/stats/templates/ckanext/stats/index.html:127
msgid "No groups"
msgstr "Ingen grupper"

#: ckanext/stats/templates/ckanext/stats/index.html:132
#: ckanext/stats/templates/ckanext/stats/index.html:183
msgid "Top Tags"
msgstr "Top tags"

#: ckanext/stats/templates/ckanext/stats/index.html:136
msgid "Tag Name"
msgstr "Tag-navn"

#: ckanext/stats/templates/ckanext/stats/index.html:137
#: ckanext/stats/templates/ckanext/stats/index.html:157
msgid "Number of Datasets"
msgstr "Antal datasæt"

#: ckanext/stats/templates/ckanext/stats/index.html:152
#: ckanext/stats/templates/ckanext/stats/index.html:184
msgid "Users Creating Most Datasets"
msgstr ""

#: ckanext/stats/templates/ckanext/stats/index.html:175
msgid "Statistics Menu"
msgstr "Statistik-menu"

#: ckanext/stats/templates/ckanext/stats/index.html:178
msgid "Total Number of Datasets"
msgstr "Antal datasæt i alt"

#: ckanext/textview/plugin.py:67 ckanext/textview/plugin.py:69
msgid "Text"
msgstr ""

#: ckanext/textview/theme/public/text_view.js:70
#: ckanext/textview/theme/public/text_view.min.js:3
msgid "An error occured during AJAX request. Could not load view."
msgstr ""

#: ckanext/webpageview/plugin.py:22 ckanext/webpageview/plugin.py:27
msgid "Website"
msgstr ""

#: ckanext/webpageview/theme/templates/webpage_form.html:3
msgid "Web Page url"
msgstr ""

#: ckanext/webpageview/theme/templates/webpage_form.html:3
msgid "eg. http://example.com (if blank uses resource url)"
msgstr ""<|MERGE_RESOLUTION|>--- conflicted
+++ resolved
@@ -1,13 +1,8 @@
 # Translations template for ckan.
 # Copyright (C) 2020 ORGANIZATION
 # This file is distributed under the same license as the ckan project.
-<<<<<<< HEAD
-# FIRST AUTHOR <EMAIL@ADDRESS>, 2018.
-#
-=======
 # FIRST AUTHOR <EMAIL@ADDRESS>, 2020.
 # 
->>>>>>> fc1a6656
 # Translators:
 # Adrià Mercader <adria.mercader@okfn.org>, 2018
 #
@@ -23,10 +18,7 @@
 "MIME-Version: 1.0\n"
 "Content-Type: text/plain; charset=UTF-8\n"
 "Content-Transfer-Encoding: 8bit\n"
-<<<<<<< HEAD
-=======
 "Generated-By: Babel 2.3.4\n"
->>>>>>> fc1a6656
 "Language: da_DK\n"
 "Plural-Forms: nplurals=2; plural=(n != 1);\n"
 "Generated-By: Babel 2.5.3\n"
@@ -137,19 +129,10 @@
 msgid "Not authorized to see this page"
 msgstr "Ikke autoriseret til at se denne side"
 
-<<<<<<< HEAD
-#: ckanext/datastore/templates/ajax_snippets/api_info.html:24
-msgid ""
-"Further information in the <a "
-"href=\"http://docs.ckan.org/en/latest/maintaining/datastore.html\" "
-"target=\"_blank\">main CKAN Data API and DataStore documentation</a>.</p>"
-msgstr ""
-=======
 #: ckan/controllers/api.py:127 ckan/controllers/api.py:218
 #: ckan/views/api.py:114 ckan/views/api.py:301
 msgid "Access denied"
 msgstr "Adgang nægtet"
->>>>>>> fc1a6656
 
 #: ckan/controllers/api.py:133 ckan/controllers/api.py:227
 #: ckan/logic/action/create.py:911 ckan/logic/converters.py:123
@@ -297,18 +280,9 @@
 msgid "User %r not authorized to edit %s"
 msgstr "Bruger %r ikke autoriseret til at redigere %s"
 
-<<<<<<< HEAD
-#: ckanext/datastore/templates-bs2/ajax_snippets/api_info.html:24
-msgid ""
-"Further information in the <a "
-"href=\"http://docs.ckan.org/en/latest/maintaining/datastore.html\" "
-"target=\"_blank\">main CKAN Data API and DataStore documentation</a>.</p>"
-msgstr ""
-=======
 #: ckan/controllers/group.py:443
 msgid "Not authorized to perform bulk update"
 msgstr "Ikke autoriseret til at udføre masseopdatering"
->>>>>>> fc1a6656
 
 #: ckan/controllers/group.py:461
 msgid "Unauthorized to create a group"
@@ -680,15 +654,9 @@
 msgid "incorrect password"
 msgstr ""
 
-<<<<<<< HEAD
-#: ckanext/webpageview/theme/templates/webpage_form.html:3
-msgid "eg. http://example.com  (if blank uses resource url)"
-msgstr ""
-=======
 #: ckan/controllers/user.py:427 ckan/views/user.py:386
 msgid "Login failed. Bad username or password."
 msgstr "Login mislykkedes. Forkert brugernavn eller adgangskode."
->>>>>>> fc1a6656
 
 #: ckan/controllers/user.py:460 ckan/views/user.py:503
 msgid "Unauthorized to request reset password."
@@ -2897,21 +2865,11 @@
 msgid "Deleted"
 msgstr "Slettet"
 
-<<<<<<< HEAD
-#: ckan/templates/admin/index.html:20
-#, python-format
-msgid ""
-"<p>As a sysadmin user you have full control over this CKAN instance. Proceed"
-" with care!</p> <p>For guidance on using sysadmin features, see the CKAN  <a"
-" href=\"%(docs_url)s\" target=\"_blank\">sysadmin guide</a></p>"
-msgstr ""
-=======
 #: ckan/templates/group/snippets/info.html:24
 #: ckan/templates/package/snippets/package_context.html:7
 #: ckan/templates/snippets/organization.html:45
 msgid "read more"
 msgstr "Læs mere"
->>>>>>> fc1a6656
 
 #: ckan/templates/group/snippets/revisions_table.html:7
 #: ckan/templates/package/snippets/revisions_table.html:7
@@ -3320,23 +3278,9 @@
 msgid "Add to group"
 msgstr "Tilføj til gruppe"
 
-<<<<<<< HEAD
-#: ckan/templates/group/snippets/helper.html:8
-msgid ""
-"You can use CKAN Groups to create and manage collections of datasets. This "
-"could be to catalogue datasets for a particular project or team, or on a "
-"particular theme, or as a very simple way to help people find and search "
-"your own published datasets."
-msgstr ""
-"Du kan bruge CKAN Grupper til at oprette og håndtere samlinger af datasæt. "
-"Dette kan være datasæt for et givent projekt eller team, efter et bestemt "
-"tema eller som en meget simpel måde at hjælpe folk med at finde og søge "
-"efter dine egne publicerede datasæt."
-=======
 #: ckan/templates/package/group_list.html:23
 msgid "There are no groups associated with this dataset"
 msgstr "Der er ingen grupper forbundet med dette datasæt"
->>>>>>> fc1a6656
 
 #: ckan/templates/package/new_package_form.html:15
 msgid "Update Dataset"
@@ -3384,29 +3328,8 @@
 #: ckan/templates/package/read_base.html:32
 #, python-format
 msgid ""
-<<<<<<< HEAD
-"<p>CKAN is the world’s leading open-source data portal platform.</p> <p>CKAN"
-" is a complete out-of-the-box software solution that makes data accessible "
-"and usable – by providing tools to streamline publishing, sharing, finding "
-"and using data (including storage of data and provision of robust data "
-"APIs). CKAN is aimed at data publishers (national and regional governments, "
-"companies and organizations) wanting to make their data open and "
-"available.</p> <p>CKAN is used by governments and user groups worldwide and "
-"powers a variety of official and community data portals including portals "
-"for local, national and international government, such as the UK’s <a "
-"href=\"http://data.gov.uk\">data.gov.uk</a> and the European Union’s <a "
-"href=\"http://publicdata.eu/\">publicdata.eu</a>, the Brazilian <a "
-"href=\"http://dados.gov.br/\">dados.gov.br</a>, Dutch and Netherland "
-"government portals, as well as city and municipal sites in the US, UK, "
-"Argentina, Finland and elsewhere.</p> <p>CKAN: <a "
-"href=\"http://ckan.org/\">http://ckan.org/</a><br /> CKAN Tour: <a "
-"href=\"http://ckan.org/tour/\">http://ckan.org/tour/</a><br /> Features "
-"overview: <a "
-"href=\"http://ckan.org/features/\">http://ckan.org/features/</a></p>"
-=======
 "This is an old revision of this dataset, as edited at %(timestamp)s. It may "
 "differ significantly from the <a href=\"%(url)s\">current revision</a>."
->>>>>>> fc1a6656
 msgstr ""
 "Dette er en gammel version af dette datasæt (ændret %(timestamp)s). Det kan "
 "afvige markant fra den <a href=\"%(url)s\">aktuelle version</a>."
@@ -3415,12 +3338,6 @@
 msgid "All resources"
 msgstr "Alle ressourcer"
 
-<<<<<<< HEAD
-#: ckan/templates/home/snippets/promoted.html:10
-msgid ""
-"This is a nice introductory paragraph about CKAN or the site in general. We "
-"don't have any copy to go here yet but soon we will"
-=======
 #: ckan/templates/package/resource_edit_base.html:19
 msgid "View resource"
 msgstr "Se ressource"
@@ -3432,7 +3349,6 @@
 
 #: ckan/templates/package/resource_edit_base.html:26
 msgid "Views"
->>>>>>> fc1a6656
 msgstr ""
 
 #: ckan/templates/package/resource_read.html:40
@@ -3679,21 +3595,9 @@
 msgid "Organization"
 msgstr "Organisation"
 
-<<<<<<< HEAD
-#: ckan/templates/organization/snippets/help.html:7
-msgid ""
-"<p>Organizations act like publishing departments for datasets (for example, "
-"the Department of Health). This means that datasets can be published by and "
-"belong to a department instead of an individual user.</p> <p>Within "
-"organizations, admins can assign roles and authorise its members, giving "
-"individual users the right to publish datasets from that particular "
-"organisation (e.g. Office of National Statistics).</p>"
-msgstr ""
-=======
 #: ckan/templates/package/snippets/package_basic_fields.html:80
 msgid "No organization"
 msgstr "Ingen organisation"
->>>>>>> fc1a6656
 
 #: ckan/templates/package/snippets/package_basic_fields.html:95
 msgid "Visibility"
@@ -3709,17 +3613,11 @@
 
 #: ckan/templates/package/snippets/package_form.html:28
 msgid ""
-<<<<<<< HEAD
-"CKAN Organizations are used to create, manage and publish collections of "
-"datasets. Users can have different roles within an Organization, depending "
-"on their level of authorisation to create, edit and publish."
-=======
 "The <i>data license</i> you select above only applies to the contents of any"
 " resource files that you add to this dataset. By submitting this form, you "
 "agree to release the <i>metadata</i> values that you enter into the form "
 "under the <a href=\"http://opendatacommons.org/licenses/odbl/1-0/\">Open "
 "Database License</a>."
->>>>>>> fc1a6656
 msgstr ""
 
 #: ckan/templates/package/snippets/package_form.html:39
@@ -3848,22 +3746,12 @@
 "Er du sikker på, du vil slette denne organisation? Dette vil slette alle "
 "offentlige og private datasæt, der tilhører denne organisation."
 
-<<<<<<< HEAD
-#: ckan/templates/package/new_view.html:19
-msgid ""
-"Data Explorer views may be slow and unreliable unless the DataStore "
-"extension is enabled. For more information, please see the <a "
-"href='http://docs.ckan.org/en/latest/maintaining/data-viewer.html#viewing-"
-"structured-data-the-data-explorer' target='_blank'>Data Explorer "
-"documentation</a>."
-=======
 #: ckan/templates/package/snippets/resource_view.html:18
 msgid "Embed"
 msgstr "Inkludér (embed)"
 
 #: ckan/templates/package/snippets/resource_view.html:32
 msgid "This resource view is not available at the moment."
->>>>>>> fc1a6656
 msgstr ""
 
 #: ckan/templates/package/snippets/resource_view.html:74
@@ -4155,20 +4043,10 @@
 msgid "News feed"
 msgstr "Nyhedsstrøm"
 
-<<<<<<< HEAD
-#: ckan/templates/package/snippets/package_basic_fields.html:41
-msgid ""
-"License definitions and additional information can be found at <a "
-"href=\"http://opendefinition.org/licenses/\">opendefinition.org</a>"
-msgstr ""
-"Licens-definitioner og yderligere information kan findes på <a "
-"href=\"http://opendefinition.org/licenses/\">opendefinition.org</a>"
-=======
 #: ckan/templates/user/dashboard.html:20
 #: ckan/templates/user/dashboard_datasets.html:12
 msgid "My Datasets"
 msgstr "Mine datasæt"
->>>>>>> fc1a6656
 
 #: ckan/templates/user/dashboard.html:21
 #: ckan/templates/user/dashboard_organizations.html:12
@@ -4722,15 +4600,10 @@
 
 #: ckanext/datastore/templates-bs2/ajax_snippets/api_info.html:24
 msgid ""
-<<<<<<< HEAD
-"Your profile lets other CKAN users know about who you are and what you do."
-msgstr "Din profil viser andre CKAN-brugere hvem du er og hvad du laver."
-=======
 " Further information in the <a       "
 "href=\"http://docs.ckan.org/en/latest/maintaining/datastore.html\" "
 "target=\"_blank\">main CKAN Data API and DataStore documentation</a>.</p> "
 msgstr ""
->>>>>>> fc1a6656
 
 #: ckanext/datatablesview/plugin.py:47 ckanext/reclineview/plugin.py:137
 msgid "Table"
