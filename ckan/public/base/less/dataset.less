.dataset-item {
  border-bottom: 1px dotted @genericBorderColor;
  padding-bottom: 20px;
  margin-bottom: 20px;
}

.dataset-item:last-of-type {
  border-bottom: none;
  margin-bottom: 0;
  padding-bottom: 0;
}

.dataset-heading {
  font-size: 16px;
  margin-top: 0;
  margin-bottom: 8px;
  line-height: 1.3;
}

.dataset-heading a {
  color: @listingHeadingTextColor;
}

.dataset-heading .label {
  position: relative;
  top: -1px;
}

<<<<<<< HEAD
=======
.dataset-content {
  font-size: 12px;
}

.dataset-private {
  margin-right: 10px;
  text-transform: uppercase;
  &.pull-right {
    margin-right: 0;
  }
}

>>>>>>> 90a6ef2f
.dataset-resources {
  margin-top: 8px;
}

.dataset-resources li {
  display: inline;
}

.dataset-resources li a {
  background-color: @resourceFormatBackground;
}

.dataset-heading .popular {
  top: 0;
}

.results {
  margin-bottom: 20px;
  padding-bottom: 25px;
  border-bottom: 1px dotted @genericBorderColor;
}

.results strong {
  display: block;
  font-size: 24px;
  line-height: 1.3;
  color: @layoutBoldColor;
  margin-bottom: 10px;
}

// Use a before block to space out the area occupied by the sort select box
// this allows the text content in the strong tag to flow correctly around
// the input.
.results strong:before {
  float: right;
  content: " ";
  width: 280px;
  white-space: pre;
}

.filter-list {
  color: @layoutTextColor;
  font-weight: bold;
}

.filter-list .extra {
  margin-top: 10px;
  font-size: 18px;
  font-weight: normal;
  color: @layoutBoldColor;
}

.dataset-search {
  position: relative;
}

.search-giant {
  position: relative;
}

.search-giant input {
  .box-sizing(border-box);
  font-size: 16px;
  padding: 14px 10px;
  width: 100%;
  height: auto;
}

.search-giant button {
  cursor: pointer;
  position: absolute;
  right: 15px;
  top: 50%;
  display: block;
  border: none;
  padding: 0;
  margin-top: -17px;
  width: 30px;
  height: 30px;
  background: transparent url("@{imagePath}/icon-search-27x26.png") no-repeat center center;
  text-indent: -900em;
}

.control-order-by {
  position: absolute;
  bottom: -65px;
  right: 0;
}

.control-order-by label,
.control-order-by select {
  display: inline;
}

.control-order-by select {
  width: 160px;
}

// Resource List

.resource-list {
  .unstyled;
  margin: -10px -10px 10px -10px;
}

.resource-item {
  position: relative;
  padding: 10px 10px 10px 60px;
  margin-bottom: 0px;
  .border-radius(3px);
  &:hover {
    background-color: @layoutBackgroundColor;
  }
}

.resource-item .heading {
  color: @layoutBoldColor;
  font-size: 14px;
  font-weight: bold;
}

.resource-item .format-label {
  position: absolute;
  top: 10px;
  left: 10px;
}

.resource-item .description {
  font-size: 12px;
  margin-bottom: 0;
}

.resource-item .btn-group {
  position: absolute;
  top: 14px;
  right: 10px;
}

// Dataset Forms

.dataset-resource-form .dataset-form-resource-types {
  margin-bottom: 5px;
}

.dataset-form-resource-types .ckan-icon {
  position: relative;
  top: 3px;
}

.dataset-form-resource-types .radio {
  font-weight: normal;
  padding-left: 0;
  padding-right: 18px;
}

.dataset-form-resource-types label {
  position: relative;
}

.dataset-form-resource-types input[type=radio]:checked+label {
  font-weight: bold;
}

.dataset-form-resource-types input[type=radio]:checked+label:after {
  .ckan-icon;
  .ckan-icon-callout;
  display: block;
  content: "";
  position: absolute;
  top: auto;
  left: 0;
  bottom: -12px;
}

.dataset-form-resource-types input[type=radio] {
  display: none;
}

// Tag List

.tag-list {
  .unstyled;
  padding: 10px;
}

.tag-list li {
  display: inline-block;
  margin-right: 5px;
}

.tag-list li:last-child {
  margin-right: 0;
}

// Additional Info

.additional-info td,
.additional-info th {
  width: 50%;
}

// FORMATS

.label[data-format=html],
.label[data-format*=html] {
  background-color: #55a1ce;
}

.label[data-format=json],
.label[data-format*=json] {
  background-color: #ef7100;
}

.label[data-format=xml],
.label[data-format*=xml] {
  background-color: #ef7100;
}

.label[data-format=text],
.label[data-format*=text] {
  background-color: #74cbec;
}

.label[data-format=csv],
.label[data-format*=csv] {
  background-color: #dfb100;
}

.label[data-format=xls],
.label[data-format*=xls] {
  background-color: #2db55d;
}

.label[data-format=zip],
.label[data-format*=zip] {
  background-color: #686868;
}

.label[data-format=api],
.label[data-format*=api] {
  background-color: #ec96be;
}

.label[data-format=pdf],
.label[data-format*=pdf] {
  background-color: #e0051e;
}

.label[data-format=rdf],
.label[data-format*=rdf],
.label[data-format*=nquad],
.label[data-format*=ntriples],
.label[data-format*=turtle] {
  background-color: #0b4498;
}<|MERGE_RESOLUTION|>--- conflicted
+++ resolved
@@ -26,8 +26,6 @@
   top: -1px;
 }
 
-<<<<<<< HEAD
-=======
 .dataset-content {
   font-size: 12px;
 }
@@ -40,7 +38,6 @@
   }
 }
 
->>>>>>> 90a6ef2f
 .dataset-resources {
   margin-top: 8px;
 }
