--- conflicted
+++ resolved
@@ -25,23 +25,14 @@
   .ie7-restore-left-whitespace(); // Give IE7 some love
   .box-shadow(~"inset 0 1px 0 rgba(255,255,255,.2), 0 1px 2px rgba(0,0,0,.05)");
 
-<<<<<<< HEAD
-  // Hover state
-  &:hover {
-=======
   // Hover/focus state
   &:hover,
   &:focus {
->>>>>>> 90a6ef2f
     color: @grayDark;
     text-decoration: none;
     background-position: 0 -15px;
 
-<<<<<<< HEAD
-    // transition is only when going to hover, otherwise the background
-=======
     // transition is only when going to hover/focus, otherwise the background
->>>>>>> 90a6ef2f
     // behind the gradient (there for IE<=9 fallback) gets mismatched
     .transition(background-position .1s linear);
   }
@@ -151,14 +142,6 @@
 
 // Set the backgrounds
 // -------------------------
-<<<<<<< HEAD
-.btn {
-  // reset here as of 2.0.3 due to Recess property order
-  border-color: #c5c5c5;
-  border-color: rgba(0,0,0,.15) rgba(0,0,0,.15) rgba(0,0,0,.25);
-}
-=======
->>>>>>> 90a6ef2f
 .btn-primary {
   .buttonBackground(@btnPrimaryBackground, @btnPrimaryBackgroundHighlight);
 }
@@ -232,22 +215,14 @@
   color: @linkColor;
   .border-radius(0);
 }
-<<<<<<< HEAD
-.btn-link:hover {
-=======
 .btn-link:hover,
 .btn-link:focus {
->>>>>>> 90a6ef2f
   color: @linkColorHover;
   text-decoration: underline;
   background-color: transparent;
 }
-<<<<<<< HEAD
-.btn-link[disabled]:hover {
-=======
 .btn-link[disabled]:hover,
 .btn-link[disabled]:focus {
->>>>>>> 90a6ef2f
   color: @grayDark;
   text-decoration: none;
 }