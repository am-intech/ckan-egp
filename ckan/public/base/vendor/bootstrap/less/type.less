--- conflicted
+++ resolved
@@ -29,21 +29,6 @@
 
 // Utility classes
 .muted               { color: @grayLight; }
-<<<<<<< HEAD
-a.muted:hover        { color: darken(@grayLight, 10%); }
-
-.text-warning        { color: @warningText; }
-a.text-warning:hover { color: darken(@warningText, 10%); }
-
-.text-error          { color: @errorText; }
-a.text-error:hover   { color: darken(@errorText, 10%); }
-
-.text-info           { color: @infoText; }
-a.text-info:hover    { color: darken(@infoText, 10%); }
-
-.text-success        { color: @successText; }
-a.text-success:hover { color: darken(@successText, 10%); }
-=======
 a.muted:hover,
 a.muted:focus        { color: darken(@grayLight, 10%); }
 
@@ -66,7 +51,6 @@
 .text-left           { text-align: left; }
 .text-right          { text-align: right; }
 .text-center         { text-align: center; }
->>>>>>> 90a6ef2f
 
 
 // Headings
@@ -144,14 +128,9 @@
 ol.inline {
   margin-left: 0;
   list-style: none;
-<<<<<<< HEAD
-  & > li {
-    display: inline-block;
-=======
   > li {
     display: inline-block;
     .ie7-inline-block();
->>>>>>> 90a6ef2f
     padding-left: 5px;
     padding-right: 5px;
   }
