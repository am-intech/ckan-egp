//
// Navs
// --------------------------------------------------


// BASE CLASS
// ----------

.nav {
  margin-left: 0;
  margin-bottom: @baseLineHeight;
  list-style: none;
}

// Make links block level
.nav > li > a {
  display: block;
}
.nav > li > a:hover,
.nav > li > a:focus {
  text-decoration: none;
  background-color: @grayLighter;
}

// Prevent IE8 from misplacing imgs
// See https://github.com/h5bp/html5-boilerplate/issues/984#issuecomment-3985989
.nav > li > a > img {
  max-width: none;
}

// Redeclare pull classes because of specifity
.nav > .pull-right {
  float: right;
}

// Nav headers (for dropdowns and lists)
.nav-header {
  display: block;
  padding: 3px 15px;
  font-size: 11px;
  font-weight: bold;
  line-height: @baseLineHeight;
  color: @grayLight;
  text-shadow: 0 1px 0 rgba(255,255,255,.5);
  text-transform: uppercase;
}
// Space them out when they follow another list item (link)
.nav li + .nav-header {
  margin-top: 9px;
}



// NAV LIST
// --------

.nav-list {
  padding-left: 15px;
  padding-right: 15px;
  margin-bottom: 0;
}
.nav-list > li > a,
.nav-list .nav-header {
  margin-left:  -15px;
  margin-right: -15px;
  text-shadow: 0 1px 0 rgba(255,255,255,.5);
}
.nav-list > li > a {
  padding: 3px 15px;
}
.nav-list > .active > a,
.nav-list > .active > a:hover,
.nav-list > .active > a:focus {
  color: @white;
  text-shadow: 0 -1px 0 rgba(0,0,0,.2);
  background-color: @linkColor;
}
.nav-list [class^="icon-"],
.nav-list [class*=" icon-"] {
  margin-right: 2px;
}
// Dividers (basically an hr) within the dropdown
.nav-list .divider {
  .nav-divider();
}



// TABS AND PILLS
// -------------

// Common styles
.nav-tabs,
.nav-pills {
  .clearfix();
}
.nav-tabs > li,
.nav-pills > li {
  float: left;
}
.nav-tabs > li > a,
.nav-pills > li > a {
  padding-right: 12px;
  padding-left: 12px;
  margin-right: 2px;
  line-height: 14px; // keeps the overall height an even number
}

// TABS
// ----

// Give the tabs something to sit on
.nav-tabs {
  border-bottom: 1px solid #ddd;
}
// Make the list-items overlay the bottom border
.nav-tabs > li {
  margin-bottom: -1px;
}
// Actual tabs (as links)
.nav-tabs > li > a {
  padding-top: 8px;
  padding-bottom: 8px;
  line-height: @baseLineHeight;
  border: 1px solid transparent;
  .border-radius(4px 4px 0 0);
  &:hover,
  &:focus {
    border-color: @grayLighter @grayLighter #ddd;
  }
}
// Active state, and it's :hover/:focus to override normal :hover/:focus
.nav-tabs > .active > a,
.nav-tabs > .active > a:hover,
.nav-tabs > .active > a:focus {
  color: @gray;
  background-color: @bodyBackground;
  border: 1px solid #ddd;
  border-bottom-color: transparent;
  cursor: default;
}


// PILLS
// -----

// Links rendered as pills
.nav-pills > li > a {
  padding-top: 8px;
  padding-bottom: 8px;
  margin-top: 2px;
  margin-bottom: 2px;
  .border-radius(5px);
}

// Active state
.nav-pills > .active > a,
.nav-pills > .active > a:hover,
.nav-pills > .active > a:focus {
  color: @white;
  background-color: @linkColor;
}



// STACKED NAV
// -----------

// Stacked tabs and pills
.nav-stacked > li {
  float: none;
}
.nav-stacked > li > a {
  margin-right: 0; // no need for the gap between nav items
}

// Tabs
.nav-tabs.nav-stacked {
  border-bottom: 0;
}
.nav-tabs.nav-stacked > li > a {
  border: 1px solid #ddd;
  .border-radius(0);
}
.nav-tabs.nav-stacked > li:first-child > a {
  .border-top-radius(4px);
}
.nav-tabs.nav-stacked > li:last-child > a {
  .border-bottom-radius(4px);
}
.nav-tabs.nav-stacked > li > a:hover,
.nav-tabs.nav-stacked > li > a:focus {
  border-color: #ddd;
  z-index: 2;
}

// Pills
.nav-pills.nav-stacked > li > a {
  margin-bottom: 3px;
}
.nav-pills.nav-stacked > li:last-child > a {
  margin-bottom: 1px; // decrease margin to match sizing of stacked tabs
}



// DROPDOWNS
// ---------

.nav-tabs .dropdown-menu {
  .border-radius(0 0 6px 6px); // remove the top rounded corners here since there is a hard edge above the menu
}
.nav-pills .dropdown-menu {
  .border-radius(6px); // make rounded corners match the pills
}

// Default dropdown links
// -------------------------
// Make carets use linkColor to start
.nav .dropdown-toggle .caret {
  border-top-color: @linkColor;
  border-bottom-color: @linkColor;
  margin-top: 6px;
}
<<<<<<< HEAD
.nav .dropdown-toggle:hover .caret {
=======
.nav .dropdown-toggle:hover .caret,
.nav .dropdown-toggle:focus .caret {
>>>>>>> 90a6ef2f
  border-top-color: @linkColorHover;
  border-bottom-color: @linkColorHover;
}
/* move down carets for tabs */
.nav-tabs .dropdown-toggle .caret {
  margin-top: 8px;
}

// Active dropdown links
// -------------------------
.nav .active .dropdown-toggle .caret {
  border-top-color: #fff;
  border-bottom-color: #fff;
}
.nav-tabs .active .dropdown-toggle .caret {
  border-top-color: @gray;
  border-bottom-color: @gray;
}

// Active:hover/:focus dropdown links
// -------------------------
<<<<<<< HEAD
.nav > .dropdown.active > a:hover {
=======
.nav > .dropdown.active > a:hover,
.nav > .dropdown.active > a:focus {
>>>>>>> 90a6ef2f
  cursor: pointer;
}

// Open dropdowns
// -------------------------
.nav-tabs .open .dropdown-toggle,
.nav-pills .open .dropdown-toggle,
.nav > li.dropdown.open.active > a:hover,
.nav > li.dropdown.open.active > a:focus {
  color: @white;
  background-color: @grayLight;
  border-color: @grayLight;
}
.nav li.dropdown.open .caret,
.nav li.dropdown.open.active .caret,
.nav li.dropdown.open a:hover .caret,
.nav li.dropdown.open a:focus .caret {
  border-top-color: @white;
  border-bottom-color: @white;
  .opacity(100);
}

// Dropdowns in stacked tabs
.tabs-stacked .open > a:hover,
.tabs-stacked .open > a:focus {
  border-color: @grayLight;
}



// TABBABLE
// --------


// COMMON STYLES
// -------------

// Clear any floats
.tabbable {
  .clearfix();
}
.tab-content {
  overflow: auto; // prevent content from running below tabs
}

// Remove border on bottom, left, right
.tabs-below > .nav-tabs,
.tabs-right > .nav-tabs,
.tabs-left > .nav-tabs {
  border-bottom: 0;
}

// Show/hide tabbable areas
.tab-content > .tab-pane,
.pill-content > .pill-pane {
  display: none;
}
.tab-content > .active,
.pill-content > .active {
  display: block;
}


// BOTTOM
// ------

.tabs-below > .nav-tabs {
  border-top: 1px solid #ddd;
}
.tabs-below > .nav-tabs > li {
  margin-top: -1px;
  margin-bottom: 0;
}
.tabs-below > .nav-tabs > li > a {
  .border-radius(0 0 4px 4px);
  &:hover,
  &:focus {
    border-bottom-color: transparent;
    border-top-color: #ddd;
  }
}
.tabs-below > .nav-tabs > .active > a,
.tabs-below > .nav-tabs > .active > a:hover,
.tabs-below > .nav-tabs > .active > a:focus {
  border-color: transparent #ddd #ddd #ddd;
}

// LEFT & RIGHT
// ------------

// Common styles
.tabs-left > .nav-tabs > li,
.tabs-right > .nav-tabs > li {
  float: none;
}
.tabs-left > .nav-tabs > li > a,
.tabs-right > .nav-tabs > li > a {
  min-width: 74px;
  margin-right: 0;
  margin-bottom: 3px;
}

// Tabs on the left
.tabs-left > .nav-tabs {
  float: left;
  margin-right: 19px;
  border-right: 1px solid #ddd;
}
.tabs-left > .nav-tabs > li > a {
  margin-right: -1px;
  .border-radius(4px 0 0 4px);
}
.tabs-left > .nav-tabs > li > a:hover,
.tabs-left > .nav-tabs > li > a:focus {
  border-color: @grayLighter #ddd @grayLighter @grayLighter;
}
.tabs-left > .nav-tabs .active > a,
.tabs-left > .nav-tabs .active > a:hover,
.tabs-left > .nav-tabs .active > a:focus {
  border-color: #ddd transparent #ddd #ddd;
  *border-right-color: @white;
}

// Tabs on the right
.tabs-right > .nav-tabs {
  float: right;
  margin-left: 19px;
  border-left: 1px solid #ddd;
}
.tabs-right > .nav-tabs > li > a {
  margin-left: -1px;
  .border-radius(0 4px 4px 0);
}
.tabs-right > .nav-tabs > li > a:hover,
.tabs-right > .nav-tabs > li > a:focus {
  border-color: @grayLighter @grayLighter @grayLighter #ddd;
}
.tabs-right > .nav-tabs .active > a,
.tabs-right > .nav-tabs .active > a:hover,
.tabs-right > .nav-tabs .active > a:focus {
  border-color: #ddd #ddd #ddd transparent;
  *border-left-color: @white;
}



// DISABLED STATES
// ---------------

// Gray out text
.nav > .disabled > a {
  color: @grayLight;
}
<<<<<<< HEAD
// Nuke hover effects
.nav > .disabled > a:hover {
=======
// Nuke hover/focus effects
.nav > .disabled > a:hover,
.nav > .disabled > a:focus {
>>>>>>> 90a6ef2f
  text-decoration: none;
  background-color: transparent;
  cursor: default;
}<|MERGE_RESOLUTION|>--- conflicted
+++ resolved
@@ -222,12 +222,8 @@
   border-bottom-color: @linkColor;
   margin-top: 6px;
 }
-<<<<<<< HEAD
-.nav .dropdown-toggle:hover .caret {
-=======
 .nav .dropdown-toggle:hover .caret,
 .nav .dropdown-toggle:focus .caret {
->>>>>>> 90a6ef2f
   border-top-color: @linkColorHover;
   border-bottom-color: @linkColorHover;
 }
@@ -249,12 +245,8 @@
 
 // Active:hover/:focus dropdown links
 // -------------------------
-<<<<<<< HEAD
-.nav > .dropdown.active > a:hover {
-=======
 .nav > .dropdown.active > a:hover,
 .nav > .dropdown.active > a:focus {
->>>>>>> 90a6ef2f
   cursor: pointer;
 }
 
@@ -408,14 +400,9 @@
 .nav > .disabled > a {
   color: @grayLight;
 }
-<<<<<<< HEAD
-// Nuke hover effects
-.nav > .disabled > a:hover {
-=======
 // Nuke hover/focus effects
 .nav > .disabled > a:hover,
 .nav > .disabled > a:focus {
->>>>>>> 90a6ef2f
   text-decoration: none;
   background-color: transparent;
   cursor: default;
