--- conflicted
+++ resolved
@@ -93,52 +93,6 @@
   tbody:first-child tr:first-child td {
     border-top: 0;
   }
-<<<<<<< HEAD
-  // For first th or td in the first row in the first thead or tbody
-  thead:first-child tr:first-child > th:first-child,
-  tbody:first-child tr:first-child > td:first-child {
-    .border-top-left-radius(@baseBorderRadius);
-  }
-  thead:first-child tr:first-child > th:last-child,
-  tbody:first-child tr:first-child > td:last-child {
-    .border-top-right-radius(@baseBorderRadius);
-  }
-  // For first th or td in the last row in the last thead or tbody
-  thead:last-child tr:last-child > th:first-child,
-  tbody:last-child tr:last-child > td:first-child,
-  tfoot:last-child tr:last-child > td:first-child {
-    .border-bottom-left-radius(@baseBorderRadius);
-  }
-  thead:last-child tr:last-child > th:last-child,
-  tbody:last-child tr:last-child > td:last-child,
-  tfoot:last-child tr:last-child > td:last-child {
-    .border-bottom-right-radius(@baseBorderRadius);
-  }
-
-  // Clear border-radius for first and last td in the last row in the last tbody for table with tfoot
-  tfoot + tbody:last-child tr:last-child td:first-child {
-    .border-bottom-left-radius(0);
-  }
-  tfoot + tbody:last-child tr:last-child td:last-child {
-    .border-bottom-right-radius(0);
-  }
-
-
-  // Special fixes to round the left border on the first td/th
-  caption + thead tr:first-child th:first-child,
-  caption + tbody tr:first-child td:first-child,
-  colgroup + thead tr:first-child th:first-child,
-  colgroup + tbody tr:first-child td:first-child {
-    .border-top-left-radius(@baseBorderRadius);
-  }
-  caption + thead tr:first-child th:last-child,
-  caption + tbody tr:first-child td:last-child,
-  colgroup + thead tr:first-child th:last-child,
-  colgroup + tbody tr:first-child td:last-child {
-    .border-top-right-radius(@baseBorderRadius);
-  }
-
-=======
   // For first th/td in the first row in the first thead or tbody
   thead:first-child tr:first-child > th:first-child,
   tbody:first-child tr:first-child > td:first-child,
@@ -190,7 +144,6 @@
     .border-top-right-radius(@baseBorderRadius);
   }
 
->>>>>>> 90a6ef2f
 }
 
 
@@ -215,13 +168,8 @@
 // Placed here since it has to come after the potential zebra striping
 .table-hover {
   tbody {
-<<<<<<< HEAD
-    tr:hover td,
-    tr:hover th {
-=======
     tr:hover > td,
     tr:hover > th {
->>>>>>> 90a6ef2f
       background-color: @tableBackgroundHover;
     }
   }
@@ -265,18 +213,6 @@
 // Exact selectors below required to override .table-striped
 
 .table tbody tr {
-<<<<<<< HEAD
-  &.success td {
-    background-color: @successBackground;
-  }
-  &.error td {
-    background-color: @errorBackground;
-  }
-  &.warning td {
-    background-color: @warningBackground;
-  }
-  &.info td {
-=======
   &.success > td {
     background-color: @successBackground;
   }
@@ -287,25 +223,12 @@
     background-color: @warningBackground;
   }
   &.info > td {
->>>>>>> 90a6ef2f
     background-color: @infoBackground;
   }
 }
 
 // Hover states for .table-hover
 .table-hover tbody tr {
-<<<<<<< HEAD
-  &.success:hover td {
-    background-color: darken(@successBackground, 5%);
-  }
-  &.error:hover td {
-    background-color: darken(@errorBackground, 5%);
-  }
-  &.warning:hover td {
-    background-color: darken(@warningBackground, 5%);
-  }
-  &.info:hover td {
-=======
   &.success:hover > td {
     background-color: darken(@successBackground, 5%);
   }
@@ -316,7 +239,6 @@
     background-color: darken(@warningBackground, 5%);
   }
   &.info:hover > td {
->>>>>>> 90a6ef2f
     background-color: darken(@infoBackground, 5%);
   }
 }