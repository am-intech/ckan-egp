--- conflicted
+++ resolved
@@ -261,13 +261,8 @@
 #minornavigation li.current-tab a:visited {
   color: #222;
 }
-<<<<<<< HEAD
-
-
-=======
-
-
->>>>>>> 67963b60
+
+
 /* ======= */
 /* Sidebar */
 /* ======= */
@@ -285,10 +280,7 @@
   padding-left: 0px;
 }
 #sidebar .widget-list li.widget-container {
-<<<<<<< HEAD
-=======
   padding-bottom: 1em;
->>>>>>> 67963b60
   border-bottom: 1px solid #e0e0e0;
   margin-bottom: 1em;
 }
@@ -301,13 +293,20 @@
   -webkit-border-radius: 15px; 
           border-radius: 15px; 
 }
-
-
-<<<<<<< HEAD
-=======
-
-
->>>>>>> 67963b60
+#sidebar .widget-list li.widget-container.boxed {
+  border-bottom: 0;
+  background-color: #FFF7C0;
+  padding: 15px;
+  padding-top: 10px;
+     -moz-border-radius: 15px; 
+  -webkit-border-radius: 15px; 
+          border-radius: 15px; 
+}
+
+
+
+
+
 /* ============== */
 /* = Pagination = */
 /* ============== */
@@ -335,11 +334,8 @@
 	border: 1px solid #ddd;
 }
 
-<<<<<<< HEAD
-=======
-
-
->>>>>>> 67963b60
+
+
 /* ====== */
 /* Facets */
 /* ====== */
@@ -355,10 +351,7 @@
     color: #000; 
 }
 
-<<<<<<< HEAD
-=======
-
->>>>>>> 67963b60
+
 
 /* ======================= */
 /* = Generic Form Footer = */
@@ -390,10 +383,6 @@
 }
 body.index.home #sidebar {
   display: none;
-<<<<<<< HEAD
-  margin: 0;
-=======
->>>>>>> 67963b60
 }
 body.index.home .front-page .action-box h1 {
   padding-top: 0.6em;
@@ -532,29 +521,16 @@
 }
 .property-list li ul {
   margin-left: -2em;
-<<<<<<< HEAD
 }
 .property-list li h3 {
   font-size: 1.1em;
   font-weight: bold; 
   margin-bottom: 0.5em;
   margin-left: -2em;
-=======
->>>>>>> 67963b60
-}
-.property-list li h3 {
-  font-size: 1.1em;
-  font-weight: bold; 
-  margin-bottom: 0.5em;
-  margin-left: -2em;
-}
-
-
-
-<<<<<<< HEAD
-
-=======
->>>>>>> 67963b60
+}
+
+
+
 /* ============== */
 /* = User Index = */
 /* ============== */
@@ -584,22 +560,6 @@
 ul.userlist .badge {
   color: #fc0;
 }
-<<<<<<< HEAD
-
-
-/* ================== */
-/* = User Read page = */
-/* ================== */
-.gravatar {
-  border: 1px solid #777;
-  padding: 1px;
-  width: 120px;
-  height: 120px;
-  margin: 0 auto 10px auto;
-}
-
-
-=======
 .user-search input[type=text],
 .user-search input[type=password] {
   width: 70%;
@@ -612,7 +572,6 @@
 /* = User Read page = */
 /* ================== */
 
->>>>>>> 67963b60
 /* ========================= */
 /* = Dataset Snapshot View = */
 /* ========================= */
@@ -728,11 +687,8 @@
     border:none;    
 }
 
-<<<<<<< HEAD
-=======
-
-
->>>>>>> 67963b60
+
+
 /* =================== */
 /* = Markdown Editor = */
 /* =================== */
@@ -748,7 +704,6 @@
 .markdown-editor .button-row {
   padding-right: 40px;
   text-align: center;
-<<<<<<< HEAD
 }
 .markdown-editor div.markdown-preview {
   background: white;
@@ -770,38 +725,10 @@
 input.url-input {
   width: 250px;
 }
-
-
-/* ============= */
-/* = Mini-Tabs = */
-/* ============= */
-ul.button-row {
-  margin-bottom: 5px;
-}
-ul.button-row li {
-  display: inline;
-  margin-right: 10px;
-=======
-}
-.markdown-editor div.markdown-preview {
-  background: white;
-  border: 1px solid #CCC;
-  padding: 5px;
-  margin-bottom: 5px;
-  overflow: auto;
-}
 .markdown-editor textarea.markdown-input {
   margin-bottom: 5px;
   padding: 5px;
   display: block;
-}
-
-
-/* =================== */
-/* = URL Slug Editor = */
-/* =================== */
-input.url-slug-editor {
-  width: 250px;
 }
 
 
@@ -838,7 +765,6 @@
   margin-right: 20px;
   margin-top: 3px;
   padding: 2px 8px;
->>>>>>> 67963b60
 }
 
 
@@ -900,18 +826,6 @@
 
 
 
-<<<<<<< HEAD
-/* ===================== */
-/* = Edit Dataset Page = */
-/* ===================== */
-.dataset-edit-form .edit-summary {
-  /* Needs refactoring. Clutters the page too much. */
-  display: none;
-}
-.dataset-edit-form input#Resource--url {
-  width: 60%;
-}
-=======
 .gravatar {
   border: 1px solid #777;
   padding: 1px;
@@ -930,7 +844,6 @@
 .dataset-edit-form input#Resource--url {
   width: 60%;
 }
->>>>>>> 67963b60
 .dataset-edit-form .resource-add {
   background: #eee;
   padding-top: 10px;
@@ -1111,14 +1024,10 @@
 .group-create-form .state-field {
   display: none;
 }
-<<<<<<< HEAD
 .group-create-form a.url-edit {
   font-weight: normal;
   margin-left: 10px;
 }
-=======
->>>>>>> 67963b60
-
 
 
 /* ============== */
