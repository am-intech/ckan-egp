import logging
from pylons import session

import genshi
from urllib import quote

import ckan.misc
from ckan.lib.base import *
from ckan.lib import mailer
from ckan.authz import Authorizer
from ckan.lib.navl.dictization_functions import DataError, unflatten
from ckan.logic import NotFound, NotAuthorized, ValidationError
from ckan.logic import check_access, get_action
from ckan.logic import tuplize_dict, clean_dict, parse_params
from ckan.logic.schema import user_new_form_schema, user_edit_form_schema
from ckan.lib.captcha import check_recaptcha, CaptchaError

log = logging.getLogger(__name__)

class UserController(BaseController):

    def __before__(self, action, **env):
        BaseController.__before__(self, action, **env)
        try:
            context = {'model':model,'user': c.user or c.author}
            check_access('site_read',context)
        except NotAuthorized:
            if c.action not in ('login','request_reset','perform_reset',):
                abort(401, _('Not authorized to see this page'))

    ## hooks for subclasses
    new_user_form = 'user/new_user_form.html'
    edit_user_form = 'user/edit_user_form.html'

    def _new_form_to_db_schema(self):
        return user_new_form_schema()

    def _db_to_new_form_schema(self):
        '''This is an interface to manipulate data from the database
        into a format suitable for the form (optional)'''

    def _edit_form_to_db_schema(self):
        return user_edit_form_schema()

    def _db_to_edit_form_schema(self):
        '''This is an interface to manipulate data from the database
        into a format suitable for the form (optional)'''

    def _setup_follow_button(self, context):
        '''Setup some template context variables needed for the Follow/Unfollow
        button.

        '''

        # If the user is logged in set the am_following variable.
        userid = context.get('user')
        if not userid:
            return
        userobj = model.User.get(userid)
        if not userobj:
            return
        c.user_dict['am_following'] = get_action('am_following_user')(context,
                {'id': c.user_dict['id']})

    def _setup_template_variables(self, context, data_dict):
        context = {'model': context.get('model'),
                'session': context.get('session'),
                'user': context.get('user')}
        c.is_sysadmin = Authorizer().is_sysadmin(c.user)
        try:
            user_dict = get_action('user_show')(context, data_dict)
        except NotFound:
            h.redirect_to(controller='user', action='login', id=None)
        except NotAuthorized:
            abort(401, _('Not authorized to see this page'))
        c.user_dict = user_dict
        c.is_myself = user_dict['name'] == c.user
        c.num_followers = get_action('user_follower_count')(context,
                {'id':c.user_dict['id']})
        self._setup_follow_button(context)

    ## end hooks

    def _get_repoze_handler(self, handler_name):
        '''Returns the URL that repoze.who will respond to and perform a
        login or logout.'''
        return getattr(request.environ['repoze.who.plugins']['friendlyform'], handler_name)
        
    def index(self):
        LIMIT = 20

        page = int(request.params.get('page', 1))
        c.q  = request.params.get('q', '')
        c.order_by = request.params.get('order_by', 'name')

        context = {'model': model,
                   'user': c.user or c.author,
                   'return_query': True}

        data_dict = {'q':c.q,
                     'order_by':c.order_by}
        try:
            check_access('user_list',context, data_dict)
        except NotAuthorized:
            abort(401, _('Not authorized to see this page'))

        users_list = get_action('user_list')(context,data_dict)

        c.page = h.Page(
            collection=users_list,
            page=page,
            url=h.pager_url,
            item_count=users_list.count(),
            items_per_page=LIMIT
        )
        return render('user/list.html')

    def read(self, id=None):
        context = {'model': model, 'session': model.Session,
                'user': c.user or c.author, 'for_view': True}
        data_dict = {'id':id,
                     'user_obj':c.userobj}
        try:
            check_access('user_show',context, data_dict)
        except NotAuthorized:
            abort(401, _('Not authorized to see this page'))

<<<<<<< HEAD
        context['with_related'] = True
        try:
            user_dict = get_action('user_show')(context,data_dict)
        except NotFound:
            h.redirect_to(controller='user', action='login', id=None)
=======
        self._setup_template_variables(context, data_dict)
>>>>>>> 2fc06518

        c.about_formatted = self._format_about(c.user_dict['about'])
        c.user_activity_stream = get_action('user_activity_list_html')(
                context, {'id':c.user_dict['id']})
        return render('user/read.html')

    def me(self, locale=None):
        if not c.user:
            h.redirect_to(locale=locale, controller='user', action='login', id=None)
        user_ref = c.userobj.get_reference_preferred_for_uri()
        h.redirect_to(locale=locale, controller='user', action='read', id=user_ref)

    def register(self, data=None, errors=None, error_summary=None):
        return self.new(data, errors, error_summary)

    def new(self, data=None, errors=None, error_summary=None):
        '''GET to display a form for registering a new user.
           or POST the form data to actually do the user registration.
        '''
        context = {'model': model, 'session': model.Session,
                   'user': c.user or c.author,
                   'schema': self._new_form_to_db_schema(),
                   'save': 'save' in request.params}

        try:
            check_access('user_create',context)
        except NotAuthorized:
            abort(401, _('Unauthorized to create a user'))

        if context['save'] and not data:
            return self._save_new(context)

        if c.user and not data:
            # #1799 Don't offer the registration form if already logged in
            return render('user/logout_first.html')

        data = data or {}
        errors = errors or {}
        error_summary = error_summary or {}
        vars = {'data': data, 'errors': errors, 'error_summary': error_summary}

        c.is_sysadmin = Authorizer().is_sysadmin(c.user)
        c.form = render(self.new_user_form, extra_vars=vars)
        return render('user/new.html')

    def _save_new(self, context):
        try:
            data_dict = clean_dict(unflatten(
                tuplize_dict(parse_params(request.params))))
            context['message'] = data_dict.get('log_message', '')
            check_recaptcha(request)
            user = get_action('user_create')(context, data_dict)
        except NotAuthorized:
            abort(401, _('Unauthorized to create user %s') % '')
        except NotFound, e:
            abort(404, _('User not found'))
        except DataError:
            abort(400, _(u'Integrity Error'))
        except CaptchaError:
            error_msg = _(u'Bad Captcha. Please try again.')
            h.flash_error(error_msg)
            return self.new(data_dict)
        except ValidationError, e:
            errors = e.error_dict
            error_summary = e.error_summary
            return self.new(data_dict, errors, error_summary)
        if not c.user:
            # Redirect to a URL picked up by repoze.who which performs the login
            login_url = self._get_repoze_handler('login_handler_path')
            h.redirect_to('%s?login=%s&password=%s' % (
                login_url,
                str(data_dict['name']),
                quote(data_dict['password1'].encode('utf-8'))))
        else:
            # #1799 User has managed to register whilst logged in - warn user
            # they are not re-logged in as new user.
            h.flash_success(_('User "%s" is now registered but you are still logged in as "%s" from before') % (data_dict['name'], c.user))
            return render('user/logout_first.html')

    def edit(self, id=None, data=None, errors=None, error_summary=None):
        context = {'model': model, 'session': model.Session,
                   'user': c.user or c.author,
                   'save': 'save' in request.params,
                   'schema': self._edit_form_to_db_schema(),
                   }
        if id is None:
            if c.userobj:
                id = c.userobj.id
            else:
                abort(400, _('No user specified'))
        data_dict = {'id': id}

        if (context['save']) and not data:
            return self._save_edit(id, context)

        try:
            old_data = get_action('user_show')(context, data_dict)

            schema = self._db_to_edit_form_schema()
            if schema:
                old_data, errors = validate(old_data, schema)

            c.display_name = old_data.get('display_name')
            c.user_name = old_data.get('name')

            data = data or old_data

        except NotAuthorized:
            abort(401, _('Unauthorized to edit user %s') % '')
        except NotFound, e:
            abort(404, _('User not found'))

        user_obj = context.get('user_obj')

        if not (ckan.authz.Authorizer().is_sysadmin(unicode(c.user)) or c.user == user_obj.name):
            abort(401, _('User %s not authorized to edit %s') % (str(c.user), id))

        errors = errors or {}
        vars = {'data': data, 'errors': errors, 'error_summary': error_summary}

        self._setup_template_variables(context, data_dict)

        c.is_myself = True
        c.form = render(self.edit_user_form, extra_vars=vars)

        return render('user/edit.html')

    def _save_edit(self, id, context):
        try:
            data_dict = clean_dict(unflatten(
                tuplize_dict(parse_params(request.params))))
            context['message'] = data_dict.get('log_message', '')
            data_dict['id'] = id
            user = get_action('user_update')(context, data_dict)
            h.flash_success(_('Profile updated'))
            h.redirect_to(controller='user', action='read', id=user['name'])
        except NotAuthorized:
            abort(401, _('Unauthorized to edit user %s') % id)
        except NotFound, e:
            abort(404, _('User not found'))
        except DataError:
            abort(400, _(u'Integrity Error'))
        except ValidationError, e:
            errors = e.error_dict
            error_summary = e.error_summary
            return self.edit(id, data_dict, errors, error_summary)


    def login(self):
        lang = session.pop('lang', None)
        if lang:
            session.save()
            return h.redirect_to(locale=str(lang), controller='user', action='login')
        if 'error' in request.params:
            h.flash_error(request.params['error'])

        if request.environ['SCRIPT_NAME'] and g.openid_enabled:
            # #1662 restriction
            log.warn('Cannot mount CKAN at a URL and login with OpenID.')
            g.openid_enabled = False

        if not c.user:
            c.login_handler = h.url_for(self._get_repoze_handler('login_handler_path'))
            return render('user/login.html')
        else:
            return render('user/logout_first.html')

    def logged_in(self):
        # we need to set the language via a redirect
        lang = session.pop('lang', None)
        session.save()
        if c.user:
            context = {'model': model,
                       'user': c.user}

            data_dict = {'id':c.user}

            user_dict = get_action('user_show')(context,data_dict)

            h.flash_success(_("%s is now logged in") % user_dict['display_name'])
            return self.me(locale=lang)
        else:
            err = _('Login failed. Bad username or password.')
            if g.openid_enabled:
                err += _(' (Or if using OpenID, it hasn\'t been associated with a user account.)')
            h.flash_error(err)
            h.redirect_to(locale=lang, controller='user', action='login')

    def logout(self):
        # save our language in the session so we don't lose it
        session['lang'] = request.environ.get('CKAN_LANG')
        session.save()
        h.redirect_to(self._get_repoze_handler('logout_handler_path'))

    def set_lang(self, lang):
        # this allows us to set the lang in session.  Used for logging
        # in/out to prevent being lost when repoze.who redirects things
        session['lang'] = str(lang)
        session.save()

    def logged_out(self):
        # we need to get our language info back and the show the correct page
        lang = session.get('lang')
        c.user = None
        session.delete()
        h.redirect_to(locale=lang, controller='user', action='logged_out_page')

    def logged_out_page(self):
        return render('user/logout.html')

    def request_reset(self):
        if request.method == 'POST':
            id = request.params.get('user')

            context = {'model': model,
                       'user': c.user}

            data_dict = {'id':id}
            user_obj = None
            try:
                user_dict = get_action('user_show')(context,data_dict)
                user_obj = context['user_obj']
            except NotFound:
                # Try searching the user
                del data_dict['id']
                data_dict['q'] = id

                if id and len(id) > 2:
                    user_list = get_action('user_list')(context,data_dict)
                    if len(user_list) == 1:
                        # This is ugly, but we need the user object for the mailer,
                        # and user_list does not return them
                        del data_dict['q']
                        data_dict['id'] = user_list[0]['id']
                        user_dict = get_action('user_show')(context,data_dict)
                        user_obj = context['user_obj']
                    elif len(user_list) > 1:
                        h.flash_error(_('"%s" matched several users') % (id))
                    else:
                        h.flash_error(_('No such user: %s') % id)
                else:
                    h.flash_error(_('No such user: %s') % id)

            if user_obj:
                try:
                    mailer.send_reset_link(user_obj)
                    h.flash_success(_('Please check your inbox for a reset code.'))
                    h.redirect_to('/')
                except mailer.MailerException, e:
                    h.flash_error(_('Could not send reset link: %s') % unicode(e))
        return render('user/request_reset.html')

    def perform_reset(self, id):
        context = {'model': model, 'session': model.Session,
                   'user': c.user}

        data_dict = {'id':id}

        try:
            user_dict = get_action('user_show')(context,data_dict)
            user_obj = context['user_obj']
        except NotFound, e:
            abort(404, _('User not found'))

        c.reset_key = request.params.get('key')
        if not mailer.verify_reset_link(user_obj, c.reset_key):
            h.flash_error(_('Invalid reset key. Please try again.'))
            abort(403)

        if request.method == 'POST':
            try:
                context['reset_password'] = True
                new_password = self._get_form_password()
                user_dict['password'] = new_password
                user_dict['reset_key'] = c.reset_key
                user = get_action('user_update')(context, user_dict)

                h.flash_success(_("Your password has been reset."))
                h.redirect_to('/')
            except NotAuthorized:
                h.flash_error(_('Unauthorized to edit user %s') % id)
            except NotFound, e:
                h.flash_error(_('User not found'))
            except DataError:
                h.flash_error(_(u'Integrity Error'))
            except ValidationError, e:
                h.flash_error(u'%r'% e.error_dict)
            except ValueError, ve:
                h.flash_error(unicode(ve))

        c.user_dict = user_dict
        return render('user/perform_reset.html')

    def _format_about(self, about):
        about_formatted = ckan.misc.MarkdownFormat().to_html(about)
        try:
            html = genshi.HTML(about_formatted)
        except genshi.ParseError, e:
            log.error('Could not print "about" field Field: %r Error: %r', about, e)
            html = _('Error: Could not parse About text')
        return html

    def _get_form_password(self):
        password1 = request.params.getone('password1')
        password2 = request.params.getone('password2')
        if (password1 is not None and password1 != ''):
            if not len(password1) >= 4:
                raise ValueError(_("Your password must be 4 characters or longer."))
            elif not password1 == password2:
                raise ValueError(_("The passwords you entered do not match."))
            return password1

    def followers(self, id=None):
        context = {'model': model, 'session': model.Session,
                'user': c.user or c.author, 'for_view': True}
        data_dict = {'id':id, 'user_obj':c.userobj}
        self._setup_template_variables(context, data_dict)
        c.followers = get_action('user_follower_list')(context,
                {'id':c.user_dict['id']})
        return render('user/followers.html')<|MERGE_RESOLUTION|>--- conflicted
+++ resolved
@@ -85,7 +85,7 @@
         '''Returns the URL that repoze.who will respond to and perform a
         login or logout.'''
         return getattr(request.environ['repoze.who.plugins']['friendlyform'], handler_name)
-        
+
     def index(self):
         LIMIT = 20
 
@@ -125,15 +125,13 @@
         except NotAuthorized:
             abort(401, _('Not authorized to see this page'))
 
-<<<<<<< HEAD
         context['with_related'] = True
         try:
             user_dict = get_action('user_show')(context,data_dict)
         except NotFound:
             h.redirect_to(controller='user', action='login', id=None)
-=======
+
         self._setup_template_variables(context, data_dict)
->>>>>>> 2fc06518
 
         c.about_formatted = self._format_about(c.user_dict['about'])
         c.user_activity_stream = get_action('user_activity_list_html')(
