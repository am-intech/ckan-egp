import os.path
import logging
import cgi
import datetime
import glob
import urllib

from webob.multidict import UnicodeMultiDict
from paste.util.multidict import MultiDict

import ckan.model as model
import ckan.logic as logic
import ckan.lib.base as base
import ckan.lib.helpers as h
import ckan.lib.search as search
import ckan.lib.navl.dictization_functions
import ckan.lib.jsonp as jsonp
import ckan.lib.munge as munge

from ckan.common import _, c, request, response


log = logging.getLogger(__name__)

# shortcuts
get_action = logic.get_action
NotAuthorized = logic.NotAuthorized
NotFound = logic.NotFound
ValidationError = logic.ValidationError
DataError = ckan.lib.navl.dictization_functions.DataError

IGNORE_FIELDS = ['q']
CONTENT_TYPES = {
    'text': 'text/plain;charset=utf-8',
    'html': 'text/html;charset=utf-8',
    'json': 'application/json;charset=utf-8',
}


class ApiController(base.BaseController):

    _actions = {}

    def __call__(self, environ, start_response):
        # we need to intercept and fix the api version
        # as it will have a "/" at the start
        routes_dict = environ['pylons.routes_dict']
        api_version = routes_dict.get('ver')
        if api_version:
            api_version = api_version[1:]
            routes_dict['ver'] = int(api_version)

        self._identify_user()
        try:
            context = {'model': model, 'user': c.user or c.author,
                       'auth_user_obj': c.userobj}
            logic.check_access('site_read', context)
        except NotAuthorized:
            response_msg = self._finish(403,
                                        _('Not authorized to see this page'))
            # Call start_response manually instead of the parent __call__
            # because we want to end the request instead of continuing.
            response_msg = response_msg.encode('utf8')
            body = '%i %s' % (response.status_int, response_msg)
            start_response(body, response.headers.items())
            return [response_msg]

        # avoid status_code_redirect intercepting error responses
        environ['pylons.status_code_redirect'] = True
        return base.BaseController.__call__(self, environ, start_response)

    def _finish(self, status_int, response_data=None,
                content_type='text'):
        '''When a controller method has completed, call this method
        to prepare the response.
        @return response message - return this value from the controller
                                   method
                 e.g. return self._finish(404, 'Package not found')
        '''
        assert(isinstance(status_int, int))
        response.status_int = status_int
        response_msg = ''
        if response_data is not None:
            response.headers['Content-Type'] = CONTENT_TYPES[content_type]
            if content_type == 'json':
                response_msg = h.json.dumps(
                    response_data,
                    for_json=True)  # handle objects with for_json methods
            else:
                response_msg = response_data
            # Support "JSONP" callback.
            if status_int == 200 and 'callback' in request.params and \
                (request.method == 'GET' or
                 c.logic_function and request.method == 'POST'):
                # escape callback to remove '<', '&', '>' chars
                callback = cgi.escape(request.params['callback'])
                response_msg = self._wrap_jsonp(callback, response_msg)
        return response_msg

    def _finish_ok(self, response_data=None,
                   content_type='json',
                   resource_location=None):
        '''If a controller method has completed successfully then
        calling this method will prepare the response.
        @param resource_location - specify this if a new
           resource has just been created.
        @return response message - return this value from the controller
                                   method
                                   e.g. return self._finish_ok(pkg_dict)
        '''
        if resource_location:
            status_int = 201
            self._set_response_header('Location', resource_location)
        else:
            status_int = 200

        return self._finish(status_int, response_data, content_type)

    def _finish_not_authz(self, extra_msg=None):
        response_data = _('Access denied')
        if extra_msg:
            response_data = '%s - %s' % (response_data, extra_msg)
        return self._finish(403, response_data, 'json')

    def _finish_not_found(self, extra_msg=None):
        response_data = _('Not found')
        if extra_msg:
            response_data = '%s - %s' % (response_data, extra_msg)
        return self._finish(404, response_data, 'json')

    def _finish_bad_request(self, extra_msg=None):
        response_data = _('Bad request')
        if extra_msg:
            response_data = '%s - %s' % (response_data, extra_msg)
        return self._finish(400, response_data, 'json')

    def _wrap_jsonp(self, callback, response_msg):
        return '%s(%s);' % (callback, response_msg)

    def _set_response_header(self, name, value):
        try:
            value = str(value)
        except Exception, inst:
            msg = "Couldn't convert '%s' header value '%s' to string: %s" % \
                (name, value, inst)
            raise Exception(msg)
        response.headers[name] = value

    def get_api(self, ver=None):
        response_data = {}
        response_data['version'] = ver
        return self._finish_ok(response_data)

    def snippet(self, snippet_path, ver=None):
        ''' Renders and returns a snippet used by ajax calls '''
        # we only allow snippets in templates/ajax_snippets and it's subdirs
        snippet_path = u'ajax_snippets/' + snippet_path
        return base.render(snippet_path, extra_vars=dict(request.params))

    def action(self, logic_function, ver=None):
        try:
            function = get_action(logic_function)
        except KeyError:
            log.info('Can\'t find logic function: %s', logic_function)
            return self._finish_bad_request(
                _('Action name not known: %s') % logic_function)

        context = {'model': model, 'session': model.Session, 'user': c.user,
                   'api_version': ver, 'return_type': 'LazyJSONObject',
                   'auth_user_obj': c.userobj}
        model.Session()._context = context

        return_dict = {'help': h.url_for(controller='api',
                                         action='action',
                                         logic_function='help_show',
                                         ver=ver,
                                         name=logic_function,
                                         qualified=True,
                                         )
                       }
        try:
            side_effect_free = getattr(function, 'side_effect_free', False)
            request_data = self._get_request_data(try_url_params=
                                                  side_effect_free)
        except ValueError, inst:
            log.info('Bad Action API request data: %s', inst)
            return self._finish_bad_request(
                _('JSON Error: %s') % inst)
        if not isinstance(request_data, dict):
            # this occurs if request_data is blank
            log.info('Bad Action API request data - not dict: %r',
                     request_data)
            return self._finish_bad_request(
                _('Bad request data: %s') %
                'Request data JSON decoded to %r but '
                'it needs to be a dictionary.' % request_data)
        # if callback is specified we do not want to send that to the search
        if 'callback' in request_data:
            del request_data['callback']
        try:
            result = function(context, request_data)
            return_dict['success'] = True
            return_dict['result'] = result
        except DataError, e:
            log.info('Format incorrect (Action API): %s - %s',
                     e.error, request_data)
            return_dict['error'] = {'__type': 'Integrity Error',
                                    'message': e.error,
                                    'data': request_data}
            return_dict['success'] = False
            return self._finish(400, return_dict, content_type='json')
        except NotAuthorized, e:
            return_dict['error'] = {'__type': 'Authorization Error',
                                    'message': _('Access denied')}
            return_dict['success'] = False

            if unicode(e):
                return_dict['error']['message'] += u': %s' % e

            return self._finish(403, return_dict, content_type='json')
        except NotFound, e:
            return_dict['error'] = {'__type': 'Not Found Error',
                                    'message': _('Not found')}
            if unicode(e):
                return_dict['error']['message'] += u': %s' % e
            return_dict['success'] = False
            return self._finish(404, return_dict, content_type='json')
        except ValidationError, e:
            error_dict = e.error_dict
            error_dict['__type'] = 'Validation Error'
            return_dict['error'] = error_dict
            return_dict['success'] = False
            # CS nasty_string ignore
            log.info('Validation error (Action API): %r', str(e.error_dict))
            return self._finish(409, return_dict, content_type='json')
        except search.SearchQueryError, e:
            return_dict['error'] = {'__type': 'Search Query Error',
                                    'message': 'Search Query is invalid: %r' %
                                    e.args}
            return_dict['success'] = False
            return self._finish(400, return_dict, content_type='json')
        except search.SearchError, e:
            return_dict['error'] = {'__type': 'Search Error',
                                    'message': 'Search error: %r' % e.args}
            return_dict['success'] = False
            return self._finish(409, return_dict, content_type='json')
        except search.SearchIndexError, e:
            return_dict['error'] = {
                '__type': 'Search Index Error',
                'message': 'Unable to add package to search index: %s' %
                           str(e)}
            return_dict['success'] = False
            return self._finish(500, return_dict, content_type='json')
        return self._finish_ok(return_dict)

    def _get_action_from_map(self, action_map, register, subregister):
        ''' Helper function to get the action function specified in
            the action map'''

        # translate old package calls to use dataset
        if register == 'package':
            register = 'dataset'

        action = action_map.get((register, subregister))
        if not action:
            action = action_map.get(register)
        if action:
            return get_action(action)

    def list(self, ver=None, register=None, subregister=None, id=None):
        context = {'model': model, 'session': model.Session,
                   'user': c.user, 'api_version': ver,
                   'auth_user_obj': c.userobj}
        log.debug('listing: %s', context)
        action_map = {
            'revision': 'revision_list',
            'group': 'group_list',
            'dataset': 'package_list',
            'tag': 'tag_list',
            'related': 'related_list',
            'licenses': 'license_list',
            ('dataset', 'relationships'): 'package_relationships_list',
            ('dataset', 'revisions'): 'package_revision_list',
            ('dataset', 'activity'): 'package_activity_list',
            ('group', 'activity'): 'group_activity_list',
            ('user', 'activity'): 'user_activity_list',
            ('user', 'dashboard_activity'): 'dashboard_activity_list',
            ('activity', 'details'): 'activity_detail_list',
        }

        action = self._get_action_from_map(action_map, register, subregister)
        if not action:
            return self._finish_bad_request(
                _('Cannot list entity of this type: %s') % register)
        try:
            return self._finish_ok(action(context, {'id': id}))
        except NotFound, e:
            return self._finish_not_found(unicode(e))
        except NotAuthorized, e:
            return self._finish_not_authz(unicode(e))

    def show(self, ver=None, register=None, subregister=None,
             id=None, id2=None):
        action_map = {
            'revision': 'revision_show',
            'group': 'group_show_rest',
            'tag': 'tag_show_rest',
            'related': 'related_show',
            'dataset': 'package_show_rest',
            ('dataset', 'relationships'): 'package_relationships_list',
        }
        for type in model.PackageRelationship.get_all_types():
            action_map[('dataset', type)] = 'package_relationships_list'

        context = {'model': model, 'session': model.Session, 'user': c.user,
                   'api_version': ver, 'auth_user_obj': c.userobj}
        data_dict = {'id': id, 'id2': id2, 'rel': subregister}

        log.debug('show: %s', context)

        action = self._get_action_from_map(action_map, register, subregister)
        if not action:
            return self._finish_bad_request(
                _('Cannot read entity of this type: %s') % register)
        try:
            return self._finish_ok(action(context, data_dict))
        except NotFound, e:
            return self._finish_not_found(unicode(e))
        except NotAuthorized, e:
            return self._finish_not_authz(unicode(e))

    def _represent_package(self, package):
        return package.as_dict(ref_package_by=self.ref_package_by,
                               ref_group_by=self.ref_group_by)

    def create(self, ver=None, register=None, subregister=None,
               id=None, id2=None):

        action_map = {
            'group': 'group_create_rest',
            'dataset': 'package_create_rest',
            'rating': 'rating_create',
            'related': 'related_create',
            ('dataset', 'relationships'): 'package_relationship_create_rest',
        }
        for type in model.PackageRelationship.get_all_types():
            action_map[('dataset', type)] = 'package_relationship_create_rest'

        context = {'model': model, 'session': model.Session, 'user': c.user,
                   'api_version': ver, 'auth_user_obj': c.userobj}
        log.debug('create: %s', (context))
        try:
            request_data = self._get_request_data()
            data_dict = {'id': id, 'id2': id2, 'rel': subregister}
            data_dict.update(request_data)
        except ValueError, inst:
            return self._finish_bad_request(
                _('JSON Error: %s') % inst)

        action = self._get_action_from_map(action_map, register, subregister)
        if not action:
            return self._finish_bad_request(
                _('Cannot create new entity of this type: %s %s') %
                (register, subregister))

        try:
            response_data = action(context, data_dict)
            location = None
            if "id" in data_dict:
                location = str('%s/%s' % (request.path.replace('package',
                                                               'dataset'),
                                          data_dict.get("id")))
            return self._finish_ok(response_data,
                                   resource_location=location)
        except NotAuthorized, e:
            return self._finish_not_authz(unicode(e))
        except NotFound, e:
            return self._finish_not_found(unicode(e))
        except ValidationError, e:
            # CS: nasty_string ignore
            log.info('Validation error (REST create): %r', str(e.error_dict))
            return self._finish(409, e.error_dict, content_type='json')
        except DataError, e:
            log.info('Format incorrect (REST create): %s - %s',
                     e.error, request_data)
            error_dict = {
                'success': False,
                'error': {'__type': 'Integrity Error',
                                    'message': e.error,
                                    'data': request_data}}
            return self._finish(400, error_dict, content_type='json')
        except search.SearchIndexError:
            log.error('Unable to add package to search index: %s',
                      request_data)
            return self._finish(500,
                                _(u'Unable to add package to search index') %
                                request_data)
        except:
            model.Session.rollback()
            raise

    def update(self, ver=None, register=None, subregister=None,
               id=None, id2=None):
        action_map = {
            'dataset': 'package_update_rest',
            'group': 'group_update_rest',
            ('dataset', 'relationships'): 'package_relationship_update_rest',
        }
        for type in model.PackageRelationship.get_all_types():
            action_map[('dataset', type)] = 'package_relationship_update_rest'

        context = {'model': model, 'session': model.Session, 'user': c.user,
                   'api_version': ver, 'id': id, 'auth_user_obj': c.userobj}
        log.debug('update: %s', context)
        try:
            request_data = self._get_request_data()
            data_dict = {'id': id, 'id2': id2, 'rel': subregister}
            data_dict.update(request_data)
        except ValueError, inst:
            return self._finish_bad_request(
                _('JSON Error: %s') % inst)

        action = self._get_action_from_map(action_map, register, subregister)
        if not action:
            return self._finish_bad_request(
                _('Cannot update entity of this type: %s') %
                register.encode('utf-8'))
        try:
            response_data = action(context, data_dict)
            return self._finish_ok(response_data)
        except NotAuthorized, e:
            return self._finish_not_authz(unicode(e))
        except NotFound, e:
            return self._finish_not_found(unicode(e))
        except ValidationError, e:
            # CS: nasty_string ignore
            log.info('Validation error (REST update): %r', str(e.error_dict))
            return self._finish(409, e.error_dict, content_type='json')
        except DataError, e:
            log.info('Format incorrect (REST update): %s - %s',
                     e.error, request_data)
            error_dict = {
                'success': False,
                'error': {'__type': 'Integrity Error',
                                    'message': e.error,
                                    'data': request_data}}
            return self._finish(400, error_dict, content_type='json')
        except search.SearchIndexError:
            log.error('Unable to update search index: %s', request_data)
            return self._finish(500, _(u'Unable to update search index') %
                                request_data)

    def delete(self, ver=None, register=None, subregister=None,
               id=None, id2=None):
        action_map = {
            'group': 'group_delete',
            'dataset': 'package_delete',
            'related': 'related_delete',
            ('dataset', 'relationships'): 'package_relationship_delete_rest',
        }
        for type in model.PackageRelationship.get_all_types():
            action_map[('dataset', type)] = 'package_relationship_delete_rest'

        context = {'model': model, 'session': model.Session, 'user': c.user,
                   'api_version': ver, 'auth_user_obj': c.userobj}

        data_dict = {'id': id, 'id2': id2, 'rel': subregister}

        log.debug('delete %s/%s/%s/%s', register, id, subregister, id2)

        action = self._get_action_from_map(action_map, register, subregister)
        if not action:
            return self._finish_bad_request(
                _('Cannot delete entity of this type: %s %s') %
                (register, subregister or ''))
        try:
            response_data = action(context, data_dict)
            return self._finish_ok(response_data)
        except NotAuthorized, e:
            return self._finish_not_authz(unicode(e))
        except NotFound, e:
            return self._finish_not_found(unicode(e))
        except ValidationError, e:
            # CS: nasty_string ignore
            log.info('Validation error (REST delete): %r', str(e.error_dict))
            return self._finish(409, e.error_dict, content_type='json')

    def search(self, ver=None, register=None):

        log.debug('search %s params: %r', register, request.params)
        if register == 'revision':
            since_time = None
            if 'since_id' in request.params:
                id = request.params['since_id']
                if not id:
                    return self._finish_bad_request(
                        _(u'No revision specified'))
                rev = model.Session.query(model.Revision).get(id)
                if rev is None:
                    return self._finish_not_found(
                        _(u'There is no revision with id: %s') % id)
                since_time = rev.timestamp
            elif 'since_time' in request.params:
                since_time_str = request.params['since_time']
                try:
                    since_time = h.date_str_to_datetime(since_time_str)
                except ValueError, inst:
                    return self._finish_bad_request('ValueError: %s' % inst)
            else:
                return self._finish_bad_request(
                    _("Missing search term ('since_id=UUID' or " +
<<<<<<< HEAD
                      " 'since_time=TIMESTAMP')"))
            revs = model.Session.query(model.Revision).\
                filter(model.Revision.timestamp > since_time)
            return self._finish_ok([rev_.id for rev_ in revs])
=======
                            " 'since_time=TIMESTAMP')"))
            revs = model.Session.query(model.Revision) \
                .filter(model.Revision.timestamp > since_time) \
                .order_by(model.Revision.timestamp) \
                .limit(50) # reasonable enough for a page
            return self._finish_ok([rev.id for rev in revs])
>>>>>>> bf17fbc3
        elif register in ['dataset', 'package', 'resource']:
            try:
                params = MultiDict(self._get_search_params(request.params))
            except ValueError, e:
                return self._finish_bad_request(
                    _('Could not read parameters: %r' % e))

            # if using API v2, default to returning the package ID if
            # no field list is specified
            if register in ['dataset', 'package'] and not params.get('fl'):
                params['fl'] = 'id' if ver == 2 else 'name'

            try:
                if register == 'resource':
                    query = search.query_for(model.Resource)

                    # resource search still uses ckan query parser
                    options = search.QueryOptions()
                    for k, v in params.items():
                        if (k in search.DEFAULT_OPTIONS.keys()):
                            options[k] = v
                    options.update(params)
                    options.username = c.user
                    options.search_tags = False
                    options.return_objects = False
                    query_fields = MultiDict()
                    for field, value in params.items():
                        field = field.strip()
                        if field in search.DEFAULT_OPTIONS.keys() or \
                                field in IGNORE_FIELDS:
                            continue
                        values = [value]
                        if isinstance(value, list):
                            values = value
                        for v in values:
                            query_fields.add(field, v)

                    results = query.run(
                        query=params.get('q'),
                        fields=query_fields,
                        options=options
                    )
                else:
                    # For package searches in API v3 and higher, we can pass
                    # parameters straight to Solr.
                    if ver in [1, 2]:
                        # Otherwise, put all unrecognised ones into the q
                        # parameter
                        params = search.\
                            convert_legacy_parameters_to_solr(params)
                    query = search.query_for(model.Package)

                    # Remove any existing fq param and set the capacity to
                    # public
                    if 'fq' in params:
                        del params['fq']
                    params['fq'] = '+capacity:public'
                    # if callback is specified we do not want to send that to
                    # the search
                    if 'callback' in params:
                        del params['callback']
                    results = query.run(params)
                return self._finish_ok(results)
            except search.SearchError, e:
                log.exception(e)
                return self._finish_bad_request(
                    _('Bad search option: %s') % e)
        else:
            return self._finish_not_found(
                _('Unknown register: %s') % register)

    @classmethod
    def _get_search_params(cls, request_params):
        if 'qjson' in request_params:
            try:
                qjson_param = request_params['qjson'].replace('\\\\u', '\\u')
                params = h.json.loads(qjson_param, encoding='utf8')
            except ValueError, e:
                raise ValueError(_('Malformed qjson value: %r')
                                 % e)
        elif len(request_params) == 1 and \
            len(request_params.values()[0]) < 2 and \
                request_params.keys()[0].startswith('{'):
            # e.g. {some-json}='1' or {some-json}=''
            params = h.json.loads(request_params.keys()[0], encoding='utf8')
        else:
            params = request_params
        if not isinstance(params, (UnicodeMultiDict, dict)):
            msg = _('Request params must be in form ' +
                    'of a json encoded dictionary.')
            raise ValueError(msg)
        return params

    def markdown(self, ver=None):
        raw_markdown = request.params.get('q', '')
        results = h.render_markdown(raw_markdown)

        return self._finish_ok(results)

    def tag_counts(self, ver=None):
        c.q = request.params.get('q', '')

        context = {'model': model, 'session': model.Session,
                   'user': c.user or c.author, 'auth_user_obj': c.userobj}

        tag_names = get_action('tag_list')(context, {})
        results = []
        for tag_name in tag_names:
            tag_count = len(context['model'].Tag.get(tag_name).packages)
            results.append((tag_name, tag_count))
        return self._finish_ok(results)

    def throughput(self, ver=None):
        qos = self._calc_throughput()
        qos = str(qos)
        return self._finish_ok(qos)

    def _calc_throughput(self, ver=None):
        period = 10  # Seconds.
        timing_cache_path = self._get_timing_cache_path()
        call_count = 0
        for t in range(0, period):
            expr = '%s/%s*' % (
                timing_cache_path,
                (datetime.datetime.now() -
                 datetime.timedelta(0, t)).isoformat()[0:19],
            )
            call_count += len(glob.glob(expr))
        # Todo: Clear old records.
        return float(call_count) / period

    @jsonp.jsonpify
    def user_autocomplete(self):
        q = request.params.get('q', '')
        limit = request.params.get('limit', 20)
        user_list = []
        if q:
            context = {'model': model, 'session': model.Session,
                       'user': c.user or c.author, 'auth_user_obj': c.userobj}

            data_dict = {'q': q, 'limit': limit}

            user_list = get_action('user_autocomplete')(context, data_dict)
        return user_list

    @jsonp.jsonpify
    def group_autocomplete(self):
        q = request.params.get('q', '')
        t = request.params.get('type', None)
        limit = request.params.get('limit', 20)
        try:
            limit = int(limit)
        except:
            limit = 20
        limit = min(50, limit)

        query = model.Group.search_by_name_or_title(q, t)

        def convert_to_dict(user):
            out = {}
            for k in ['id', 'name', 'title']:
                out[k] = getattr(user, k)
            return out

        query = query.limit(limit)
        out = map(convert_to_dict, query.all())
        return out

    @jsonp.jsonpify
    def organization_autocomplete(self):
        q = request.params.get('q', '')
        limit = request.params.get('limit', 20)
        organization_list = []

        if q:
            context = {'user': c.user, 'model': model}
            data_dict = {'q': q, 'limit': limit}
            organization_list = \
                get_action('organization_autocomplete')(context, data_dict)
        return organization_list

    def is_slug_valid(self):

        def package_exists(val):
            if model.Session.query(model.Package) \
                    .autoflush(False).filter_by(name=val).count():
                return True
            return False

        def group_exists(val):
            if model.Session.query(model.Group) \
                    .autoflush(False).filter_by(name=val).count():
                return True
            return False

        slug = request.params.get('slug') or ''
        slugtype = request.params.get('type') or ''
        # TODO: We need plugins to be able to register new disallowed names
        disallowed = ['new', 'edit', 'search']
        if slugtype == u'package':
            response_data = dict(valid=not (package_exists(slug)
                                 or slug in disallowed))
            return self._finish_ok(response_data)
        if slugtype == u'group':
            response_data = dict(valid=not (group_exists(slug) or
                                 slug in disallowed))
            return self._finish_ok(response_data)
        return self._finish_bad_request('Bad slug type: %s' % slugtype)

    def dataset_autocomplete(self):
        q = request.params.get('incomplete', '')
        limit = request.params.get('limit', 10)
        package_dicts = []
        if q:
            context = {'model': model, 'session': model.Session,
                       'user': c.user or c.author, 'auth_user_obj': c.userobj}

            data_dict = {'q': q, 'limit': limit}

            package_dicts = get_action('package_autocomplete')(context,
                                                               data_dict)

        resultSet = {'ResultSet': {'Result': package_dicts}}
        return self._finish_ok(resultSet)

    def tag_autocomplete(self):
        q = request.str_params.get('incomplete', '')
        q = unicode(urllib.unquote(q), 'utf-8')
        limit = request.params.get('limit', 10)
        tag_names = []
        if q:
            context = {'model': model, 'session': model.Session,
                       'user': c.user or c.author, 'auth_user_obj': c.userobj}

            data_dict = {'q': q, 'limit': limit}

            tag_names = get_action('tag_autocomplete')(context, data_dict)

        resultSet = {
            'ResultSet': {
                'Result': [{'Name': tag} for tag in tag_names]
            }
        }
        return self._finish_ok(resultSet)

    def format_autocomplete(self):
        q = request.params.get('incomplete', '')
        limit = request.params.get('limit', 5)
        formats = []
        if q:
            context = {'model': model, 'session': model.Session,
                       'user': c.user or c.author, 'auth_user_obj': c.userobj}
            data_dict = {'q': q, 'limit': limit}
            formats = get_action('format_autocomplete')(context, data_dict)

        resultSet = {
            'ResultSet': {
                'Result': [{'Format': format} for format in formats]
            }
        }
        return self._finish_ok(resultSet)

    def munge_package_name(self):
        name = request.params.get('name')
        munged_name = munge.munge_name(name)
        return self._finish_ok(munged_name)

    def munge_title_to_package_name(self):
        name = request.params.get('title') or request.params.get('name')
        munged_name = munge.munge_title_to_name(name)
        return self._finish_ok(munged_name)

    def munge_tag(self):
        tag = request.params.get('tag') or request.params.get('name')
        munged_tag = munge.munge_tag(tag)
        return self._finish_ok(munged_tag)

    def format_icon(self):
        f = request.params.get('format')
        out = {
            'format': f,
            'icon': h.icon_url(h.format_icon(f))
        }
        return self._finish_ok(out)

    def status(self):
        context = {'model': model, 'session': model.Session}
        data_dict = {}
        status = get_action('status_show')(context, data_dict)
        return self._finish_ok(status)

    def i18n_js_translations(self, lang):
        ''' translation strings for front end '''
        ckan_path = os.path.join(os.path.dirname(__file__), '..')
        source = os.path.abspath(os.path.join(ckan_path, 'public',
                                 'base', 'i18n', '%s.js' % lang))
        response.headers['Content-Type'] = CONTENT_TYPES['json']
        if not os.path.exists(source):
            return '{}'
        f = open(source, 'r')
        return(f)

    @classmethod
    def _get_request_data(cls, try_url_params=False):
        '''Returns a dictionary, extracted from a request.

        If there is no data, None or "" is returned.
        ValueError will be raised if the data is not a JSON-formatted dict.

        The data is retrieved as a JSON-encoded dictionary from the request
        body.  Or, if the `try_url_params` argument is True and the request is
        a GET request, then an attempt is made to read the data from the url
        parameters of the request.

        try_url_params
            If try_url_params is False, then the data_dict is read from the
            request body.

            If try_url_params is True and the request is a GET request then the
            data is read from the url parameters.  The resulting dict will only
            be 1 level deep, with the url-param fields being the keys.  If a
            single key has more than one value specified, then the value will
            be a list of strings, otherwise just a string.

        '''
        def make_unicode(entity):
            '''Cast bare strings and strings in lists or dicts to Unicode. '''
            if isinstance(entity, str):
                return unicode(entity)
            elif isinstance(entity, list):
                new_items = []
                for item in entity:
                    new_items.append(make_unicode(item))
                return new_items
            elif isinstance(entity, dict):
                new_dict = {}
                for key, val in entity.items():
                    new_dict[key] = make_unicode(val)
                return new_dict
            else:
                return entity

        cls.log.debug('Retrieving request params: %r', request.params)
        cls.log.debug('Retrieving request POST: %r', request.POST)
        cls.log.debug('Retrieving request GET: %r', request.GET)
        request_data = None
        if request.POST and request.content_type == 'multipart/form-data':
            request_data = dict(request.POST)
        elif request.POST:
            try:
                keys = request.POST.keys()
                # Parsing breaks if there is a = in the value, so for now
                # we will check if the data is actually all in a single key
                if keys and request.POST[keys[0]] in [u'1', u'']:
                    request_data = keys[0]
                else:
                    request_data = urllib.unquote_plus(request.body)
            except Exception, inst:
                msg = "Could not find the POST data: %r : %s" % \
                      (request.POST, inst)
                raise ValueError(msg)

        elif try_url_params and request.GET:
            return request.GET.mixed()

        else:
            try:
                if request.method in ['POST', 'PUT']:
                    request_data = request.body
                else:
                    request_data = None
            except Exception, inst:
                msg = "Could not extract request body data: %s" % \
                      (inst)
                raise ValueError(msg)
            cls.log.debug('Retrieved request body: %r', request.body)
            if not request_data:
                if not try_url_params:
                    msg = "No request body data"
                    raise ValueError(msg)
                else:
                    request_data = {}
        if request_data and request.content_type != 'multipart/form-data':
            try:
                request_data = h.json.loads(request_data, encoding='utf8')
            except ValueError, e:
                raise ValueError('Error decoding JSON data. '
                                 'Error: %r '
                                 'JSON data extracted from the request: %r' %
                                 (e, request_data))
            if not isinstance(request_data, dict):
                raise ValueError('Request data JSON decoded to %r but '
                                 'it needs to be a dictionary.' % request_data)
            # ensure unicode values
            for key, val in request_data.items():
                # if val is str then assume it is ascii, since json converts
                # utf8 encoded JSON to unicode
                request_data[key] = make_unicode(val)
        cls.log.debug('Request data extracted: %r', request_data)
        return request_data<|MERGE_RESOLUTION|>--- conflicted
+++ resolved
@@ -509,19 +509,12 @@
             else:
                 return self._finish_bad_request(
                     _("Missing search term ('since_id=UUID' or " +
-<<<<<<< HEAD
-                      " 'since_time=TIMESTAMP')"))
-            revs = model.Session.query(model.Revision).\
-                filter(model.Revision.timestamp > since_time)
-            return self._finish_ok([rev_.id for rev_ in revs])
-=======
                             " 'since_time=TIMESTAMP')"))
             revs = model.Session.query(model.Revision) \
                 .filter(model.Revision.timestamp > since_time) \
                 .order_by(model.Revision.timestamp) \
                 .limit(50) # reasonable enough for a page
             return self._finish_ok([rev.id for rev in revs])
->>>>>>> bf17fbc3
         elif register in ['dataset', 'package', 'resource']:
             try:
                 params = MultiDict(self._get_search_params(request.params))
