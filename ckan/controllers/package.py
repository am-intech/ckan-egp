import logging
import urlparse

import genshi
import simplejson

from ckan.lib.base import *
from ckan.lib.search import Search, SearchOptions
import ckan.forms
import ckan.authz
import ckan.rating

logger = logging.getLogger('ckan.controllers')

class ValidationException(Exception):
    pass

class PackageController(BaseController):
    authorizer = ckan.authz.Authorizer()
    
    def index(self):
        c.package_count = model.Package.query.count()
        return render('package/index')

    def list(self, id=0, format='html'):
        c.format = format
        return self._paginate_list('package', id, 'package/list',
            ['name', 'title'])

    def search(self, id=1):
        request_params = dict(request.params)
        c.show_results = False
        if request_params.has_key('q'):
            c.q = request_params['q']
            c.open_only = request_params.has_key('open_only')
            c.downloadable_only = request_params.has_key('downloadable_only')
            options = SearchOptions({'q':c.q,
                                     'filter_by_openness':c.open_only,
                                     'filter_by_downloadable':c.downloadable_only,
                                     'return_objects':True,
                                     'limit':0
                                     })

            # package search
            results = Search().run(options)
            c.package_count = results['count']
            page = id
            from ckan.lib.helpers import paginate
            c.page = paginate.Page(
                collection=results['results'],
                page=page,
                items_per_page=PAGINATE_ITEMS_PER_PAGE,
                item_count=results['count'],
            )
            c.link_params = request_params
            if c.link_params.has_key('page'):
                del c.link_params['page']
            c.register_name = 'packages'
            c.no_paginate_count = True
            c.action = 'search'

            # tag search
            options.entity = 'tag'
            results = Search().run(options)
            c.tags = results['results']
            c.tags_count = results['count']

            c.show_results = True

        return render('package/search')

    def read(self, id):
        c.pkg = model.Package.by_name(id)
        if c.pkg is None:
            abort(404, '404 Not Found')
        
        auth_for_read = self.authorizer.am_authorized(c, model.Action.READ, c.pkg)
        if not auth_for_read:
            abort(401, 'Unauthorized to read %s' % id)        

        c.auth_for_authz = self.authorizer.am_authorized(c, model.Action.EDIT_PERMISSIONS, c.pkg)
        c.auth_for_edit = self.authorizer.am_authorized(c, model.Action.EDIT, c.pkg)
        c.auth_for_change_state = self.authorizer.am_authorized(c, model.Action.CHANGE_STATE, c.pkg)
        if c.auth_for_change_state:
            fs = ckan.forms.package_fs_admin
        else:
            fs = ckan.forms.package_fs
        fs = fs.bind(c.pkg)
        c.content = genshi.HTML(self._render_package(fs))

        c.current_rating, c.num_ratings = ckan.rating.get_rating(c.pkg)
        
        return render('package/read')

    def history(self, id):
        if 'diff' in request.params or 'selected1' in request.params:
            try:
                params = {'id':request.params.getone('pkg_name'),
                          'diff':request.params.getone('selected1'),
                          'oldid':request.params.getone('selected2'),
                          }
            except KeyError, e:
                if dict(request.params).has_key('pkg_name'):
                    id = request.params.getone('pkg_name')
                c.error = 'Select two revisions before doing the comparison.'
            else:
                h.redirect_to(controller='revision', action='diff', **params)

        c.pkg = model.Package.by_name(id)
        if not c.pkg:
            abort(404, '404 Not Found')
        c.pkg_revisions = c.pkg.all_revisions
<<<<<<< HEAD
=======
        c.youngest_rev_id = c.pkg_revisions[0].revision_id
>>>>>>> 3af04a1d
        return render('package/history')

    def new(self):
        c.has_autocomplete = True
        c.error = ''

        if self.authorizer.is_sysadmin(c.user):
            fs = ckan.forms.package_fs_admin
        else:
            fs = ckan.forms.package_fs

        if request.params.has_key('commit'):
            record = model.Package
            fs = fs.bind(record, data=request.params or None)
            try:
                self._update(fs, id, record.id)                
                c.pkgname = fs.name.value

                pkg = model.Package.by_name(c.pkgname)
                admins = []
                if c.user:
                    user = model.User.by_name(c.user)
                    if user:
                        admins = [user]
                model.setup_default_user_roles(pkg, admins)
                
                h.redirect_to(action='read', id=c.pkgname)
            except ValidationException, error:
                c.error, fs = error.args
                c.form = self._render_edit_form(fs, request.params)
                return render('package/edit')

        # use request params even when starting to allow posting from "outside"
        # (e.g. bookmarklet)
        if request.params:
            if 'name' not in request.params and 'url' in request.params:
                url = request.params.get('url')
                domain = urlparse.urlparse(url)[1]
                if domain.startswith('www.'):
                    domain = domain[4:]
            data = ckan.forms.add_to_package_dict(ckan.forms.get_package_dict(), request.params)
            fs = fs.bind(data=data)
        c.form = self._render_edit_form(fs, request.params)
        if 'preview' in request.params:
            c.preview = genshi.HTML(self._render_package(fs))
        return render('package/new')

    def edit(self, id=None): # allow id=None to allow posting
        # TODO: refactor to avoid duplication between here and new
        c.has_autocomplete = True
        c.error = ''

        pkg = model.Package.by_name(id)
        if pkg is None:
            abort(404, '404 Not Found')
        am_authz = self.authorizer.am_authorized(c, model.Action.EDIT, pkg)
        if not am_authz:
            abort(401, 'User %r unauthorized to edit %s' % (c.user, id))

        c.auth_for_change_state = self.authorizer.am_authorized(c, model.Action.CHANGE_STATE, pkg)
        if c.auth_for_change_state:
            fs = ckan.forms.package_fs_admin
        else:
            fs = ckan.forms.package_fs

        if not 'commit' in request.params and not 'preview' in request.params:
            # edit
            c.pkg = pkg
                
            fs = fs.bind(c.pkg)
            c.form = self._render_edit_form(fs, request.params)
            return render('package/edit')
        elif request.params.has_key('commit'):
            # id is the name (pre-edited state)
            c.pkgname = id
            params = dict(request.params) # needed because request is nested
                                          # multidict which is read only
            c.fs = fs.bind(pkg, data=params or None)
            try:
                self._update(c.fs, id, pkg.id)
                # do not use pkgname from id as may have changed
                c.pkgname = c.fs.name.value
                h.redirect_to(action='read', id=c.pkgname)
            except ValidationException, error:
                c.error, fs = error.args
                c.form = self._render_edit_form(fs, request.params)
                return render('package/edit')
        else: # Must be preview
            c.pkgname = id
            fs = fs.bind(pkg, data=request.params)
            c.form = self._render_edit_form(fs, request.params)
            c.preview = genshi.HTML(self._render_package(fs))
            return render('package/edit')

    def authz(self, id):
        pkg = model.Package.by_name(id)
        if pkg is None:
            abort(404, '404 Not Found')
        c.pkgname = pkg.name

        c.authz_editable = self.authorizer.am_authorized(c, model.Action.EDIT_PERMISSIONS, pkg)
        if not c.authz_editable:
            abort(401, '401 Access denied')                

        if 'commit' in request.params: # form posted
            # needed because request is nested
            # multidict which is read only
            params = dict(request.params)
            c.fs = ckan.forms.package_authz_fs.bind(pkg.roles, data=params or None)
            try:
                self._update_authz(c.fs)
            except ValidationException, error:
                # TODO: sort this out 
                # c.error, fs = error.args
                # return render('package/authz')
                raise
            # now do new roles
            newrole_user_id = request.params.get('PackageRole--user_id')
            if newrole_user_id != '__null_value__':
                user = model.User.query.get(newrole_user_id)
                # TODO: chech user is not None (should go in validation ...)
                role = request.params.get('PackageRole--role')
                newpkgrole = model.PackageRole(user=user, package=pkg,
                        role=role)
                # With FA no way to get new PackageRole back to set package attribute
                # new_roles = ckan.forms.new_roles_fs.bind(model.PackageRole, data=params or None)
                # new_roles.sync()
                model.Session.commit()
                model.Session.remove()
                c.message = u'Added role \'%s\' for user \'%s\'' % (
                    newpkgrole.role,
                    newpkgrole.user.name)
        elif 'role_to_delete' in request.params:
            pkgrole_id = request.params['role_to_delete']
            pkgrole = model.PackageRole.query.get(pkgrole_id)
            if pkgrole is None:
                c.error = u'Error: No role found with that id'
            else:
                pkgrole.purge()
                model.Session.commit()
                c.message = u'Deleted role \'%s\' for user \'%s\'' % (pkgrole.role,
                        pkgrole.user.name)

        # retrieve pkg again ...
        pkg = model.Package.by_name(id)
        fs = ckan.forms.package_authz_fs.bind(pkg.roles)
        c.form = fs.render()
        c.new_roles_form = ckan.forms.new_package_roles_fs.render()
        return render('package/authz')

    def rate(self, id):
        package_name = id
        package = model.Package.by_name(package_name)
        rating = request.params.get('rating', '')
        if rating:
            ckan.rating.set_my_rating(c, package, rating)
        h.redirect_to(controller='package', action='read', id=package_name)

    def _render_edit_form(self, fs, params={}):
        # errors arrive in c.error and fs.errors
        c.log_message = params.get('log_message', '')
        c.form = fs.render()
        return render('package/edit_form')

    # TODO 2009-10-08 this is an OLD hack re. spam - probably can be removed
    def _is_locked(pkgname, self):
        # allow non-existent name -- never happens but allows test of 'bad'
        # update (test_update in test_package.py) to work normally :)
        if pkgname == 'mis-uiowa':
            msg = 'This package is temporarily locked and cannot be edited'
            raise msg
        return ''

    def _is_spam(self, log_message):
        if log_message and 'http:' in log_message:
            return True
        return False

    def _update(self, fs, id, record_id):
        '''
        Writes the POST data (associated with a package edit) to the database
        @input c.error
        '''
        error_msg = self._is_locked(fs.name.value)
        if error_msg:
            raise Exception(error_msg)

        log_message = request.params['log_message']
        if self._is_spam(log_message):
            error_msg = 'This commit looks like spam'
            # TODO: make this into a UserErrorMessage or the like
            raise Exception(error_msg)

        validation = fs.validate_on_edit(id, record_id)
        if not validation:
            errors = []            
            for field, err_list in fs.errors.items():
                errors.append("%s:%s" % (field.name, ";".join(err_list)))
            c.error = ', '.join(errors)
            c.form = self._render_edit_form(fs, request.params)
            raise ValidationException(c.error, fs)

        try:
            rev = model.repo.new_revision()
            rev.author = c.author
            rev.message = log_message
            fs.sync()
        except Exception, inst:
            model.Session.rollback()
            raise
        else:
            model.Session.commit()

    def _update_authz(self, fs):
        validation = fs.validate()
        if not validation:
            errors = []            
            for row, err in fs.errors.items():
                errors.append(err)
            c.error = ', '.join(errors)
            c.form = self._render_edit_form(fs, request.params)
            raise ValidationException(c.error, fs)
        try:
            fs.sync()
        except Exception, inst:
            model.Session.rollback()
            raise
        else:
            model.Session.commit()

    def _render_package(self, fs):
        # Todo: More specific error handling (don't catch-all and set 500)?
#        try:
            c.pkg_name = fs.name.value
            c.pkg_version = fs.version.value
            c.pkg_title = fs.title.value
            c.pkg_url = fs.url.value
            c.pkg_download_url = fs.download_url.value
            c.pkg_author = fs.author.value
            c.pkg_author_email = fs.author_email.value
            c.pkg_maintainer = fs.maintainer.value
            c.pkg_maintainer_email = fs.maintainer_email.value
            if c.auth_for_change_state:
                c.pkg_state = model.State.query.get(fs.state.value).name
            if fs.license.value:
                c.pkg_license = model.License.query.get(fs.license.value).name
            else:
                c.pkg_license = None
            if fs.tags.value:
                c.pkg_tags = [tag.name for tag in fs.tags.value]
            elif fs.model.tags:
                c.pkg_tags = [tag.name for tag in fs.model.tags_ordered]
            else:
                c.pkg_tags = []
##            if fs.groups.value:
##                c.pkg_groups = [group.name for group in fs.groups.value]
            if fs.model.groups:
                c.pkg_groups = [group.name for group in fs.model.groups]
            else:
                c.pkg_groups = []
            import ckan.misc
            format = ckan.misc.MarkdownFormat()
            notes_formatted = format.to_html(fs.notes.value)
            notes_formatted = genshi.HTML(notes_formatted)
            c.pkg_notes_formatted = notes_formatted
            c.pkg_extras = []
            if fs.extras.value:
                for key, value in fs.extras.value:
                    c.pkg_extras.append((key.capitalize(), value))
            else:
                for key, extra in fs.model._extras.items():
                    c.pkg_extras.append((key.capitalize(), extra.value))
            
            preview = render('package/read_content')
#        except Exception, inst:
#            self.status_code = 500
#            preview = 'There was an error rendering the package: %s' % inst
            return preview



<|MERGE_RESOLUTION|>--- conflicted
+++ resolved
@@ -110,10 +110,7 @@
         if not c.pkg:
             abort(404, '404 Not Found')
         c.pkg_revisions = c.pkg.all_revisions
-<<<<<<< HEAD
-=======
         c.youngest_rev_id = c.pkg_revisions[0].revision_id
->>>>>>> 3af04a1d
         return render('package/history')
 
     def new(self):
