--- conflicted
+++ resolved
@@ -390,7 +390,6 @@
         else:
             for key, extra in fs.model._extras.items():
                 c.pkg_extras.append((key.capitalize(), extra.value))
-<<<<<<< HEAD
                 
     def _person_email_link(self, name, email, reference):
         if email:
@@ -402,10 +401,4 @@
             if name:
                 return name
             else:
-                return reference + " unknown"
-=======
-
-        preview = render('package/read_content')
-        return preview
-
->>>>>>> 89cf562b
+                return reference + " unknown"