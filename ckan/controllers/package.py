import logging
from urllib import urlencode
import datetime

from pylons import config
from pylons.i18n import _
from genshi.template import MarkupTemplate
from genshi.template.text import NewTextTemplate
from paste.deploy.converters import asbool

from ckan.logic import get_action, check_access
from ckan.lib.helpers import date_str_to_datetime
from ckan.lib.base import (request,
                           render,
                           BaseController,
                           model,
                           abort, h, g, c)
from ckan.lib.base import response, redirect, gettext
import ckan.lib.maintain as maintain
from ckan.lib.package_saver import PackageSaver, ValidationException
from ckan.lib.navl.dictization_functions import DataError, unflatten, validate
from ckan.lib.helpers import json
from ckan.logic import NotFound, NotAuthorized, ValidationError
from ckan.logic import (tuplize_dict,
                        clean_dict,
                        parse_params,
                        flatten_to_string_key)
from ckan.lib.i18n import get_lang
import ckan.rating
import ckan.misc
import ckan.lib.accept as accept
import ckan.lib.helpers as h
import ckan.lib.datapreview as datapreview
import ckan.plugins as plugins
from home import CACHE_PARAMETERS

from ckan.lib.plugins import lookup_package_plugin
import ckan.plugins as p

log = logging.getLogger(__name__)


def _encode_params(params):
    return [(k, v.encode('utf-8') if isinstance(v, basestring) else str(v))
            for k, v in params]


def url_with_params(url, params):
    params = _encode_params(params)
    return url + u'?' + urlencode(params)


def search_url(params, package_type=None):
    if not package_type or package_type == 'dataset':
        url = h.url_for(controller='package', action='search')
    else:
        url = h.url_for('{0}_search'.format(package_type))
    return url_with_params(url, params)


class PackageController(BaseController):

    def _package_form(self, package_type=None):
        return lookup_package_plugin(package_type).package_form()

    def _form_to_db_schema(self, package_type=None):
        return lookup_package_plugin(package_type).form_to_db_schema()

    def _db_to_form_schema(self, package_type=None):
        '''This is an interface to manipulate data from the database
        into a format suitable for the form (optional)'''
        return lookup_package_plugin(package_type).db_to_form_schema()

    def _check_data_dict(self, data_dict, package_type=None):
        '''Check if the return data is correct, mostly for checking out if
        spammers are submitting only part of the form'''
        return lookup_package_plugin(package_type).check_data_dict(data_dict)

    def _setup_template_variables(self, context, data_dict, package_type=None):
        return lookup_package_plugin(package_type).\
            setup_template_variables(context, data_dict)

    def _new_template(self, package_type):
        return lookup_package_plugin(package_type).new_template()

    def _edit_template(self, package_type):
        return lookup_package_plugin(package_type).edit_template()

    def _comments_template(self, package_type):
        return lookup_package_plugin(package_type).comments_template()

    def _search_template(self, package_type):
        return lookup_package_plugin(package_type).search_template()

    def _read_template(self, package_type):
        return lookup_package_plugin(package_type).read_template()

    def _history_template(self, package_type):
        return lookup_package_plugin(package_type).history_template()

    def _guess_package_type(self, expecting_name=False):
        """
            Guess the type of package from the URL handling the case
            where there is a prefix on the URL (such as /data/package)
        """

        # Special case: if the rot URL '/' has been redirected to the package
        # controller (e.g. by an IRoutes extension) then there's nothing to do
        # here.
        if request.path == '/':
            return 'dataset'

        parts = [x for x in request.path.split('/') if x]

        idx = -1
        if expecting_name:
            idx = -2

        pt = parts[idx]
        if pt == 'package':
            pt = 'dataset'

        return pt


    def search(self):
        from ckan.lib.search import SearchError

        package_type = self._guess_package_type()

        try:
            context = {'model': model, 'user': c.user or c.author}
            check_access('site_read', context)
        except NotAuthorized:
            abort(401, _('Not authorized to see this page'))

        # unicode format (decoded from utf8)
        q = c.q = request.params.get('q', u'')
        c.query_error = False
        try:
            page = int(request.params.get('page', 1))
        except ValueError, e:
            abort(400, ('"page" parameter must be an integer'))
        limit = g.datasets_per_page

        # most search operations should reset the page counter:
        params_nopage = [(k, v) for k, v in request.params.items()
                         if k != 'page']

        def drill_down_url(alternative_url=None, **by):
            return h.add_url_param(alternative_url=alternative_url,
                                   controller='package', action='search',
                                   new_params=by)

        c.drill_down_url = drill_down_url

        def remove_field(key, value=None, replace=None):
            return h.remove_url_param(key, value=value, replace=replace,
                                  controller='package', action='search')

        c.remove_field = remove_field

        sort_by = request.params.get('sort', None)
        params_nosort = [(k, v) for k, v in params_nopage if k != 'sort']

        def _sort_by(fields):
            """
            Sort by the given list of fields.

            Each entry in the list is a 2-tuple: (fieldname, sort_order)

            eg - [('metadata_modified', 'desc'), ('name', 'asc')]

            If fields is empty, then the default ordering is used.
            """
            params = params_nosort[:]

            if fields:
                sort_string = ', '.join('%s %s' % f for f in fields)
                params.append(('sort', sort_string))
            return search_url(params, package_type)

        c.sort_by = _sort_by
        if sort_by is None:
            c.sort_by_fields = []
        else:
            c.sort_by_fields = [field.split()[0]
                                for field in sort_by.split(',')]
        c.sort_by_selected = sort_by

        def pager_url(q=None, page=None):
            params = list(params_nopage)
            params.append(('page', page))
            return search_url(params, package_type)

        c.search_url_params = urlencode(_encode_params(params_nopage))

        try:
            c.fields = []
            # c.fields_grouped will contain a dict of params containing
            # a list of values eg {'tags':['tag1', 'tag2']}
            c.fields_grouped = {}
            search_extras = {}
            fq = ''
            for (param, value) in request.params.items():
                if param not in ['q', 'page', 'sort'] \
                        and len(value) and not param.startswith('_'):
                    if not param.startswith('ext_'):
                        c.fields.append((param, value))
                        fq += ' %s:"%s"' % (param, value)
                        if param not in c.fields_grouped:
                            c.fields_grouped[param] = [value]
                        else:
                            c.fields_grouped[param].append(value)
                    else:
                        search_extras[param] = value

            context = {'model': model, 'session': model.Session,
                       'user': c.user or c.author, 'for_view': True}

            if package_type and package_type != 'dataset':
                # Only show datasets of this particular type
                fq += ' +dataset_type:{type}'.format(type=package_type)
            else:
                # Unless changed via config options, don't show non standard
                # dataset types on the default search page
                if not asbool(config.get('ckan.search.show_all_types', 'False')):
                    fq += ' +dataset_type:dataset'

            data_dict = {
                'q': q,
                'fq': fq.strip(),
                'facet.field': g.facets,
                'rows': limit,
                'start': (page - 1) * limit,
                'sort': sort_by,
                'extras': search_extras
            }

            query = get_action('package_search')(context, data_dict)

            c.page = h.Page(
                collection=query['results'],
                page=page,
                url=pager_url,
                item_count=query['count'],
                items_per_page=limit
            )
            c.facets = query['facets']
            c.search_facets = query['search_facets']
            c.page.items = query['results']
        except SearchError, se:
            log.error('Dataset search error: %r', se.args)
            c.query_error = True
            c.facets = {}
            c.search_facets = {}
            c.page = h.Page(collection=[])
        c.search_facets_limits = {}
        for facet in c.search_facets.keys():
            limit = int(request.params.get('_%s_limit' % facet, 10))
            c.search_facets_limits[facet] = limit

        # Facet titles
        c.facet_titles = {'groups': _('Groups'),
                          'tags': _('Tags'),
                          'res_format': _('Formats'),
                          'license': _('Licence'), }
        for plugin in plugins.PluginImplementations(plugins.IPackageController):
            c.facet_titles = plugin.update_facet_titles(c.facet_titles)


        maintain.deprecate_context_item(
          'facets',
          'Use `c.search_facets` instead.')

        self._setup_template_variables(context, {},
                                       package_type=package_type)

        return render(self._search_template(package_type))

    def _content_type_from_extension(self, ext):
        ct, mu, ext = accept.parse_extension(ext)
        if not ct:
            return None, None, None,
        return ct, ext, (NewTextTemplate, MarkupTemplate)[mu]

    def _content_type_from_accept(self):
        """
        Given a requested format this method determines the content-type
        to set and the genshi template loader to use in order to render
        it accurately.  TextTemplate must be used for non-xml templates
        whilst all that are some sort of XML should use MarkupTemplate.
        """
        ct, mu, ext = accept.parse_header(request.headers.get('Accept', ''))
        return ct, ext, (NewTextTemplate, MarkupTemplate)[mu]

    def read(self, id, format='html'):
        if not format == 'html':
            ctype, extension, loader = \
                self._content_type_from_extension(format)
            if not ctype:
                # An unknown format, we'll carry on in case it is a
                # revision specifier and re-constitute the original id
                id = "%s.%s" % (id, format)
                ctype, format, loader = "text/html; charset=utf-8", "html", \
                    MarkupTemplate
        else:
            ctype, format, loader = self._content_type_from_accept()

        response.headers['Content-Type'] = ctype

        package_type = self._get_package_type(id.split('@')[0])
        context = {'model': model, 'session': model.Session,
                   'user': c.user or c.author, 'for_view': True}
        data_dict = {'id': id}

        # interpret @<revision_id> or @<date> suffix
        split = id.split('@')
        if len(split) == 2:
            data_dict['id'], revision_ref = split
            if model.is_id(revision_ref):
                context['revision_id'] = revision_ref
            else:
                try:
                    date = date_str_to_datetime(revision_ref)
                    context['revision_date'] = date
                except TypeError, e:
                    abort(400, _('Invalid revision format: %r') % e.args)
                except ValueError, e:
                    abort(400, _('Invalid revision format: %r') % e.args)
        elif len(split) > 2:
            abort(400, _('Invalid revision format: %r') %
                  'Too many "@" symbols')

        #check if package exists
        try:
            c.pkg_dict = get_action('package_show')(context, data_dict)
            c.pkg = context['package']
        except NotFound:
            abort(404, _('Dataset not found'))
        except NotAuthorized:
            abort(401, _('Unauthorized to read package %s') % id)

        # used by disqus plugin
        c.current_package_id = c.pkg.id
        c.related_count = c.pkg.related_count

        self._setup_template_variables(context, {'id': id},
                                       package_type=package_type)

        PackageSaver().render_package(c.pkg_dict, context)

        template = self._read_template(package_type)
        template = template[:template.index('.') + 1] + format

        return render(template, loader_class=loader)

    def comments(self, id):
        package_type = self._get_package_type(id)
        context = {'model': model, 'session': model.Session,
                   'user': c.user or c.author}

        #check if package exists
        try:
            c.pkg_dict = get_action('package_show')(context, {'id': id})
            c.pkg = context['package']
        except NotFound:
            abort(404, _('Dataset not found'))
        except NotAuthorized:
            abort(401, _('Unauthorized to read package %s') % id)

        # used by disqus plugin
        c.current_package_id = c.pkg.id

        #render the package
        PackageSaver().render_package(c.pkg_dict)
        return render(self._comments_template(package_type))

    def history(self, id):
        package_type = self._get_package_type(id.split('@')[0])

        if 'diff' in request.params or 'selected1' in request.params:
            try:
                params = {'id': request.params.getone('pkg_name'),
                          'diff': request.params.getone('selected1'),
                          'oldid': request.params.getone('selected2'),
                          }
            except KeyError, e:
                if 'pkg_name' in dict(request.params):
                    id = request.params.getone('pkg_name')
                c.error = \
                    _('Select two revisions before doing the comparison.')
            else:
                params['diff_entity'] = 'package'
                h.redirect_to(controller='revision', action='diff', **params)

        context = {'model': model, 'session': model.Session,
                   'user': c.user or c.author}
        data_dict = {'id': id}
        try:
            c.pkg_dict = get_action('package_show')(context, data_dict)
            c.pkg_revisions = get_action('package_revision_list')(context,
                                                                  data_dict)
            #TODO: remove
            # Still necessary for the authz check in group/layout.html
            c.pkg = context['package']

        except NotAuthorized:
            abort(401, _('Unauthorized to read package %s') % '')
        except NotFound:
            abort(404, _('Dataset not found'))

        format = request.params.get('format', '')
        if format == 'atom':
            # Generate and return Atom 1.0 document.
            from webhelpers.feedgenerator import Atom1Feed
            feed = Atom1Feed(
                title=_(u'CKAN Dataset Revision History'),
                link=h.url_for(controller='revision', action='read',
                               id=c.pkg_dict['name']),
                description=_(u'Recent changes to CKAN Dataset: ') +
                (c.pkg_dict['title'] or ''),
                language=unicode(get_lang()),
            )
            for revision_dict in c.pkg_revisions:
                revision_date = h.date_str_to_datetime(
                    revision_dict['timestamp'])
                try:
                    dayHorizon = int(request.params.get('days'))
                except:
                    dayHorizon = 30
                dayAge = (datetime.datetime.now() - revision_date).days
                if dayAge >= dayHorizon:
                    break
                if revision_dict['message']:
                    item_title = u'%s' % revision_dict['message'].\
                        split('\n')[0]
                else:
                    item_title = u'%s' % revision_dict['id']
                item_link = h.url_for(controller='revision', action='read',
                                      id=revision_dict['id'])
                item_description = _('Log message: ')
                item_description += '%s' % (revision_dict['message'] or '')
                item_author_name = revision_dict['author']
                item_pubdate = revision_date
                feed.add_item(
                    title=item_title,
                    link=item_link,
                    description=item_description,
                    author_name=item_author_name,
                    pubdate=item_pubdate,
                )
            feed.content_type = 'application/atom+xml'
            return feed.writeString('utf-8')

        c.related_count = c.pkg.related_count
        return render(self._history_template(c.pkg_dict.get('type',
                                                            package_type)))

    def new(self, data=None, errors=None, error_summary=None):
        package_type = self._guess_package_type(True)

        context = {'model': model, 'session': model.Session,
                   'user': c.user or c.author,
                   'save': 'save' in request.params}

        # Package needs to have a organization group in the call to
        # check_access and also to save it
        try:
            check_access('package_create', context)
        except NotAuthorized:
            abort(401, _('Unauthorized to create a package'))

        if context['save'] and not data:
            return self._save_new(context, package_type=package_type)

        data = data or clean_dict(unflatten(tuplize_dict(parse_params(
            request.params, ignore_keys=CACHE_PARAMETERS))))
        c.resources_json = json.dumps(data.get('resources', []))
        # convert tags if not supplied in data
        if data and not data.get('tag_string'):
            data['tag_string'] = ', '.join(
                h.dict_list_reduce(data.get('tags', {}), 'name'))

        errors = errors or {}
        error_summary = error_summary or {}
        # in the phased add dataset we need to know that
        # we have already completed stage 1
        stage = ['active']
        if data.get('state') == 'draft':
            stage = ['active', 'complete']
        elif data.get('state') == 'draft-complete':
            stage = ['active', 'complete', 'complete']

        # if we are creating from a group then this allows the group to be
        # set automatically
        data['group_id'] = request.params.get('group') or \
            request.params.get('groups__0__id')

        vars = {'data': data, 'errors': errors,
                'error_summary': error_summary,
                'action': 'new', 'stage': stage}
        c.errors_json = json.dumps(errors)

        self._setup_template_variables(context, {},
                                       package_type=package_type)

        # TODO: This check is to maintain backwards compatibility with the
        # old way of creating custom forms. This behaviour is now deprecated.
        if hasattr(self, 'package_form'):
            c.form = render(self.package_form, extra_vars=vars)
        else:
            c.form = render(self._package_form(package_type=package_type),
                            extra_vars=vars)
        return render(self._new_template(package_type),
                      extra_vars={'stage': stage})

    def resource_edit(self, id, resource_id, data=None, errors=None,
                      error_summary=None):
        if request.method == 'POST' and not data:
            data = data or clean_dict(unflatten(tuplize_dict(parse_params(
                request.POST))))
            # we don't want to include save as it is part of the form
            del data['save']

            context = {'model': model, 'session': model.Session,
                       'api_version': 3,
                       'user': c.user or c.author}

            data['package_id'] = id
            try:
                if resource_id:
                    data['id'] = resource_id
                    get_action('resource_update')(context, data)
                else:
                    get_action('resource_create')(context, data)
            except ValidationError, e:
                errors = e.error_dict
                error_summary = e.error_summary
                return self.resource_edit(id, resource_id, data,
                                          errors, error_summary)
            except NotAuthorized:
                abort(401, _('Unauthorized to edit this resource'))
            redirect(h.url_for(controller='package', action='resource_read',
                               id=id, resource_id=resource_id))


        context = {'model': model, 'session': model.Session,
                   'api_version': 3,
                   'user': c.user or c.author,}
        pkg_dict = get_action('package_show')(context, {'id': id})
        if pkg_dict['state'].startswith('draft'):
            # dataset has not yet been fully created
            resource_dict = get_action('resource_show')(context, {'id': resource_id})
            fields = ['url', 'resource_type', 'format', 'name', 'description', 'id']
            data = {}
            for field in fields:
                data[field] = resource_dict[field]
            return self.new_resource(id, data=data)
        # resource is fully created
        try:
            resource_dict = get_action('resource_show')(context, {'id': resource_id})
        except NotFound:
            abort(404, _('Resource not found'))
        c.pkg_dict = pkg_dict
        c.resource = resource_dict
        # set the form action
        c.form_action = h.url_for(controller='package',
                                  action='resource_edit',
                                  resource_id=resource_id,
                                  id=id)
        data = resource_dict
        errors = errors or {}
        error_summary = error_summary or {}
        vars = {'data': data, 'errors': errors,
                'error_summary': error_summary, 'action': 'new'}
        return render('package/resource_edit.html', extra_vars=vars)



    def new_resource(self, id, data=None, errors=None, error_summary=None):
        ''' FIXME: This is a temporary action to allow styling of the
        forms. '''
        if request.method == 'POST' and not data:
            save_action = request.params.get('save')
            data = data or clean_dict(unflatten(tuplize_dict(parse_params(
                request.POST))))
            # we don't want to include save as it is part of the form
            del data['save']
            resource_id = data['id']
            del data['id']

            context = {'model': model, 'session': model.Session,
<<<<<<< HEAD
                       'api_version': 3,
                       'user': c.user or c.author}
=======
                       'user': c.user or c.author,
                       'extras_as_string': True}
>>>>>>> 8abc4731

            # see if we have any data that we are trying to save
            data_provided = False
            for key, value in data.iteritems():
                if value and key != 'resource_type':
                    data_provided = True
                    break

            if not data_provided and save_action != "go-dataset-complete":
                if save_action == 'go-dataset':
                    # go to final stage of adddataset
                    redirect(h.url_for(controller='package',
                                       action='edit', id=id))
                # see if we have added any resources
                try:
                    data_dict = get_action('package_show')(context, {'id': id})
                except NotAuthorized:
                    abort(401, _('Unauthorized to update dataset'))
                if not len(data_dict['resources']):
                    # no data so keep on page
                    h.flash_error(_('You must add at least one data resource'))
                    redirect(h.url_for(controller='package',
                                       action='new_resource', id=id))
                # we have a resource so let them add metadata
                redirect(h.url_for(controller='package',
                                   action='new_metadata', id=id))

            data['package_id'] = id
            try:
                if resource_id:
                    data['id'] = resource_id
                    get_action('resource_update')(context, data)
                else:
                    get_action('resource_create')(context, data)
            except ValidationError, e:
                errors = e.error_dict
                error_summary = e.error_summary
                return self.new_resource(id, data, errors, error_summary)
            except NotAuthorized:
                abort(401, _('Unauthorized to create a resource'))
            if save_action == 'go-metadata':
                # go to final stage of add dataset
                redirect(h.url_for(controller='package',
                                   action='new_metadata', id=id))
            elif save_action == 'go-dataset':
                # go to first stage of add dataset
                redirect(h.url_for(controller='package',
                                   action='edit', id=id))
            elif save_action == 'go-dataset-complete':
                # go to first stage of add dataset
                redirect(h.url_for(controller='package',
                                   action='read', id=id))
            else:
                # add more resources
                redirect(h.url_for(controller='package',
                                   action='new_resource', id=id))
        errors = errors or {}
        error_summary = error_summary or {}
        vars = {'data': data, 'errors': errors,
                'error_summary': error_summary, 'action': 'new'}
        vars['pkg_name'] = id
        # get resources for sidebar
        context = {'model': model, 'session': model.Session,
                   'user': c.user or c.author}
        pkg_dict = get_action('package_show')(context, {'id': id})
        # required for nav menu
        vars['pkg_dict'] = pkg_dict
        if pkg_dict['state'] == 'draft':
            vars['stage'] = ['complete', 'active']
        elif pkg_dict['state'] == 'draft-complete':
            vars['stage'] = ['complete', 'active', 'complete']
        return render('package/new_resource.html', extra_vars=vars)

    def new_metadata(self, id, data=None, errors=None, error_summary=None):
        ''' FIXME: This is a temporary action to allow styling of the
        forms. '''
        if request.method == 'POST' and not data:
            save_action = request.params.get('save')
            data = data or clean_dict(unflatten(tuplize_dict(parse_params(
                request.POST))))
            # we don't want to include save as it is part of the form
            del data['save']
            context = {'model': model, 'session': model.Session,
<<<<<<< HEAD
                       'api_version': 3,
                       'user': c.user or c.author}
=======
                       'user': c.user or c.author,
                       'extras_as_string': True}
>>>>>>> 8abc4731
            data_dict = get_action('package_show')(context, {'id': id})

            data_dict['id'] = id
            # update the state
            if save_action == 'finish':
                # we want this to go live when saved
                data_dict['state'] = 'active'
            elif save_action in ['go-resources', 'go-dataset']:
                data_dict['state'] = 'draft-complete'
            # allow the state to be changed
            context['allow_state_change'] = True
            data_dict.update(data)
            try:
                get_action('package_update')(context, data_dict)
            except ValidationError, e:
                errors = e.error_dict
                error_summary = e.error_summary
                return self.new_metadata(id, data, errors, error_summary)
            except NotAuthorized:
                abort(401, _('Unauthorized to update dataset'))
            if save_action == 'go-resources':
                # we want to go back to the add resources form stage
                redirect(h.url_for(controller='package',
                                   action='new_resource', id=id))
            elif save_action == 'go-dataset':
                # we want to go back to the add dataset stage
                redirect(h.url_for(controller='package',
                                   action='edit', id=id))

            redirect(h.url_for(controller='package', action='read', id=id))

        if not data:
            context = {'model': model, 'session': model.Session,
                       'user': c.user or c.author}
            data = get_action('package_show')(context, {'id': id})
        errors = errors or {}
        error_summary = error_summary or {}
        vars = {'data': data, 'errors': errors, 'error_summary': error_summary}
        vars['pkg_name'] = id

        package_type = self._get_package_type(id)
        self._setup_template_variables(context, {},
                                       package_type=package_type)

        return render('package/new_package_metadata.html', extra_vars=vars)

    def edit(self, id, data=None, errors=None, error_summary=None):
        package_type = self._get_package_type(id)
        context = {'model': model, 'session': model.Session,
                   'user': c.user or c.author,
                   'save': 'save' in request.params,
                   'moderated': config.get('moderated'),
                   'pending': True}

        if context['save'] and not data:
            return self._save_edit(id, context, package_type=package_type)
        try:
            c.pkg_dict = get_action('package_show')(context, {'id': id})
            context['for_edit'] = True
            old_data = get_action('package_show')(context, {'id': id})
            # old data is from the database and data is passed from the
            # user if there is a validation error. Use users data if there.
            data = data or old_data
        except NotAuthorized:
            abort(401, _('Unauthorized to read package %s') % '')
        except NotFound:
            abort(404, _('Dataset not found'))
        # are we doing a multiphase add?
        if data.get('state', '').startswith('draft'):
            c.form_action = h.url_for(controller='package', action='new')
            c.form_style = 'new'
            return self.new(data=data, errors=errors,
                            error_summary=error_summary)

        c.pkg = context.get("package")
        c.resources_json = json.dumps(data.get('resources', []))

        try:
            check_access('package_update', context)
        except NotAuthorized, e:
            abort(401, _('User %r not authorized to edit %s') % (c.user, id))
        # convert tags if not supplied in data
        if data and not data.get('tag_string'):
            data['tag_string'] = ', '.join(h.dict_list_reduce(
                c.pkg_dict.get('tags', {}), 'name'))
        errors = errors or {}
        vars = {'data': data, 'errors': errors,
                'error_summary': error_summary, 'action': 'edit'}
        c.errors_json = json.dumps(errors)

        self._setup_template_variables(context, {'id': id},
                                       package_type=package_type)
        c.related_count = c.pkg.related_count

        # we have already completed stage 1
        vars['stage'] = ['active']
        if data.get('state') == 'draft':
            vars['stage'] = ['active', 'complete']
        elif data.get('state') == 'draft-complete':
            vars['stage'] = ['active', 'complete', 'complete']

        # TODO: This check is to maintain backwards compatibility with the
        # old way of creating custom forms. This behaviour is now deprecated.
        if hasattr(self, 'package_form'):
            c.form = render(self.package_form, extra_vars=vars)
        else:
            c.form = render(self._package_form(package_type=package_type),
                            extra_vars=vars)

        return render(self._edit_template(package_type),
                      extra_vars={'stage': vars['stage']})

    def read_ajax(self, id, revision=None):
        package_type = self._get_package_type(id)
        context = {'model': model, 'session': model.Session,
                   'user': c.user or c.author,
                   'schema': self._form_to_db_schema(
                                    package_type=package_type),
                   'revision_id': revision}
        try:
            data = get_action('package_show')(context, {'id': id})
            schema = self._db_to_form_schema(package_type=package_type)
            if schema:
                data, errors = validate(data, schema)
        except NotAuthorized:
            abort(401, _('Unauthorized to read package %s') % '')
        except NotFound:
            abort(404, _('Dataset not found'))

        ## hack as db_to_form schema should have this
        data['tag_string'] = ', '.join([tag['name'] for tag
                                        in data.get('tags', [])])
        data.pop('tags')
        data = flatten_to_string_key(data)
        response.headers['Content-Type'] = 'application/json;charset=utf-8'
        return json.dumps(data)

    def history_ajax(self, id):

        context = {'model': model, 'session': model.Session,
                   'user': c.user or c.author}
        data_dict = {'id': id}
        try:
            pkg_revisions = get_action('package_revision_list')(
                context, data_dict)
        except NotAuthorized:
            abort(401, _('Unauthorized to read package %s') % '')
        except NotFound:
            abort(404, _('Dataset not found'))

        data = []
        approved = False
        for num, revision in enumerate(pkg_revisions):
            if not approved and revision['approved_timestamp']:
                current_approved, approved = True, True
            else:
                current_approved = False

            data.append({'revision_id': revision['id'],
                         'message': revision['message'],
                         'timestamp': revision['timestamp'],
                         'author': revision['author'],
                         'approved': bool(revision['approved_timestamp']),
                         'current_approved': current_approved})

        response.headers['Content-Type'] = 'application/json;charset=utf-8'
        return json.dumps(data)

    def _get_package_type(self, id):
        """
        Given the id of a package it determines the plugin to load
        based on the package's type name (type). The plugin found
        will be returned, or None if there is no plugin associated with
        the type.
        """
        pkg = model.Package.get(id)
        if pkg:
            return pkg.type or 'package'
        return None

    def _tag_string_to_list(self, tag_string):
        ''' This is used to change tags from a sting to a list of dicts '''
        out = []
        for tag in tag_string.split(','):
            tag = tag.strip()
            if tag:
                out.append({'name': tag,
                            'state': 'active'})
        return out

    def _save_new(self, context, package_type=None):
        # The staged add dataset used the new functionality when the dataset is
        # partially created so we need to know if we actually are updating or
        # this is a real new.
        is_an_update = False
        ckan_phase = request.params.get('_ckan_phase')
        if ckan_phase:
            # phased add dataset so use api schema for validation
            context['api_version'] = 3
        from ckan.lib.search import SearchIndexError
        try:
            data_dict = clean_dict(unflatten(
                tuplize_dict(parse_params(request.POST))))
            if ckan_phase:
                # prevent clearing of groups etc
                context['allow_partial_update'] = True
                # sort the tags
                data_dict['tags'] = self._tag_string_to_list(
                    data_dict['tag_string'])
                if data_dict.get('pkg_name'):
                    is_an_update = True
                    # This is actually an update not a save
                    data_dict['id'] = data_dict['pkg_name']
                    del data_dict['pkg_name']
                    # this is actually an edit not a save
                    pkg_dict = get_action('package_update')(context, data_dict)

                    if request.params['save'] == 'go-metadata':
                        # redirect to add metadata
                        url = h.url_for(controller='package',
                                        action='new_metadata',
                                        id=pkg_dict['name'])
                    else:
                        # redirect to add dataset resources
                        url = h.url_for(controller='package',
                                        action='new_resource',
                                        id=pkg_dict['name'])
                    redirect(url)
                # Make sure we don't index this dataset
                if request.params['save'] not in ['go-resource', 'go-metadata']:
                    data_dict['state'] = 'draft'
                # allow the state to be changed
                context['allow_state_change'] = True

            data_dict['type'] = package_type
            context['message'] = data_dict.get('log_message', '')
            pkg_dict = get_action('package_create')(context, data_dict)

            if ckan_phase:
                # redirect to add dataset resources
                url = h.url_for(controller='package',
                                action='new_resource',
                                id=pkg_dict['name'])
                redirect(url)

            self._form_save_redirect(pkg_dict['name'], 'new', package_type=package_type)
        except NotAuthorized:
            abort(401, _('Unauthorized to read package %s') % '')
        except NotFound, e:
            abort(404, _('Dataset not found'))
        except DataError:
            abort(400, _(u'Integrity Error'))
        except SearchIndexError, e:
            try:
                exc_str = unicode(repr(e.args))
            except Exception:  # We don't like bare excepts
                exc_str = unicode(str(e))
            abort(500, _(u'Unable to add package to search index.') + exc_str)
        except ValidationError, e:
            errors = e.error_dict
            error_summary = e.error_summary
            if is_an_update:
                # we need to get the state of the dataset to show the stage we
                # are on.
                pkg_dict = get_action('package_show')(context, data_dict)
                data_dict['state'] = pkg_dict['state']
                return self.edit(data_dict['id'], data_dict,
                                 errors, error_summary)
            data_dict['state'] = 'none'
            return self.new(data_dict, errors, error_summary)

    def _save_edit(self, name_or_id, context, package_type=None):
        from ckan.lib.search import SearchIndexError
        log.debug('Package save request name: %s POST: %r',
                  name_or_id, request.POST)
        try:
            data_dict = clean_dict(unflatten(
                tuplize_dict(parse_params(request.POST))))
            if '_ckan_phase' in data_dict:
                # we allow partial updates to not destroy existing resources
                context['allow_partial_update'] = True
                data_dict['tags'] = self._tag_string_to_list(
                    data_dict['tag_string'])
                del data_dict['_ckan_phase']
                del data_dict['save']
            context['message'] = data_dict.get('log_message', '')
            if not context['moderated']:
                context['pending'] = False
            data_dict['id'] = name_or_id
            pkg = get_action('package_update')(context, data_dict)
            if request.params.get('save', '') == 'Approve':
                get_action('make_latest_pending_package_active')(
                    context, data_dict)
            c.pkg = context['package']
            c.pkg_dict = pkg

            self._form_save_redirect(pkg['name'], 'edit', package_type=package_type)
        except NotAuthorized:
            abort(401, _('Unauthorized to read package %s') % id)
        except NotFound, e:
            abort(404, _('Dataset not found'))
        except DataError:
            abort(400, _(u'Integrity Error'))
        except SearchIndexError, e:
            try:
                exc_str = unicode(repr(e.args))
            except Exception:  # We don't like bare excepts
                exc_str = unicode(str(e))
            abort(500, _(u'Unable to update search index.') + exc_str)
        except ValidationError, e:
            errors = e.error_dict
            error_summary = e.error_summary
            return self.edit(name_or_id, data_dict, errors, error_summary)

    def _form_save_redirect(self, pkgname, action, package_type=None):
        '''This redirects the user to the CKAN package/read page,
        unless there is request parameter giving an alternate location,
        perhaps an external website.
        @param pkgname - Name of the package just edited
        @param action - What the action of the edit was
        '''
        assert action in ('new', 'edit')
        url = request.params.get('return_to') or \
            config.get('package_%s_return_url' % action)
        if url:
            url = url.replace('<NAME>', pkgname)
        else:
            if package_type:
                url = h.url_for('{0}_read'.format(package_type), id=pkgname)
            else:
                url = h.url_for(controller='package', action='read', id=pkgname)
        redirect(url)

    def _adjust_license_id_options(self, pkg, fs):
        options = fs.license_id.render_opts['options']
        is_included = False
        for option in options:
            license_id = option[1]
            if license_id == pkg.license_id:
                is_included = True
        if not is_included:
            options.insert(1, (pkg.license_id, pkg.license_id))

    def authz(self, id):
        pkg = model.Package.get(id)
        if pkg is None:
            abort(404, gettext('Dataset not found'))
        # needed to add in the tab bar to the top of the auth page
        c.pkg = pkg
        c.pkgname = pkg.name
        c.pkgtitle = pkg.title
        try:
            context = {'model': model, 'user': c.user or c.author,
                       'package': pkg}
            check_access('package_edit_permissions', context)
            c.authz_editable = True
            c.pkg_dict = get_action('package_show')(context, {'id': id})
        except NotAuthorized:
            c.authz_editable = False
        if not c.authz_editable:
            abort(401, gettext('User %r not authorized to edit %s '
                               'authorizations') % (c.user, id))

        roles = self._handle_update_of_authz(pkg)
        self._prepare_authz_info_for_render(roles)

        # c.related_count = len(pkg.related)

        return render('package/authz.html')

    def delete(self, id):

        if 'cancel' in request.params:
            h.redirect_to(controller='package', action='edit', id=id)

        context = {'model': model, 'session': model.Session,
                   'user': c.user or c.author}

        try:
            check_access('package_delete', context, {'id': id})
        except NotAuthorized:
            abort(401, _('Unauthorized to delete package %s') % '')

        try:
            if request.method == 'POST':
                get_action('package_delete')(context, {'id': id})
                h.flash_notice(_('Dataset has been deleted.'))
                h.redirect_to(controller='package', action='search')
            c.pkg_dict = get_action('package_show')(context, {'id': id})
        except NotAuthorized:
            abort(401, _('Unauthorized to delete package %s') % '')
        except NotFound:
            abort(404, _('Dataset not found'))
        return render('package/confirm_delete.html')

    def resource_delete(self, id, resource_id):

        if 'cancel' in request.params:
            h.redirect_to(controller='package', action='resource_edit', resource_id=resource_id, id=id)

        context = {'model': model, 'session': model.Session,
                   'user': c.user or c.author}

        try:
            check_access('package_delete', context, {'id': id})
        except NotAuthorized:
            abort(401, _('Unauthorized to delete package %s') % '')

        try:
            if request.method == 'POST':
                get_action('resource_delete')(context, {'id': resource_id})
                h.flash_notice(_('Resource has been deleted.'))
                h.redirect_to(controller='package', action='read', id=id)
            c.resource_dict = get_action('resource_show')(context, {'id': resource_id})
            c.pkg_id = id
        except NotAuthorized:
            abort(401, _('Unauthorized to delete resource %s') % '')
        except NotFound:
            abort(404, _('Resource not found'))
        return render('package/confirm_delete_resource.html')

    def autocomplete(self):
        # DEPRECATED in favour of /api/2/util/dataset/autocomplete
        q = unicode(request.params.get('q', ''))
        if not len(q):
            return ''

        context = {'model': model, 'session': model.Session,
                   'user': c.user or c.author}

        data_dict = {'q': q}
        packages = get_action('package_autocomplete')(context, data_dict)

        pkg_list = []
        for pkg in packages:
            pkg_list.append('%s|%s' % (pkg['match_displayed'].
                                       replace('|', ' '), pkg['name']))
        return '\n'.join(pkg_list)

    def _render_edit_form(self, fs, params={}, clear_session=False):
        # errors arrive in c.error and fs.errors
        c.log_message = params.get('log_message', '')
        # rgrp: expunge everything from session before dealing with
        # validation errors) so we don't have any problematic saves
        # when the fs.render causes a flush.
        # seb: If the session is *expunged*, then the form can't be
        # rendered; I've settled with a rollback for now, which isn't
        # necessarily what's wanted here.
        # dread: I think this only happened with tags because until
        # this changeset, Tag objects were created in the Renderer
        # every time you hit preview. So I don't believe we need to
        # clear the session any more. Just in case I'm leaving it in
        # with the log comments to find out.
        if clear_session:
            # log to see if clearing the session is ever required
            if model.Session.new or model.Session.dirty or \
                    model.Session.deleted:
                log.warn('Expunging session changes which were not expected: '
                         '%r %r %r', (model.Session.new, model.Session.dirty,
                                      model.Session.deleted))
            try:
                model.Session.rollback()
            except AttributeError:
                # older SQLAlchemy versions
                model.Session.clear()
        edit_form_html = fs.render()
        c.form = h.literal(edit_form_html)
        return h.literal(render('package/edit_form.html'))

    def _update_authz(self, fs):
        validation = fs.validate()
        if not validation:
            c.form = self._render_edit_form(fs, request.params)
            raise ValidationException(fs)
        try:
            fs.sync()
        except Exception, inst:
            model.Session.rollback()
            raise
        else:
            model.Session.commit()

    def resource_read(self, id, resource_id):
        context = {'model': model, 'session': model.Session,
                   'user': c.user or c.author}

        try:
            c.resource = get_action('resource_show')(context,
                                                     {'id': resource_id})
            c.package = get_action('package_show')(context, {'id': id})
            # required for nav menu
            c.pkg = context['package']
            c.pkg_dict = c.package
        except NotFound:
            abort(404, _('Resource not found'))
        except NotAuthorized:
            abort(401, _('Unauthorized to read resource %s') % id)
        # get package license info
        license_id = c.package.get('license_id')
        try:
            c.package['isopen'] = model.Package.\
                get_license_register()[license_id].isopen()
        except KeyError:
            c.package['isopen'] = False

        # TODO: find a nicer way of doing this
        c.datastore_api = '%s/api/action' % config.get('ckan.site_url','').rstrip('/')

        c.related_count = c.pkg.related_count
        return render('package/resource_read.html')

    def resource_download(self, id, resource_id):
        """
        Provides a direct download by redirecting the user to the url stored
        against this resource.
        """
        context = {'model': model, 'session': model.Session,
                   'user': c.user or c.author}

        try:
            rsc = get_action('resource_show')(context, {'id': resource_id})
            pkg = get_action('package_show')(context, {'id': id})
        except NotFound:
            abort(404, _('Resource not found'))
        except NotAuthorized:
            abort(401, _('Unauthorized to read resource %s') % id)

        if not 'url' in rsc:
            abort(404, _('No download is available'))
        redirect(rsc['url'])

    def follow(self, id):
        '''Start following this dataset.'''
        context = {'model': model,
                   'session': model.Session,
                   'user': c.user or c.author}
        data_dict = {'id': id}
        try:
            get_action('follow_dataset')(context, data_dict)
            h.flash_success(_("You are now following {0}").format(id))
        except ValidationError as e:
            error_message = (e.extra_msg or e.message or e.error_summary
                    or e.error_dict)
            h.flash_error(error_message)
        except NotAuthorized as e:
            h.flash_error(e.extra_msg)
        h.redirect_to(controller='package', action='read', id=id)

    def unfollow(self, id):
        '''Stop following this dataset.'''
        context = {'model': model,
                   'session': model.Session,
                   'user': c.user or c.author}
        data_dict = {'id': id}
        try:
            get_action('unfollow_dataset')(context, data_dict)
            h.flash_success(_("You are no longer following {0}").format(id))
        except ValidationError as e:
            error_message = (e.extra_msg or e.message or e.error_summary
                    or e.error_dict)
            h.flash_error(error_message)
        except (NotFound, NotAuthorized) as e:
            error_message = e.extra_msg or e.message
            h.flash_error(error_message)
        h.redirect_to(controller='package', action='read', id=id)

    def followers(self, id=None):
        context = {'model': model, 'session': model.Session,
                   'user': c.user or c.author, 'for_view': True}
        data_dict = {'id': id}
        try:
            c.pkg_dict = get_action('package_show')(context, data_dict)
            c.pkg = context['package']
            c.followers = get_action('dataset_follower_list')(context,
                    {'id': c.pkg_dict['id']})

            c.related_count = c.pkg.related_count
        except NotFound:
            abort(404, _('Dataset not found'))
        except NotAuthorized:
            abort(401, _('Unauthorized to read package %s') % id)

        return render('package/followers.html')

    def activity(self, id):
        '''Render this package's public activity stream page.'''

        context = {'model': model, 'session': model.Session,
                   'user': c.user or c.author, 'for_view': True}
        data_dict = {'id': id}
        try:
            c.pkg_dict = get_action('package_show')(context, data_dict)
            c.pkg = context['package']
            c.package_activity_stream = get_action(
                    'package_activity_list_html')(context,
                            {'id': c.pkg_dict['id']})
            c.related_count = c.pkg.related_count
        except NotFound:
            abort(404, _('Dataset not found'))
        except NotAuthorized:
            abort(401, _('Unauthorized to read dataset %s') % id)

        return render('package/activity.html')

    def resource_embedded_dataviewer(self, id, resource_id,
                                     width=500, height=500):
        """
        Embeded page for a read-only resource dataview. Allows
        for width and height to be specified as part of the
        querystring (as well as accepting them via routes).
        """
        context = {'model': model, 'session': model.Session,
                   'user': c.user or c.author}

        try:
            c.resource = get_action('resource_show')(context,
                                                     {'id': resource_id})
            c.package = get_action('package_show')(context, {'id': id})
            c.resource_json = json.dumps(c.resource)

            # double check that the resource belongs to the specified package
            if not c.resource['id'] in [r['id']
                                        for r in c.package['resources']]:
                raise NotFound

        except NotFound:
            abort(404, _('Resource not found'))
        except NotAuthorized:
            abort(401, _('Unauthorized to read resource %s') % id)

        # Construct the recline state
        state_version = int(request.params.get('state_version', '1'))
        recline_state = self._parse_recline_state(request.params)
        if recline_state is None:
            abort(400, ('"state" parameter must be a valid recline '
                        'state (version %d)' % state_version))

        c.recline_state = json.dumps(recline_state)

        c.width = max(int(request.params.get('width', width)), 100)
        c.height = max(int(request.params.get('height', height)), 100)
        c.embedded = True

        return render('package/resource_embedded_dataviewer.html')

    def _parse_recline_state(self, params):
        state_version = int(request.params.get('state_version', '1'))
        if state_version != 1:
            return None

        recline_state = {}
        for k, v in request.params.items():
            try:
                v = json.loads(v)
            except ValueError:
                pass
            recline_state[k] = v

        recline_state.pop('width', None)
        recline_state.pop('height', None)
        recline_state['readOnly'] = True

        # previous versions of recline setup used elasticsearch_url attribute
        # for data api url - see http://trac.ckan.org/ticket/2639
        # fix by relocating this to url attribute which is the default location
        if 'dataset' in recline_state and 'elasticsearch_url' in recline_state['dataset']:
            recline_state['dataset']['url'] = recline_state['dataset']['elasticsearch_url']

        # Ensure only the currentView is available
        # default to grid view if none specified
        if not recline_state.get('currentView', None):
            recline_state['currentView'] = 'grid'
        for k in recline_state.keys():
            if k.startswith('view-') and \
                    not k.endswith(recline_state['currentView']):
                recline_state.pop(k)
        return recline_state

    def resource_datapreview(self, id, resource_id):
        '''
        Embeded page for a resource data-preview.

        Depending on the type, different previews are loaded.
        This could be an img tag where the image is loaded directly or an iframe that
        embeds a webpage, recline or a pdf preview.
        '''
        context = {
            'model': model,
            'session': model.Session,
            'user': c.user or c.author
        }

        try:
            c.resource = get_action('resource_show')(context,
                                                     {'id': resource_id})
            c.package = get_action('package_show')(context, {'id': id})

            data_dict = {'resource': c.resource, 'package': c.package}
            on_same_domain = datapreview.resource_is_on_same_domain(data_dict)
            data_dict['resource']['on_same_domain'] = on_same_domain

            plugins = p.PluginImplementations(p.IResourcePreview)
            plugins_that_can_preview = [plugin for plugin in plugins
                                    if plugin.can_preview(data_dict)]
            if len(plugins_that_can_preview) == 0:
                abort(409, _('No preview has been defined.'))
            if len(plugins_that_can_preview) > 1:
                log.warn('Multiple previews are possible. {0}'.format(
                                            plugins_that_can_preview))

            plugin = plugins_that_can_preview[0]
            plugin.setup_template_variables(context, data_dict)

            c.resource_json = json.dumps(c.resource)

        except NotFound:
            abort(404, _('Resource not found'))
        except NotAuthorized:
            abort(401, _('Unauthorized to read resource %s') % id)
        else:
            return render(plugin.preview_template(context, data_dict))<|MERGE_RESOLUTION|>--- conflicted
+++ resolved
@@ -591,13 +591,7 @@
             del data['id']
 
             context = {'model': model, 'session': model.Session,
-<<<<<<< HEAD
-                       'api_version': 3,
                        'user': c.user or c.author}
-=======
-                       'user': c.user or c.author,
-                       'extras_as_string': True}
->>>>>>> 8abc4731
 
             # see if we have any data that we are trying to save
             data_provided = False
@@ -681,13 +675,8 @@
             # we don't want to include save as it is part of the form
             del data['save']
             context = {'model': model, 'session': model.Session,
-<<<<<<< HEAD
-                       'api_version': 3,
                        'user': c.user or c.author}
-=======
-                       'user': c.user or c.author,
-                       'extras_as_string': True}
->>>>>>> 8abc4731
+
             data_dict = get_action('package_show')(context, {'id': id})
 
             data_dict['id'] = id
