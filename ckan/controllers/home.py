import random
import sys

from pylons import cache, config
from genshi.template import NewTextTemplate
import sqlalchemy.exc

from ckan.authz import Authorizer
from ckan.logic import NotAuthorized
from ckan.logic import check_access, get_action
from ckan.i18n import set_session_locale, set_lang
from ckan.lib.search import query_for, QueryOptions, SearchError
from ckan.lib.cache import proxy_cache, get_cache_expires
from ckan.lib.base import *
import ckan.lib.stats
from ckan.lib.hash import get_redirect

cache_expires = get_cache_expires(sys.modules[__name__])

class HomeController(BaseController):
    repo = model.repo

    def __before__(self, action, **env):
        BaseController.__before__(self, action, **env)
        try:
            context = {'model':model,'user': c.user or c.author}
            check_access('site_read',context)
        except NotAuthorized:
            abort(401, _('Not authorized to see this page'))
        except (sqlalchemy.exc.ProgrammingError,
                sqlalchemy.exc.OperationalError), e:
            # postgres and sqlite errors for missing tables
            msg = str(e)
            if ('relation' in msg and 'does not exist' in msg) or \
                   ('no such table' in msg) :
                # table missing, major database problem
                abort(503, _('This site is currently off-line. Database is not initialised.'))
                # TODO: send an email to the admin person (#1285)
            else:
                raise
            

    @staticmethod
    def _home_cache_key(latest_revision_id=None):
        '''Calculate the etag cache key for the home page. If you have
        the latest revision id then supply it as a param.'''
        if not latest_revision_id:
            latest_revision_id = model.repo.youngest_revision().id
        user_name = c.user
        if latest_revision_id:
            cache_key = str(hash((latest_revision_id, user_name)))
        else:
            cache_key = 'fresh-install'
        return cache_key

    @proxy_cache(expires=cache_expires)
    def index(self):
        cache_key = self._home_cache_key()
        etag_cache(cache_key)
        c.query_error = False

        query = query_for(model.Package)
        query.run({'q': '*:*', 'facet.field': g.facets})
        c.fields = []
        c.facets = query.facets
        c.package_count = query.count
<<<<<<< HEAD
        q = model.Session.query(model.Group).filter_by(state='active')
        c.groups = sorted(q.all(), key=lambda g: len(g.packages), reverse=True)[:6]
=======

        c.latest_packages = get_action('current_package_list_with_resources')(
            {'model': model, 'user': c.user},
            {'limit': 5}
        )      

>>>>>>> 22a9c4ef
        return render('home/index.html', cache_key=cache_key,
                      cache_expire=cache_expires)

    def license(self):
        return render('home/license.html', cache_expire=cache_expires)

    def about(self):
        return render('home/about.html', cache_expire=cache_expires)
        
    def locale(self): 
        locale = request.params.get('locale')
        if locale is not None:
            try:
                set_session_locale(locale)
            except ValueError:
                abort(400, _('Invalid language specified'))
            try:
                set_lang(locale)
                h.flash_notice(_("Language has been set to: English"))
            except:
                h.flash_notice("Language has been set to: English")
        else:
            abort(400, _("No language given!"))
        return_to = get_redirect()
        if not return_to:
            # no need for error, just don't redirect
            return 
        return_to += '&' if '?' in return_to else '?'
        # hack to prevent next page being cached
        return_to += '__cache=%s' %  int(random.random()*100000000)
        redirect_to(return_to)

    def cache(self, id):
        '''Manual way to clear the caches'''
        if id == 'clear':
            wui_caches = ['tag_counts', 'search_results', 'stats']
            for cache_name in wui_caches:
                cache_ = cache.get_cache(cache_name, type='dbm')
                cache_.clear()
            return 'Cleared caches: %s' % ', '.join(wui_caches)

    def cors_options(self, url=None):
        # just return 200 OK and empty data
        return ''
<|MERGE_RESOLUTION|>--- conflicted
+++ resolved
@@ -64,17 +64,8 @@
         c.fields = []
         c.facets = query.facets
         c.package_count = query.count
-<<<<<<< HEAD
         q = model.Session.query(model.Group).filter_by(state='active')
         c.groups = sorted(q.all(), key=lambda g: len(g.packages), reverse=True)[:6]
-=======
-
-        c.latest_packages = get_action('current_package_list_with_resources')(
-            {'model': model, 'user': c.user},
-            {'limit': 5}
-        )      
-
->>>>>>> 22a9c4ef
         return render('home/index.html', cache_key=cache_key,
                       cache_expire=cache_expires)
 
