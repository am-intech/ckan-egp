--- conflicted
+++ resolved
@@ -4,14 +4,9 @@
 
 import ckan.logic as logic
 import ckan.lib.maintain as maintain
-<<<<<<< HEAD
-from ckan.lib.search import SearchError
-from ckan.lib.base import *
-=======
 import ckan.lib.search as search
 import ckan.lib.base as base
 import ckan.model as model
->>>>>>> e481cf60
 import ckan.lib.helpers as h
 
 CACHE_PARAMETERS = ['__cache', '__no_cache__']
