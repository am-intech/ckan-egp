--- conflicted
+++ resolved
@@ -148,17 +148,10 @@
             _dict[field] = _dict['%s - other' % field] if \
                            _dict['%s - standard' % field] == 'Other (specify)' else \
                            _dict['%s - standard' % field]
-<<<<<<< HEAD
-        license_name = license_map.get(_dict['licence'].strip(), '')
-        if not license_name:
+        license_id = license_map.get(_dict['licence'].strip(), '')
+        if not license_id:
             print 'Warning: license not recognised: %s. Defaulting to Crown Copyright.' % _dict['licence']
-            license_name = u'Non-OKD Compliant::Crown Copyright'
-=======
-        if 'HESA' in _dict['licence']:
-            license_id = u'hesa-withrights'
-        else:
-            license_id = u'ukcrown-withrights'
->>>>>>> 2da86fd7
+            license_id = u'Non-OKD Compliant::Crown Copyright'
 
         # extras
         extras_dict = {}
@@ -257,11 +250,7 @@
         for resource in resources:
             pkg.add_resource(resource['url'], format=resource['format'], description=resource['description'])
         pkg.notes=notes
-<<<<<<< HEAD
-        pkg.license = model.License.by_name(license_name)
-=======
         pkg.license_id = license_id
->>>>>>> 2da86fd7
         assert pkg.license
         if not existing_pkg:
             user = model.User.by_name(self._username)
@@ -331,9 +320,9 @@
         return rev
 
 license_map = {
-    u'UK Crown Copyright with data.gov.uk rights':u'OKD Compliant::UK Crown Copyright with data.gov.uk rights',
-    u'\xa9 HESA. Not core Crown Copyright.':u'OKD Compliant::Higher Education Statistics Agency Copyright with data.gov.uk rights',
-    u'UK Crown Copyright':u'Non-OKD Compliant::Crown Copyright',
-    u'Crown Copyright':u'Non-OKD Compliant::Crown Copyright', }
+    u'UK Crown Copyright with data.gov.uk rights':u'ukcrown-withrights',
+    u'\xa9 HESA. Not core Crown Copyright.':u'hesa-withrights',
+    u'UK Crown Copyright':u'ukcrown',
+    u'Crown Copyright':u'ukcrown', }
 #agencies_raw = ['Health Protection Agency', 'Office for National Statistics', 'Census', 'Performance Assessment Framework', 'Annual Population Survey', 'Annual Survey of Hours and Earnings', 'Business Registers Unit', 'UK Hydrographic Office', 'Defence Analytical Services and Advice', 'Housing and Communities Agency', 'Tenants Service Authority', 'Higher Education Statistics Agency']
 geographic_regions = ['england', 'n. ireland', 'scotland', 'wales', 'overseas', 'global']