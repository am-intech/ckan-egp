--- conflicted
+++ resolved
@@ -10,13 +10,6 @@
     # via
     #   -r requirements.in
     #   flask-babel
-<<<<<<< HEAD
-backports-zoneinfo==0.2.1
-    # via tzlocal
-=======
-beaker==1.12.1
-    # via -r requirements.in
->>>>>>> 0b7a9808
 bleach==6.0.0
     # via -r requirements.in
 blinker==1.6.2
