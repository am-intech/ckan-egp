#
# This file is autogenerated by pip-compile
# To update, run:
#
#    pip-compile --output-file=requirements.txt requirements.in
#
alembic==1.0.0            # via -r requirements.in
babel==2.7.0              # via -r requirements.in, flask-babel
beaker==1.11.0            # via -r requirements.in
bleach==3.1.4             # via -r requirements.in
certifi==2019.11.28       # via requests
chardet==3.0.4            # via requests
click==7.1.2              # via -r requirements.in, flask, rq
decorator==4.4.1          # via sqlalchemy-migrate
dominate==2.4.0           # via -r requirements.in
fanstatic==1.1            # via -r requirements.in
feedgen==0.9.0            # via -r requirements.in
flask-babel==1.0.0        # via -r requirements.in
flask-multistatic==1.0    # via -r requirements.in
flask==1.1.1              # via -r requirements.in, flask-babel, flask-multistatic
idna==2.8                 # via requests
itsdangerous==1.1.0       # via flask
jinja2==2.10.1            # via -r requirements.in, flask, flask-babel
lxml==4.4.2               # via feedgen
mako==1.1.0               # via alembic
markdown==2.6.7           # via -r requirements.in
markupsafe==1.1.1         # via jinja2, mako
nose==1.3.7               # via pyutilib
passlib==1.7.3            # via -r requirements.in
pastedeploy==2.0.1        # manually kept - remove when #4802 is complete
pathtools==0.1.2          # via watchdog
pbr==5.4.4                # via sqlalchemy-migrate
polib==1.0.7              # via -r requirements.in
psycopg2==2.8.2           # via -r requirements.in
pyjwt==1.7.1              # via -r requirements.in
pysolr==3.6.0             # via -r requirements.in
python-dateutil==2.8.1    # via -r requirements.in, alembic, feedgen
python-editor==1.0.4      # via alembic
python-magic==0.4.15      # via -r requirements.in
pytz==2016.7              # via -r requirements.in, babel, flask-babel, tzlocal
pyutilib==5.7.1           # via -r requirements.in
pyyaml==5.3.1             # via -r requirements.in
redis==3.3.11             # via rq
repoze.lru==0.7           # via routes
repoze.who==2.3           # via -r requirements.in
requests==2.22.0          # via -r requirements.in, pysolr
routes==1.13              # via -r requirements.in
rq==1.0                   # via -r requirements.in
shutilwhich==1.1.0        # via fanstatic
simplejson==3.10.0        # via -r requirements.in
six==1.13.0               # via bleach, python-dateutil, pyutilib, sqlalchemy-migrate
sqlalchemy-migrate==0.12.0  # via -r requirements.in
sqlalchemy==1.3.5         # via -r requirements.in, alembic, sqlalchemy-migrate
sqlparse==0.2.2           # via -r requirements.in, sqlalchemy-migrate
tempita==0.5.2            # via sqlalchemy-migrate
tzlocal==1.3              # via -r requirements.in
unicodecsv==0.14.1        # via -r requirements.in
urllib3==1.25.9           # via requests - 1.25.9 manually updated (#5638)
watchdog==0.10.2          # via werkzeug
webassets==0.12.1         # via -r requirements.in
webencodings==0.5.1       # via bleach
webob==1.8.5              # via fanstatic, repoze.who
<<<<<<< HEAD
werkzeug[watchdog]==1.0.0  # via -r requirements.in, flask
zope.interface==4.3.2     # via -r requirements.in, repoze.who

# The following packages are considered to be unsafe in a requirements file:
# setuptools
=======
werkzeug[watchdog]==1.0.0
zope.interface==4.7.2
>>>>>>> 06f959df
<|MERGE_RESOLUTION|>--- conflicted
+++ resolved
@@ -60,13 +60,5 @@
 webassets==0.12.1         # via -r requirements.in
 webencodings==0.5.1       # via bleach
 webob==1.8.5              # via fanstatic, repoze.who
-<<<<<<< HEAD
 werkzeug[watchdog]==1.0.0  # via -r requirements.in, flask
-zope.interface==4.3.2     # via -r requirements.in, repoze.who
-
-# The following packages are considered to be unsafe in a requirements file:
-# setuptools
-=======
-werkzeug[watchdog]==1.0.0
-zope.interface==4.7.2
->>>>>>> 06f959df
+zope.interface==4.7.2     # via -r requirements.in, repoze.who