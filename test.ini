#
# ckan - Pylons testing environment configuration
#
# The %(here)s variable will be replaced with the parent directory of this file
#
[DEFAULT]
debug = true
# Uncomment and replace with the address which should receive any error reports
#email_to = you@yourdomain.com
smtp_server = localhost
error_email_from = paste@localhost

[server:main]
use = egg:Paste#http
host = 0.0.0.0
port = 5000

[app:main]
use = config:development.ini
enable_caching =
cache_enabled = False
package_form = standard
licenses_group_url = 
# pyamqplib or queue
#sqlalchemy.url = postgres://ckan:test@localhost/ckan_test_2
carrot_messaging_library = queue
ckan.site_url = http://test.ckan.net
package_new_return_url = http://localhost/package/<NAME>?test=new
package_edit_return_url = http://localhost/package/<NAME>?test=edit

# disable this so we can test all types of indexing
ckan.build_search_index_synchronously = false

# Add additional test specific configuration options as necessary.
auth.blacklist = 83.222.23.234

# Change API key HTTP header to something non-standard.
<<<<<<< HEAD
apikey_header_name = X-Non-Standard-CKAN-API-Key
=======
apikey_header_name = X-Non-Standard-CKAN-API-Key


# Logging configuration
[loggers]
keys = root, ckan, sqlalchemy

[handlers]
keys = console

[formatters]
keys = generic

[logger_root]
level = WARN
handlers = console

[logger_ckan]
qualname = ckan
handlers = 
level = INFO

[logger_sqlalchemy]
handlers =
qualname = sqlalchemy.engine
level = WARN  

[handler_console]
class = StreamHandler
args = (sys.stdout,)
level = NOTSET
formatter = generic

[formatter_generic]
format = %(asctime)s %(levelname)-5.5s [%(name)s] %(message)s
>>>>>>> 942f1616
<|MERGE_RESOLUTION|>--- conflicted
+++ resolved
@@ -35,9 +35,6 @@
 auth.blacklist = 83.222.23.234
 
 # Change API key HTTP header to something non-standard.
-<<<<<<< HEAD
-apikey_header_name = X-Non-Standard-CKAN-API-Key
-=======
 apikey_header_name = X-Non-Standard-CKAN-API-Key
 
 
@@ -72,5 +69,4 @@
 formatter = generic
 
 [formatter_generic]
-format = %(asctime)s %(levelname)-5.5s [%(name)s] %(message)s
->>>>>>> 942f1616
+format = %(asctime)s %(levelname)-5.5s [%(name)s] %(message)s