# encoding: utf-8

import logging
import json

import ckan.lib.search as search
import ckan.lib.navl.dictization_functions
import ckan.logic as logic
import ckan.plugins as p
from ckan.common import config
import ckanext.datastore.logic.schema as dsschema
import ckanext.datastore.helpers as datastore_helpers
from ckanext.datastore.backend import DatastoreBackend

log = logging.getLogger(__name__)
_get_or_bust = logic.get_or_bust
_validate = ckan.lib.navl.dictization_functions.validate

WHITELISTED_RESOURCES = ['_table_metadata']


def datastore_create(context, data_dict):
    '''Adds a new table to the DataStore.

    The datastore_create action allows you to post JSON data to be
    stored against a resource. This endpoint also supports altering tables,
    aliases and indexes and bulk insertion. This endpoint can be called
    multiple times to initially insert more data, add fields, change the
    aliases or indexes as well as the primary keys.

    To create an empty datastore resource and a CKAN resource at the same time,
    provide ``resource`` with a valid ``package_id`` and omit the
    ``resource_id``.

    If you want to create a datastore resource from the content of a file,
    provide ``resource`` with a valid ``url``.

    See :ref:`fields` and :ref:`records` for details on how to lay out records.

    :param resource_id: resource id that the data is going to be stored against.
    :type resource_id: string
    :param force: set to True to edit a read-only resource
    :type force: bool (optional, default: False)
    :param resource: resource dictionary that is passed to
        :meth:`~ckan.logic.action.create.resource_create`.
        Use instead of ``resource_id`` (optional)
    :type resource: dictionary
    :param aliases: names for read only aliases of the resource. (optional)
    :type aliases: list or comma separated string
    :param fields: fields/columns and their extra metadata. (optional)
    :type fields: list of dictionaries
    :param records: the data, eg: [{"dob": "2005", "some_stuff": ["a", "b"]}]  (optional)
    :type records: list of dictionaries
    :param primary_key: fields that represent a unique key (optional)
    :type primary_key: list or comma separated string
    :param indexes: indexes on table (optional)
    :type indexes: list or comma separated string
    :param triggers: trigger functions to apply to this table on update/insert.
        functions may be created with
        :meth:`~ckanext.datastore.logic.action.datastore_function_create`.
        eg: [
        {"function": "trigger_clean_reference"},
        {"function": "trigger_check_codes"}]
    :type triggers: list of dictionaries

    Please note that setting the ``aliases``, ``indexes`` or ``primary_key``
    replaces the exising aliases or constraints. Setting ``records`` appends
    the provided records to the resource.

    **Results:**

    :returns: The newly created data object.
    :rtype: dictionary

    See :ref:`fields` and :ref:`records` for details on how to lay out records.

    '''
    backend = DatastoreBackend.get_active_backend()
    schema = context.get('schema', dsschema.datastore_create_schema())
    records = data_dict.pop('records', None)
    resource = data_dict.pop('resource', None)
    data_dict, errors = _validate(data_dict, schema, context)
    resource_dict = None
    if records:
        data_dict['records'] = records
    if resource:
        data_dict['resource'] = resource
    if errors:
        raise p.toolkit.ValidationError(errors)

    p.toolkit.check_access('datastore_create', context, data_dict)

    if 'resource' in data_dict and 'resource_id' in data_dict:
        raise p.toolkit.ValidationError({
            'resource': ['resource cannot be used with resource_id']
        })

    if 'resource' not in data_dict and 'resource_id' not in data_dict:
        raise p.toolkit.ValidationError({
            'resource_id': ['resource_id or resource required']
        })

    if 'resource' in data_dict:
        has_url = 'url' in data_dict['resource']
        # A datastore only resource does not have a url in the db
        data_dict['resource'].setdefault('url', '_datastore_only_resource')
        resource_dict = p.toolkit.get_action('resource_create')(
            context, data_dict['resource'])
        data_dict['resource_id'] = resource_dict['id']

        # create resource from file
        if has_url:
            if not p.plugin_loaded('datapusher'):
                raise p.toolkit.ValidationError({'resource': [
                    'The datapusher has to be enabled.']})
            p.toolkit.get_action('datapusher_submit')(context, {
                'resource_id': resource_dict['id'],
                'set_url_type': True
            })
            # since we'll overwrite the datastore resource anyway, we
            # don't need to create it here
            return

        # create empty resource
        else:
            # no need to set the full url because it will be set in before_show
            resource_dict['url_type'] = 'datastore'
            p.toolkit.get_action('resource_update')(context, resource_dict)
    else:
        if not data_dict.pop('force', False):
            resource_id = data_dict['resource_id']
            _check_read_only(context, resource_id)

    # validate aliases
    aliases = datastore_helpers.get_list(data_dict.get('aliases', []))
    for alias in aliases:
        if not datastore_helpers.is_valid_table_name(alias):
            raise p.toolkit.ValidationError({
                'alias': [u'"{0}" is not a valid alias name'.format(alias)]
            })

    # create a private datastore resource, if necessary
    model = _get_or_bust(context, 'model')
    resource = model.Resource.get(data_dict['resource_id'])
    legacy_mode = 'ckan.datastore.read_url' not in config
    if not legacy_mode and resource.package.private:
        data_dict['private'] = True

    result = backend.create(context, data_dict)

    # Set the datastore_active flag on the resource if necessary
    if resource.extras.get('datastore_active') is not True:
        log.debug(
            'Setting datastore_active=True on resource {0}'.format(resource.id)
        )
        set_datastore_active_flag(model, data_dict, True)

    result.pop('id', None)
    result.pop('private', None)
<<<<<<< HEAD
    result.pop('connection_url', None)
=======
>>>>>>> 782c9a5a
    return result


def datastore_run_triggers(context, data_dict):
    ''' update each record with trigger

    The datastore_run_triggers API action allows you to re-apply exisitng triggers to
    an existing DataStore resource.

    :param resource_id: resource id that the data is going to be stored under.
    :type resource_id: string

    **Results:**

    :returns: The rowcount in the table.
    :rtype: int

    '''
    res_id = data_dict['resource_id']
    p.toolkit.check_access('datastore_trigger_each_row', context, data_dict)

    connection = db.get_write_engine().connect()

    sql = sqlalchemy.text(u'''update {0} set _id=_id '''.format(
                          datastore_helpers.identifier(res_id)))
    try:
        results = connection.execute(sql)
    except sqlalchemy.exc.DatabaseError as err:
        message = err.args[0].split('\n')[0].decode('utf8')
        raise p.toolkit.ValidationError({
                u'records': [message.split(u') ', 1)[-1]]})
    return results.rowcount


def datastore_upsert(context, data_dict):
    '''Updates or inserts into a table in the DataStore

    The datastore_upsert API action allows you to add or edit records to
    an existing DataStore resource. In order for the *upsert* and *update*
    methods to work, a unique key has to be defined via the datastore_create
    action. The available methods are:

    *upsert*
        Update if record with same key already exists, otherwise insert.
        Requires unique key.
    *insert*
        Insert only. This method is faster that upsert, but will fail if any
        inserted record matches an existing one. Does *not* require a unique
        key.
    *update*
        Update only. An exception will occur if the key that should be updated
        does not exist. Requires unique key.


    :param resource_id: resource id that the data is going to be stored under.
    :type resource_id: string
    :param force: set to True to edit a read-only resource
    :type force: bool (optional, default: False)
    :param records: the data, eg: [{"dob": "2005", "some_stuff": ["a","b"]}] (optional)
    :type records: list of dictionaries
    :param method: the method to use to put the data into the datastore.
                   Possible options are: upsert, insert, update (optional, default: upsert)
    :type method: string

    **Results:**

    :returns: The modified data object.
    :rtype: dictionary

    '''
    backend = DatastoreBackend.get_active_backend()
    schema = context.get('schema', dsschema.datastore_upsert_schema())
    records = data_dict.pop('records', None)
    data_dict, errors = _validate(data_dict, schema, context)
    if records:
        data_dict['records'] = records
    if errors:
        raise p.toolkit.ValidationError(errors)

    p.toolkit.check_access('datastore_upsert', context, data_dict)

    resource_id = data_dict['resource_id']

    if not data_dict.pop('force', False):
        _check_read_only(context, resource_id)

<<<<<<< HEAD
    res_exists = backend.resource_exists(resource_id)
=======
    res_id = data_dict['resource_id']
    resources_sql = sqlalchemy.text(u'''SELECT 1 FROM "_table_metadata"
                                        WHERE name = :id AND alias_of IS NULL''')
    results = db.get_write_engine().execute(resources_sql, id=res_id)
    res_exists = results.rowcount > 0
>>>>>>> 782c9a5a

    if not res_exists:
        raise p.toolkit.ObjectNotFound(p.toolkit._(
            u'Resource "{0}" was not found.'.format(resource_id)
        ))

    result = backend.upsert(context, data_dict)
    result.pop('id', None)
<<<<<<< HEAD
    result.pop('connection_url', None)
=======
>>>>>>> 782c9a5a
    return result


def datastore_info(context, data_dict):
    '''
    Returns information about the data imported, such as column names
    and types.

    :rtype: A dictionary describing the columns and their types.
    :param id: Id of the resource we want info about
    :type id: A UUID
    '''
    backend = DatastoreBackend.get_active_backend()

    p.toolkit.check_access('datastore_info', context, data_dict)

    resource_id = _get_or_bust(data_dict, 'id')
    p.toolkit.get_action('resource_show')(context, {'id': resource_id})

<<<<<<< HEAD
    res_exists = backend.resource_exists(resource_id)
=======
    resources_sql = sqlalchemy.text(u'''SELECT 1 FROM "_table_metadata"
                                        WHERE name = :id AND alias_of IS NULL''')
    results = db.get_read_engine().execute(resources_sql, id=resource_id)
    res_exists = results.rowcount > 0
>>>>>>> 782c9a5a
    if not res_exists:
        raise p.toolkit.ObjectNotFound(p.toolkit._(
            u'Resource "{0}" was not found.'.format(resource_id)
        ))

<<<<<<< HEAD
    info = backend.resource_fields(resource_id)
=======
    info = {'schema': {}, 'meta': {}}

    schema_results = None
    meta_results = None
    try:
        schema_sql = sqlalchemy.text(u'''
            SELECT column_name, data_type
            FROM INFORMATION_SCHEMA.COLUMNS WHERE table_name = :resource_id;
        ''')
        schema_results = db.get_read_engine().execute(schema_sql, resource_id=resource_id)
        for row in schema_results.fetchall():
            k = row[0]
            v = row[1]
            if k.startswith('_'):  # Skip internal rows
                continue
            info['schema'][k] = _type_lookup(v)

        # We need to make sure the resource_id is a valid resource_id before we use it like
        # this, we have done that above.
        meta_sql = sqlalchemy.text(u'''
            SELECT count(_id) FROM "{0}";
        '''.format(resource_id))
        meta_results = db.get_read_engine().execute(meta_sql, resource_id=resource_id)
        info['meta']['count'] = meta_results.fetchone()[0]
    finally:
        if schema_results:
            schema_results.close()
        if meta_results:
            meta_results.close()
>>>>>>> 782c9a5a

    return info


def datastore_delete(context, data_dict):
    '''Deletes a table or a set of records from the DataStore.

    :param resource_id: resource id that the data will be deleted from. (optional)
    :type resource_id: string
    :param force: set to True to edit a read-only resource
    :type force: bool (optional, default: False)
    :param filters: filters to apply before deleting (eg {"name": "fred"}).
                   If missing delete whole table and all dependent views. (optional)
    :type filters: dictionary

    **Results:**

    :returns: Original filters sent.
    :rtype: dictionary

    '''
    schema = context.get('schema', dsschema.datastore_upsert_schema())
    backend = DatastoreBackend.get_active_backend()

    # Remove any applied filters before running validation.
    filters = data_dict.pop('filters', None)
    data_dict, errors = _validate(data_dict, schema, context)

    if filters is not None:
        if not isinstance(filters, dict):
            raise p.toolkit.ValidationError({
                'filters': [
                    'filters must be either a dict or null.'
                ]
            })
        data_dict['filters'] = filters

    if errors:
        raise p.toolkit.ValidationError(errors)

    p.toolkit.check_access('datastore_delete', context, data_dict)

    if not data_dict.pop('force', False):
        resource_id = data_dict['resource_id']
        _check_read_only(context, resource_id)

    res_id = data_dict['resource_id']
<<<<<<< HEAD

    res_exists = backend.resource_exists(res_id)
=======
    resources_sql = sqlalchemy.text(u'''SELECT 1 FROM "_table_metadata"
                                        WHERE name = :id AND alias_of IS NULL''')
    results = db.get_read_engine().execute(resources_sql, id=res_id)
    res_exists = results.rowcount > 0
>>>>>>> 782c9a5a

    if not res_exists:
        raise p.toolkit.ObjectNotFound(p.toolkit._(
            u'Resource "{0}" was not found.'.format(res_id)
        ))

    result = backend.delete(context, data_dict)

    # Set the datastore_active flag on the resource if necessary
    model = _get_or_bust(context, 'model')
    resource = model.Resource.get(data_dict['resource_id'])

    if (not data_dict.get('filters') and
            resource.extras.get('datastore_active') is True):
        log.debug(
            'Setting datastore_active=False on resource {0}'.format(resource.id)
        )
        set_datastore_active_flag(model, data_dict, False)

    result.pop('id', None)
<<<<<<< HEAD
    result.pop('connection_url', None)
=======
>>>>>>> 782c9a5a
    return result


@logic.side_effect_free
def datastore_search(context, data_dict):
    '''Search a DataStore resource.

    The datastore_search action allows you to search data in a resource.
    DataStore resources that belong to private CKAN resource can only be
    read by you if you have access to the CKAN resource and send the appropriate
    authorization.

    :param resource_id: id or alias of the resource to be searched against
    :type resource_id: string
    :param filters: matching conditions to select, e.g {"key1": "a", "key2": "b"} (optional)
    :type filters: dictionary
    :param q: full text query. If it's a string, it'll search on all fields on
              each row. If it's a dictionary as {"key1": "a", "key2": "b"},
              it'll search on each specific field (optional)
    :type q: string or dictionary
    :param distinct: return only distinct rows (optional, default: false)
    :type distinct: bool
    :param plain: treat as plain text query (optional, default: true)
    :type plain: bool
    :param language: language of the full text query (optional, default: english)
    :type language: string
    :param limit: maximum number of rows to return (optional, default: 100)
    :type limit: int
    :param offset: offset this number of rows (optional)
    :type offset: int
    :param fields: fields to return (optional, default: all fields in original order)
    :type fields: list or comma separated string
    :param sort: comma separated field names with ordering
                 e.g.: "fieldname1, fieldname2 desc"
    :type sort: string
    :param include_total: True to return total matching record count
                          (optional, default: true)
    :type include_total: bool
    :param records_format: the format for the records return value:
        'objects' (default) list of {fieldname1: value1, ...} dicts,
        'lists' list of [value1, value2, ...] lists,
        'csv' string containing comma-separated values with no header,
        'tsv' string containing tab-separated values with no header
    :type records_format: controlled list


    Setting the ``plain`` flag to false enables the entire PostgreSQL `full text search query language`_.

    A listing of all available resources can be found at the alias ``_table_metadata``.

    .. _full text search query language: http://www.postgresql.org/docs/9.1/static/datatype-textsearch.html#DATATYPE-TSQUERY

    If you need to download the full resource, read :ref:`dump`.

    **Results:**

    The result of this action is a dictionary with the following keys:

    :rtype: A dictionary with the following keys
    :param fields: fields/columns and their extra metadata
    :type fields: list of dictionaries
    :param offset: query offset value
    :type offset: int
    :param limit: query limit value
    :type limit: int
    :param filters: query filters
    :type filters: list of dictionaries
    :param total: number of total matching records
    :type total: int
    :param records: list of matching results
    :type records: depends on records_format value passed

    '''
    backend = DatastoreBackend.get_active_backend()
    schema = context.get('schema', dsschema.datastore_search_schema())
    data_dict, errors = _validate(data_dict, schema, context)
    if errors:
        raise p.toolkit.ValidationError(errors)

    res_id = data_dict['resource_id']
<<<<<<< HEAD
=======

    resources_sql = sqlalchemy.text(u'''SELECT alias_of FROM "_table_metadata"
                                        WHERE name = :id''')
    # XXX: write connection because of private tables, we
    # should be able to make this read once we stop using pg
    # permissions enforcement
    results = db.get_write_engine().execute(resources_sql, id=res_id)
>>>>>>> 782c9a5a

    res_exists, real_id = backend.resource_id_from_alias(res_id)
    # Resource only has to exist in the datastore (because it could be an alias)

    if not res_exists:
        raise p.toolkit.ObjectNotFound(p.toolkit._(
            'Resource "{0}" was not found.'.format(res_id)
        ))

    if data_dict['resource_id'] not in WHITELISTED_RESOURCES:
        # Replace potential alias with real id to simplify access checks
        if real_id:
            data_dict['resource_id'] = real_id

        p.toolkit.check_access('datastore_search', context, data_dict)

    result = backend.search(context, data_dict)
    result.pop('id', None)
<<<<<<< HEAD
    result.pop('connection_url', None)
=======
>>>>>>> 782c9a5a
    return result


@logic.side_effect_free
def datastore_search_sql(context, data_dict):
    '''Execute SQL queries on the DataStore.

    The datastore_search_sql action allows a user to search data in a resource
    or connect multiple resources with join expressions. The underlying SQL
    engine is the
    `PostgreSQL engine <http://www.postgresql.org/docs/9.1/interactive/>`_.
    There is an enforced timeout on SQL queries to avoid an unintended DOS.
    DataStore resource that belong to a private CKAN resource cannot be
    searched with this action. Use
    :meth:`~ckanext.datastore.logic.action.datastore_search` instead.

    .. note:: This action is only available when using PostgreSQL 9.X and
        using a read-only user on the database.
        It is not available in :ref:`legacy mode<legacy-mode>`.

    :param sql: a single SQL select statement
    :type sql: string

    **Results:**

    The result of this action is a dictionary with the following keys:

    :rtype: A dictionary with the following keys
    :param fields: fields/columns and their extra metadata
    :type fields: list of dictionaries
    :param records: list of matching results
    :type records: list of dictionaries

    '''
    backend = DatastoreBackend.get_active_backend()

    p.toolkit.check_access('datastore_search_sql', context, data_dict)

<<<<<<< HEAD
    result = backend.search_sql(context, data_dict)
    result.pop('id', None)
    result.pop('connection_url', None)
=======
    result = db.search_sql(context, data_dict)
    result.pop('id', None)
>>>>>>> 782c9a5a
    return result


def datastore_make_private(context, data_dict):
    ''' Deny access to the DataStore table through
    :meth:`~ckanext.datastore.logic.action.datastore_search_sql`.

    This action is called automatically when a CKAN dataset becomes
    private or a new DataStore table is created for a CKAN resource
    that belongs to a private dataset.

    :param resource_id: id of resource that should become private
    :type resource_id: string
    '''
    backend = DatastoreBackend.get_active_backend()
    if 'id' in data_dict:
        data_dict['resource_id'] = data_dict['id']
    res_id = _get_or_bust(data_dict, 'resource_id')

    if not _resource_exists(context, data_dict):
        raise p.toolkit.ObjectNotFound(p.toolkit._(
            u'Resource "{0}" was not found.'.format(res_id)
        ))

    p.toolkit.check_access('datastore_change_permissions', context, data_dict)

    backend.make_private(context, data_dict)


def datastore_make_public(context, data_dict):
    ''' Allow access to the DataStore table through
    :meth:`~ckanext.datastore.logic.action.datastore_search_sql`.

    This action is called automatically when a CKAN dataset becomes
    public.

    :param resource_id: if of resource that should become public
    :type resource_id: string
    '''
    backend = DatastoreBackend.get_active_backend()
    if 'id' in data_dict:
        data_dict['resource_id'] = data_dict['id']
    res_id = _get_or_bust(data_dict, 'resource_id')

    if not _resource_exists(context, data_dict):
        raise p.toolkit.ObjectNotFound(p.toolkit._(
            u'Resource "{0}" was not found.'.format(res_id)
        ))

    p.toolkit.check_access('datastore_change_permissions', context, data_dict)

    backend.make_public(context, data_dict)


def set_datastore_active_flag(model, data_dict, flag):
    '''
    Set appropriate datastore_active flag on CKAN resource.

    Called after creation or deletion of DataStore table.
    '''
    # We're modifying the resource extra directly here to avoid a
    # race condition, see issue #3245 for details and plan for a
    # better fix
    update_dict = {'datastore_active': flag}

    # get extras(for entity update) and package_id(for search index update)
    res_query = model.Session.query(
        model.resource_table.c.extras,
        model.resource_table.c.package_id
    ).filter(
        model.Resource.id == data_dict['resource_id']
    )
    extras, package_id = res_query.one()

    # update extras in database for record and its revision
    extras.update(update_dict)
    res_query.update({'extras': extras}, synchronize_session=False)
    model.Session.query(model.resource_revision_table).filter(
        model.ResourceRevision.id == data_dict['resource_id'],
        model.ResourceRevision.current is True
    ).update({'extras': extras}, synchronize_session=False)

    model.Session.commit()

    # get package with  updated resource from solr
    # find changed resource, patch it and reindex package
    psi = search.PackageSearchIndex()
    solr_query = search.PackageSearchQuery()
    q = {
        'q': 'id:"{0}"'.format(package_id),
        'fl': 'data_dict',
        'wt': 'json',
        'fq': 'site_id:"%s"' % config.get('ckan.site_id'),
        'rows': 1
    }
    for record in solr_query.run(q)['results']:
        solr_data_dict = json.loads(record['data_dict'])
        for resource in solr_data_dict['resources']:
            if resource['id'] == data_dict['resource_id']:
                resource.update(update_dict)
                psi.index_package(solr_data_dict)
                break


def _resource_exists(context, data_dict):
    ''' Returns true if the resource exists in CKAN and in the datastore '''
    model = _get_or_bust(context, 'model')
    res_id = _get_or_bust(data_dict, 'resource_id')
    if not model.Resource.get(res_id):
        return False

<<<<<<< HEAD
    backend = DatastoreBackend.get_active_backend()

    return backend.resource_exists(res_id)
=======
    resources_sql = sqlalchemy.text(u'''SELECT 1 FROM "_table_metadata"
                                        WHERE name = :id AND alias_of IS NULL''')
    results = db.get_read_engine().execute(resources_sql, id=res_id)
    return results.rowcount > 0
>>>>>>> 782c9a5a


def _check_read_only(context, resource_id):
    ''' Raises exception if the resource is read-only.
    Make sure the resource id is in resource_id
    '''
    res = p.toolkit.get_action('resource_show')(
        context, {'id': resource_id})
    if res.get('url_type') != 'datastore':
        raise p.toolkit.ValidationError({
            'read-only': ['Cannot edit read-only resource. Either pass'
                          '"force=True" or change url-type to "datastore"']
        })


@logic.validate(dsschema.datastore_function_create_schema)
def datastore_function_create(context, data_dict):
    u'''
    Create a trigger function for use with datastore_create

    :param name: function name
    :type name: string
    :param or_replace: True to replace if function already exists
        (default: False)
    :type or_replace: bool
    :param rettype: set to 'trigger'
        (only trigger functions may be created at this time)
    :type rettype: string
    :param definition: PL/pgSQL function body for trigger function
    :type definition: string
    '''
    p.toolkit.check_access('datastore_function_create', context, data_dict)

    db.create_function(
        name=data_dict['name'],
        arguments=data_dict.get('arguments', []),
        rettype=data_dict['rettype'],
        definition=data_dict['definition'],
        or_replace=data_dict['or_replace'])


@logic.validate(dsschema.datastore_function_delete_schema)
def datastore_function_delete(context, data_dict):
    u'''
    Delete a trigger function

    :param name: function name
    :type name: string
    '''
    p.toolkit.check_access('datastore_function_delete', context, data_dict)

    db.drop_function(data_dict['name'], data_dict['if_exists'])<|MERGE_RESOLUTION|>--- conflicted
+++ resolved
@@ -2,6 +2,8 @@
 
 import logging
 import json
+
+import sqlalchemy
 
 import ckan.lib.search as search
 import ckan.lib.navl.dictization_functions
@@ -10,7 +12,12 @@
 from ckan.common import config
 import ckanext.datastore.logic.schema as dsschema
 import ckanext.datastore.helpers as datastore_helpers
-from ckanext.datastore.backend import DatastoreBackend
+from ckanext.datastore.backend import (
+    DatastoreBackend, InvalidDataError
+)
+from ckanext.datastore.backend.postgres import (
+    create_function, drop_function
+)
 
 log = logging.getLogger(__name__)
 _get_or_bust = logic.get_or_bust
@@ -37,7 +44,8 @@
 
     See :ref:`fields` and :ref:`records` for details on how to lay out records.
 
-    :param resource_id: resource id that the data is going to be stored against.
+    :param resource_id: resource id that the data is going to be stored
+                        against.
     :type resource_id: string
     :param force: set to True to edit a read-only resource
     :type force: bool (optional, default: False)
@@ -49,7 +57,8 @@
     :type aliases: list or comma separated string
     :param fields: fields/columns and their extra metadata. (optional)
     :type fields: list of dictionaries
-    :param records: the data, eg: [{"dob": "2005", "some_stuff": ["a", "b"]}]  (optional)
+    :param records: the data, eg: [{"dob": "2005", "some_stuff": ["a", "b"]}]
+                    (optional)
     :type records: list of dictionaries
     :param primary_key: fields that represent a unique key (optional)
     :type primary_key: list or comma separated string
@@ -146,8 +155,11 @@
     if not legacy_mode and resource.package.private:
         data_dict['private'] = True
 
-    result = backend.create(context, data_dict)
-
+    try:
+        result = backend.create(context, data_dict)
+
+    except InvalidDataError as err:
+        raise p.toolkit.ValidationError(unicode(err))
     # Set the datastore_active flag on the resource if necessary
     if resource.extras.get('datastore_active') is not True:
         log.debug(
@@ -157,18 +169,15 @@
 
     result.pop('id', None)
     result.pop('private', None)
-<<<<<<< HEAD
     result.pop('connection_url', None)
-=======
->>>>>>> 782c9a5a
     return result
 
 
 def datastore_run_triggers(context, data_dict):
     ''' update each record with trigger
 
-    The datastore_run_triggers API action allows you to re-apply exisitng triggers to
-    an existing DataStore resource.
+    The datastore_run_triggers API action allows you to re-apply exisitng
+    triggers to an existing DataStore resource.
 
     :param resource_id: resource id that the data is going to be stored under.
     :type resource_id: string
@@ -181,8 +190,8 @@
     '''
     res_id = data_dict['resource_id']
     p.toolkit.check_access('datastore_trigger_each_row', context, data_dict)
-
-    connection = db.get_write_engine().connect()
+    backend = DatastoreBackend.get_active_backend()
+    connection = backend._get_write_engine().connect()
 
     sql = sqlalchemy.text(u'''update {0} set _id=_id '''.format(
                           datastore_helpers.identifier(res_id)))
@@ -219,10 +228,12 @@
     :type resource_id: string
     :param force: set to True to edit a read-only resource
     :type force: bool (optional, default: False)
-    :param records: the data, eg: [{"dob": "2005", "some_stuff": ["a","b"]}] (optional)
+    :param records: the data, eg: [{"dob": "2005", "some_stuff": ["a","b"]}]
+                    (optional)
     :type records: list of dictionaries
     :param method: the method to use to put the data into the datastore.
-                   Possible options are: upsert, insert, update (optional, default: upsert)
+                   Possible options are: upsert, insert, update
+                   (optional, default: upsert)
     :type method: string
 
     **Results:**
@@ -247,16 +258,7 @@
     if not data_dict.pop('force', False):
         _check_read_only(context, resource_id)
 
-<<<<<<< HEAD
     res_exists = backend.resource_exists(resource_id)
-=======
-    res_id = data_dict['resource_id']
-    resources_sql = sqlalchemy.text(u'''SELECT 1 FROM "_table_metadata"
-                                        WHERE name = :id AND alias_of IS NULL''')
-    results = db.get_write_engine().execute(resources_sql, id=res_id)
-    res_exists = results.rowcount > 0
->>>>>>> 782c9a5a
-
     if not res_exists:
         raise p.toolkit.ObjectNotFound(p.toolkit._(
             u'Resource "{0}" was not found.'.format(resource_id)
@@ -264,10 +266,7 @@
 
     result = backend.upsert(context, data_dict)
     result.pop('id', None)
-<<<<<<< HEAD
     result.pop('connection_url', None)
-=======
->>>>>>> 782c9a5a
     return result
 
 
@@ -287,52 +286,13 @@
     resource_id = _get_or_bust(data_dict, 'id')
     p.toolkit.get_action('resource_show')(context, {'id': resource_id})
 
-<<<<<<< HEAD
     res_exists = backend.resource_exists(resource_id)
-=======
-    resources_sql = sqlalchemy.text(u'''SELECT 1 FROM "_table_metadata"
-                                        WHERE name = :id AND alias_of IS NULL''')
-    results = db.get_read_engine().execute(resources_sql, id=resource_id)
-    res_exists = results.rowcount > 0
->>>>>>> 782c9a5a
     if not res_exists:
         raise p.toolkit.ObjectNotFound(p.toolkit._(
             u'Resource "{0}" was not found.'.format(resource_id)
         ))
 
-<<<<<<< HEAD
     info = backend.resource_fields(resource_id)
-=======
-    info = {'schema': {}, 'meta': {}}
-
-    schema_results = None
-    meta_results = None
-    try:
-        schema_sql = sqlalchemy.text(u'''
-            SELECT column_name, data_type
-            FROM INFORMATION_SCHEMA.COLUMNS WHERE table_name = :resource_id;
-        ''')
-        schema_results = db.get_read_engine().execute(schema_sql, resource_id=resource_id)
-        for row in schema_results.fetchall():
-            k = row[0]
-            v = row[1]
-            if k.startswith('_'):  # Skip internal rows
-                continue
-            info['schema'][k] = _type_lookup(v)
-
-        # We need to make sure the resource_id is a valid resource_id before we use it like
-        # this, we have done that above.
-        meta_sql = sqlalchemy.text(u'''
-            SELECT count(_id) FROM "{0}";
-        '''.format(resource_id))
-        meta_results = db.get_read_engine().execute(meta_sql, resource_id=resource_id)
-        info['meta']['count'] = meta_results.fetchone()[0]
-    finally:
-        if schema_results:
-            schema_results.close()
-        if meta_results:
-            meta_results.close()
->>>>>>> 782c9a5a
 
     return info
 
@@ -340,12 +300,14 @@
 def datastore_delete(context, data_dict):
     '''Deletes a table or a set of records from the DataStore.
 
-    :param resource_id: resource id that the data will be deleted from. (optional)
+    :param resource_id: resource id that the data will be deleted from.
+                        (optional)
     :type resource_id: string
     :param force: set to True to edit a read-only resource
     :type force: bool (optional, default: False)
     :param filters: filters to apply before deleting (eg {"name": "fred"}).
-                   If missing delete whole table and all dependent views. (optional)
+                   If missing delete whole table and all dependent views.
+                   (optional)
     :type filters: dictionary
 
     **Results:**
@@ -380,15 +342,8 @@
         _check_read_only(context, resource_id)
 
     res_id = data_dict['resource_id']
-<<<<<<< HEAD
 
     res_exists = backend.resource_exists(res_id)
-=======
-    resources_sql = sqlalchemy.text(u'''SELECT 1 FROM "_table_metadata"
-                                        WHERE name = :id AND alias_of IS NULL''')
-    results = db.get_read_engine().execute(resources_sql, id=res_id)
-    res_exists = results.rowcount > 0
->>>>>>> 782c9a5a
 
     if not res_exists:
         raise p.toolkit.ObjectNotFound(p.toolkit._(
@@ -404,15 +359,13 @@
     if (not data_dict.get('filters') and
             resource.extras.get('datastore_active') is True):
         log.debug(
-            'Setting datastore_active=False on resource {0}'.format(resource.id)
+            'Setting datastore_active=False on resource {0}'.format(
+                resource.id)
         )
         set_datastore_active_flag(model, data_dict, False)
 
     result.pop('id', None)
-<<<<<<< HEAD
     result.pop('connection_url', None)
-=======
->>>>>>> 782c9a5a
     return result
 
 
@@ -422,12 +375,13 @@
 
     The datastore_search action allows you to search data in a resource.
     DataStore resources that belong to private CKAN resource can only be
-    read by you if you have access to the CKAN resource and send the appropriate
-    authorization.
+    read by you if you have access to the CKAN resource and send the
+    appropriate authorization.
 
     :param resource_id: id or alias of the resource to be searched against
     :type resource_id: string
-    :param filters: matching conditions to select, e.g {"key1": "a", "key2": "b"} (optional)
+    :param filters: matching conditions to select, e.g
+                    {"key1": "a", "key2": "b"} (optional)
     :type filters: dictionary
     :param q: full text query. If it's a string, it'll search on all fields on
               each row. If it's a dictionary as {"key1": "a", "key2": "b"},
@@ -437,13 +391,15 @@
     :type distinct: bool
     :param plain: treat as plain text query (optional, default: true)
     :type plain: bool
-    :param language: language of the full text query (optional, default: english)
+    :param language: language of the full text query
+                     (optional, default: english)
     :type language: string
     :param limit: maximum number of rows to return (optional, default: 100)
     :type limit: int
     :param offset: offset this number of rows (optional)
     :type offset: int
-    :param fields: fields to return (optional, default: all fields in original order)
+    :param fields: fields to return
+                   (optional, default: all fields in original order)
     :type fields: list or comma separated string
     :param sort: comma separated field names with ordering
                  e.g.: "fieldname1, fieldname2 desc"
@@ -459,9 +415,11 @@
     :type records_format: controlled list
 
 
-    Setting the ``plain`` flag to false enables the entire PostgreSQL `full text search query language`_.
-
-    A listing of all available resources can be found at the alias ``_table_metadata``.
+    Setting the ``plain`` flag to false enables the entire PostgreSQL
+    `full text search query language`_.
+
+    A listing of all available resources can be found at the
+    alias ``_table_metadata``.
 
     .. _full text search query language: http://www.postgresql.org/docs/9.1/static/datatype-textsearch.html#DATATYPE-TSQUERY
 
@@ -493,19 +451,10 @@
         raise p.toolkit.ValidationError(errors)
 
     res_id = data_dict['resource_id']
-<<<<<<< HEAD
-=======
-
-    resources_sql = sqlalchemy.text(u'''SELECT alias_of FROM "_table_metadata"
-                                        WHERE name = :id''')
-    # XXX: write connection because of private tables, we
-    # should be able to make this read once we stop using pg
-    # permissions enforcement
-    results = db.get_write_engine().execute(resources_sql, id=res_id)
->>>>>>> 782c9a5a
 
     res_exists, real_id = backend.resource_id_from_alias(res_id)
-    # Resource only has to exist in the datastore (because it could be an alias)
+    # Resource only has to exist in the datastore (because it could be an
+    # alias)
 
     if not res_exists:
         raise p.toolkit.ObjectNotFound(p.toolkit._(
@@ -521,10 +470,7 @@
 
     result = backend.search(context, data_dict)
     result.pop('id', None)
-<<<<<<< HEAD
     result.pop('connection_url', None)
-=======
->>>>>>> 782c9a5a
     return result
 
 
@@ -563,14 +509,9 @@
 
     p.toolkit.check_access('datastore_search_sql', context, data_dict)
 
-<<<<<<< HEAD
     result = backend.search_sql(context, data_dict)
     result.pop('id', None)
     result.pop('connection_url', None)
-=======
-    result = db.search_sql(context, data_dict)
-    result.pop('id', None)
->>>>>>> 782c9a5a
     return result
 
 
@@ -682,16 +623,9 @@
     if not model.Resource.get(res_id):
         return False
 
-<<<<<<< HEAD
     backend = DatastoreBackend.get_active_backend()
 
     return backend.resource_exists(res_id)
-=======
-    resources_sql = sqlalchemy.text(u'''SELECT 1 FROM "_table_metadata"
-                                        WHERE name = :id AND alias_of IS NULL''')
-    results = db.get_read_engine().execute(resources_sql, id=res_id)
-    return results.rowcount > 0
->>>>>>> 782c9a5a
 
 
 def _check_read_only(context, resource_id):
@@ -725,7 +659,7 @@
     '''
     p.toolkit.check_access('datastore_function_create', context, data_dict)
 
-    db.create_function(
+    create_function(
         name=data_dict['name'],
         arguments=data_dict.get('arguments', []),
         rettype=data_dict['rettype'],
@@ -743,4 +677,4 @@
     '''
     p.toolkit.check_access('datastore_function_delete', context, data_dict)
 
-    db.drop_function(data_dict['name'], data_dict['if_exists'])+    drop_function(data_dict['name'], data_dict['if_exists'])