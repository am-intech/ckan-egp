--- conflicted
+++ resolved
@@ -16,14 +16,9 @@
     "gulp-sourcemaps": "^2.6.5",
     "jquery": "^3.6.0",
     "moment": "^2.29.1",
-<<<<<<< HEAD
     "qs": "^6.10.3",
-    "sass": "^1.49.8"
-=======
-    "pyright": "^1.1.186",
-    "qs": "^6.10.1",
-    "sass": "^1.35.2"
->>>>>>> 91fba643
+    "sass": "^1.49.8",
+    "pyright": "^1.1.186"
   },
   "devDependencies": {
     "axe-core": "^4.3.3",
